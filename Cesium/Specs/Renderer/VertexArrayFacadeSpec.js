--- conflicted
+++ resolved
@@ -11,7 +11,6 @@
          ComponentDatatype,
          BufferUsage) {
     "use strict";
-<<<<<<< HEAD
     /*global it,expect,beforeEach,afterEach*/
 
     var context;
@@ -41,9 +40,9 @@
 
         expect(vaf.va[0].va.getAttribute(0).vertexBuffer).toBeDefined();
         expect(vaf.va[0].va.getAttribute(0).vertexBuffer.getSizeInBytes()).toEqual(1 * 3 * 4);
-        expect(vaf.va[0].va.getAttribute(0).vertexBuffer.getUsage()).toEqualEnumeration(BufferUsage.STATIC_DRAW);
-        expect(vaf.va[0].va.getAttribute(0).componentsPerAttribute).toEqual(3);
-        expect(vaf.va[0].va.getAttribute(0).componentDatatype).toEqualEnumeration(ComponentDatatype.FLOAT);
+        expect(vaf.va[0].va.getAttribute(0).vertexBuffer.getUsage()).toEqual(BufferUsage.STATIC_DRAW);
+        expect(vaf.va[0].va.getAttribute(0).componentsPerAttribute).toEqual(3);
+        expect(vaf.va[0].va.getAttribute(0).componentDatatype).toEqual(ComponentDatatype.FLOAT);
         expect(vaf.va[0].va.getAttribute(0).offsetInBytes).toEqual(0);
         expect(vaf.va[0].va.getAttribute(0).strideInBytes).toEqual(3 * 4);
     });
@@ -68,9 +67,9 @@
 
         expect(vaf.va[0].va.getAttribute(0).vertexBuffer).toBeDefined();
         expect(vaf.va[0].va.getAttribute(0).vertexBuffer.getSizeInBytes()).toEqual(2 * 3 * 4);
-        expect(vaf.va[0].va.getAttribute(0).vertexBuffer.getUsage()).toEqualEnumeration(BufferUsage.STATIC_DRAW);
-        expect(vaf.va[0].va.getAttribute(0).componentsPerAttribute).toEqual(3);
-        expect(vaf.va[0].va.getAttribute(0).componentDatatype).toEqualEnumeration(ComponentDatatype.FLOAT);
+        expect(vaf.va[0].va.getAttribute(0).vertexBuffer.getUsage()).toEqual(BufferUsage.STATIC_DRAW);
+        expect(vaf.va[0].va.getAttribute(0).componentsPerAttribute).toEqual(3);
+        expect(vaf.va[0].va.getAttribute(0).componentDatatype).toEqual(ComponentDatatype.FLOAT);
         expect(vaf.va[0].va.getAttribute(0).offsetInBytes).toEqual(0);
         expect(vaf.va[0].va.getAttribute(0).strideInBytes).toEqual(3 * 4);
     });
@@ -103,16 +102,16 @@
         // Position attribute
         expect(vaf.va[0].va.getAttribute(0).vertexBuffer).toBeDefined();
         expect(vaf.va[0].va.getAttribute(0).vertexBuffer.getSizeInBytes()).toEqual(1 * ((3 * 4) + (4 * 1)));
-        expect(vaf.va[0].va.getAttribute(0).vertexBuffer.getUsage()).toEqualEnumeration(BufferUsage.STATIC_DRAW);
-        expect(vaf.va[0].va.getAttribute(0).componentsPerAttribute).toEqual(3);
-        expect(vaf.va[0].va.getAttribute(0).componentDatatype).toEqualEnumeration(ComponentDatatype.FLOAT);
+        expect(vaf.va[0].va.getAttribute(0).vertexBuffer.getUsage()).toEqual(BufferUsage.STATIC_DRAW);
+        expect(vaf.va[0].va.getAttribute(0).componentsPerAttribute).toEqual(3);
+        expect(vaf.va[0].va.getAttribute(0).componentDatatype).toEqual(ComponentDatatype.FLOAT);
         expect(vaf.va[0].va.getAttribute(0).offsetInBytes).toEqual(0);
         expect(vaf.va[0].va.getAttribute(0).strideInBytes).toEqual((3 * 4) + (4 * 1));
 
         // Color attribute
         expect(vaf.va[0].va.getAttribute(1).vertexBuffer).toEqual(vaf.va[0].va.getAttribute(0).vertexBuffer);
         expect(vaf.va[0].va.getAttribute(1).componentsPerAttribute).toEqual(4);
-        expect(vaf.va[0].va.getAttribute(1).componentDatatype).toEqualEnumeration(ComponentDatatype.UNSIGNED_BYTE);
+        expect(vaf.va[0].va.getAttribute(1).componentDatatype).toEqual(ComponentDatatype.UNSIGNED_BYTE);
         expect(vaf.va[0].va.getAttribute(1).offsetInBytes).toEqual(3 * 4);
         expect(vaf.va[0].va.getAttribute(1).strideInBytes).toEqual(vaf.va[0].va.getAttribute(0).strideInBytes);
     });
@@ -146,18 +145,18 @@
         // Position attribute
         expect(vaf.va[0].va.getAttribute(0).vertexBuffer).toBeDefined();
         expect(vaf.va[0].va.getAttribute(0).vertexBuffer.getSizeInBytes()).toEqual(1 * (3 * 4));
-        expect(vaf.va[0].va.getAttribute(0).vertexBuffer.getUsage()).toEqualEnumeration(BufferUsage.STATIC_DRAW);
-        expect(vaf.va[0].va.getAttribute(0).componentsPerAttribute).toEqual(3);
-        expect(vaf.va[0].va.getAttribute(0).componentDatatype).toEqualEnumeration(ComponentDatatype.FLOAT);
+        expect(vaf.va[0].va.getAttribute(0).vertexBuffer.getUsage()).toEqual(BufferUsage.STATIC_DRAW);
+        expect(vaf.va[0].va.getAttribute(0).componentsPerAttribute).toEqual(3);
+        expect(vaf.va[0].va.getAttribute(0).componentDatatype).toEqual(ComponentDatatype.FLOAT);
         expect(vaf.va[0].va.getAttribute(0).offsetInBytes).toEqual(0);
         expect(vaf.va[0].va.getAttribute(0).strideInBytes).toEqual(3 * 4);
 
         // Texture coordinate attribute
         expect(vaf.va[0].va.getAttribute(1).vertexBuffer).toBeDefined();
         expect(vaf.va[0].va.getAttribute(1).vertexBuffer.getSizeInBytes()).toEqual(1 * (2 * 2));
-        expect(vaf.va[0].va.getAttribute(1).vertexBuffer.getUsage()).toEqualEnumeration(BufferUsage.DYNAMIC_DRAW);
+        expect(vaf.va[0].va.getAttribute(1).vertexBuffer.getUsage()).toEqual(BufferUsage.DYNAMIC_DRAW);
         expect(vaf.va[0].va.getAttribute(1).componentsPerAttribute).toEqual(2);
-        expect(vaf.va[0].va.getAttribute(1).componentDatatype).toEqualEnumeration(ComponentDatatype.UNSIGNED_SHORT);
+        expect(vaf.va[0].va.getAttribute(1).componentDatatype).toEqual(ComponentDatatype.UNSIGNED_SHORT);
         expect(vaf.va[0].va.getAttribute(1).offsetInBytes).toEqual(0);
         expect(vaf.va[0].va.getAttribute(1).strideInBytes).toEqual(2 * 2);
     });
@@ -204,296 +203,20 @@
         // Position attribute
         expect(vaf.va[0].va.getAttribute(0).vertexBuffer).toBeDefined();
         expect(vaf.va[0].va.getAttribute(0).vertexBuffer.getSizeInBytes()).toEqual(2 * (3 * 4));
-        expect(vaf.va[0].va.getAttribute(0).vertexBuffer.getUsage()).toEqualEnumeration(BufferUsage.STATIC_DRAW);
-        expect(vaf.va[0].va.getAttribute(0).componentsPerAttribute).toEqual(3);
-        expect(vaf.va[0].va.getAttribute(0).componentDatatype).toEqualEnumeration(ComponentDatatype.FLOAT);
+        expect(vaf.va[0].va.getAttribute(0).vertexBuffer.getUsage()).toEqual(BufferUsage.STATIC_DRAW);
+        expect(vaf.va[0].va.getAttribute(0).componentsPerAttribute).toEqual(3);
+        expect(vaf.va[0].va.getAttribute(0).componentDatatype).toEqual(ComponentDatatype.FLOAT);
         expect(vaf.va[0].va.getAttribute(0).offsetInBytes).toEqual(0);
         expect(vaf.va[0].va.getAttribute(0).strideInBytes).toEqual(3 * 4);
 
         // Temperature attribute
         expect(vaf.va[0].va.getAttribute(1).vertexBuffer).toBeDefined();
         expect(vaf.va[0].va.getAttribute(1).vertexBuffer.getSizeInBytes()).toEqual(2 * 4);
-        expect(vaf.va[0].va.getAttribute(1).vertexBuffer.getUsage()).toEqualEnumeration(BufferUsage.STREAM_DRAW);
+        expect(vaf.va[0].va.getAttribute(1).vertexBuffer.getUsage()).toEqual(BufferUsage.STREAM_DRAW);
         expect(vaf.va[0].va.getAttribute(1).componentsPerAttribute).toEqual(1);
-        expect(vaf.va[0].va.getAttribute(1).componentDatatype).toEqualEnumeration(ComponentDatatype.FLOAT);
+        expect(vaf.va[0].va.getAttribute(1).componentDatatype).toEqual(ComponentDatatype.FLOAT);
         expect(vaf.va[0].va.getAttribute(1).offsetInBytes).toEqual(0);
         expect(vaf.va[0].va.getAttribute(1).strideInBytes).toEqual(1 * 4);
-=======
-    /*global Cesium, describe, it, expect, beforeEach, afterEach*/
-
-    describe("VertexArrayFacade", function () {
-        var context;
-
-        beforeEach(function () {
-            context = Cesium.Specs.createContext();
-        });
-
-        afterEach(function () {
-            Cesium.Specs.destroyContext(context);
-        });
-
-        it("creates a vertex array with static floats", function () {
-            var positionIndex = 0;
-            var vaf = new Cesium.VertexArrayFacade(context, [{
-                    index                  : positionIndex,
-                    componentsPerAttribute : 3,
-                    componentDatatype      : Cesium.ComponentDatatype.FLOAT,
-                    usage                  : Cesium.BufferUsage.STATIC_DRAW
-                }], 1);
-
-            var writer = vaf.writers[positionIndex];
-            expect(writer).toBeDefined();
-
-            writer(0, 1.0, 2.0, 3.0);   // Write [1.0, 2.0, 3.0] at index zero.
-            vaf.commit();               // Commit writes
-
-            expect(vaf.va[0].va.getAttribute(0).vertexBuffer).toBeDefined();
-            expect(vaf.va[0].va.getAttribute(0).vertexBuffer.getSizeInBytes()).toEqual(1 * 3 * 4);
-            expect(vaf.va[0].va.getAttribute(0).vertexBuffer.getUsage()).toEqual(Cesium.BufferUsage.STATIC_DRAW);
-            expect(vaf.va[0].va.getAttribute(0).componentsPerAttribute).toEqual(3);
-            expect(vaf.va[0].va.getAttribute(0).componentDatatype).toEqual(Cesium.ComponentDatatype.FLOAT);
-            expect(vaf.va[0].va.getAttribute(0).offsetInBytes).toEqual(0);
-            expect(vaf.va[0].va.getAttribute(0).strideInBytes).toEqual(3 * 4);
-        });
-
-        it("resizes a vertex array with static floats", function () {
-            var positionIndex = 0;
-            var vaf = new Cesium.VertexArrayFacade(context, [{
-                    index                  : positionIndex,
-                    componentsPerAttribute : 3,
-                    componentDatatype      : Cesium.ComponentDatatype.FLOAT,
-                    usage                  : Cesium.BufferUsage.STATIC_DRAW
-                }], 1);
-
-            var writer = vaf.writers[positionIndex];
-            expect(writer).toBeDefined();
-
-            writer(0, 1.0, 2.0, 3.0);   // Write [1.0, 2.0, 3.0] at index zero.
-
-            vaf.resize(2);              // Two vertices
-            writer(1, 1.0, 2.0, 3.0);   // Write [4.0, 5.0, 6.0] at index one.
-            vaf.commit();               // Commit writes
-
-            expect(vaf.va[0].va.getAttribute(0).vertexBuffer).toBeDefined();
-            expect(vaf.va[0].va.getAttribute(0).vertexBuffer.getSizeInBytes()).toEqual(2 * 3 * 4);
-            expect(vaf.va[0].va.getAttribute(0).vertexBuffer.getUsage()).toEqual(Cesium.BufferUsage.STATIC_DRAW);
-            expect(vaf.va[0].va.getAttribute(0).componentsPerAttribute).toEqual(3);
-            expect(vaf.va[0].va.getAttribute(0).componentDatatype).toEqual(Cesium.ComponentDatatype.FLOAT);
-            expect(vaf.va[0].va.getAttribute(0).offsetInBytes).toEqual(0);
-            expect(vaf.va[0].va.getAttribute(0).strideInBytes).toEqual(3 * 4);
-        });
-
-        it("creates a vertex array with static floats and unsigned bytes", function () {
-            var positionIndex = 0;
-            var colorIndex = 2;
-            var vaf = new Cesium.VertexArrayFacade(context, [
-                {
-                    index                  : positionIndex,
-                    componentsPerAttribute : 3,
-                    componentDatatype      : Cesium.ComponentDatatype.FLOAT,
-                    usage                  : Cesium.BufferUsage.STATIC_DRAW
-                },
-                {
-                    index                  : colorIndex,
-                    componentsPerAttribute : 4,
-                    componentDatatype      : Cesium.ComponentDatatype.UNSIGNED_BYTE,
-                    usage                  : Cesium.BufferUsage.STATIC_DRAW
-                }
-            ], 1);
-
-            var positionWriter = vaf.writers[positionIndex];
-            var colorWriter = vaf.writers[colorIndex];
-
-            expect(positionWriter).toBeDefined();
-            expect(colorWriter).toBeDefined();
-
-            positionWriter(0, 1.0, 2.0, 3.0);   // Write position [1.0, 2.0, 3.0] at index zero.
-            colorWriter(0, 0, 255, 0, 255);     // Write color [0, 255, 0, 255] at index zero.
-            vaf.commit();                       // Commit writes
-
-            // Position attribute
-            expect(vaf.va[0].va.getAttribute(0).vertexBuffer).toBeDefined();
-            expect(vaf.va[0].va.getAttribute(0).vertexBuffer.getSizeInBytes()).toEqual(1 * ((3 * 4) + (4 * 1)));
-            expect(vaf.va[0].va.getAttribute(0).vertexBuffer.getUsage()).toEqual(Cesium.BufferUsage.STATIC_DRAW);
-            expect(vaf.va[0].va.getAttribute(0).componentsPerAttribute).toEqual(3);
-            expect(vaf.va[0].va.getAttribute(0).componentDatatype).toEqual(Cesium.ComponentDatatype.FLOAT);
-            expect(vaf.va[0].va.getAttribute(0).offsetInBytes).toEqual(0);
-            expect(vaf.va[0].va.getAttribute(0).strideInBytes).toEqual((3 * 4) + (4 * 1));
-
-            // Color attribute
-            expect(vaf.va[0].va.getAttribute(1).vertexBuffer).toEqual(vaf.va[0].va.getAttribute(0).vertexBuffer);
-            expect(vaf.va[0].va.getAttribute(1).componentsPerAttribute).toEqual(4);
-            expect(vaf.va[0].va.getAttribute(1).componentDatatype).toEqual(Cesium.ComponentDatatype.UNSIGNED_BYTE);
-            expect(vaf.va[0].va.getAttribute(1).offsetInBytes).toEqual(3 * 4);
-            expect(vaf.va[0].va.getAttribute(1).strideInBytes).toEqual(vaf.va[0].va.getAttribute(0).strideInBytes);
-        });
-
-        it("creates a vertex array with static and dynamic attributes", function () {
-            var positionIndex = 0;
-            var txCoordIndex = 2;
-            var vaf = new Cesium.VertexArrayFacade(context, [
-                {
-                    index                  : positionIndex,
-                    componentsPerAttribute : 3,
-                    componentDatatype      : Cesium.ComponentDatatype.FLOAT,
-                    usage                  : Cesium.BufferUsage.STATIC_DRAW
-                },
-                {
-                    index                  : txCoordIndex,
-                    componentsPerAttribute : 2,
-                    componentDatatype      : Cesium.ComponentDatatype.UNSIGNED_SHORT,
-                    usage                  : Cesium.BufferUsage.DYNAMIC_DRAW,
-                    normalize              : true
-                }
-            ], 1);
-
-            var positionWriter = vaf.writers[positionIndex];
-            var txCoordWriter = vaf.writers[txCoordIndex];
-
-            expect(positionWriter).toBeDefined();
-            expect(txCoordWriter).toBeDefined();
-
-            positionWriter(0, 1.0, 2.0, 3.0);
-            txCoordWriter(0, 32 * 1024, 64 * 1024);
-            vaf.commit();
-
-            // Position attribute
-            expect(vaf.va[0].va.getAttribute(0).vertexBuffer).toBeDefined();
-            expect(vaf.va[0].va.getAttribute(0).vertexBuffer.getSizeInBytes()).toEqual(1 * (3 * 4));
-            expect(vaf.va[0].va.getAttribute(0).vertexBuffer.getUsage()).toEqual(Cesium.BufferUsage.STATIC_DRAW);
-            expect(vaf.va[0].va.getAttribute(0).componentsPerAttribute).toEqual(3);
-            expect(vaf.va[0].va.getAttribute(0).componentDatatype).toEqual(Cesium.ComponentDatatype.FLOAT);
-            expect(vaf.va[0].va.getAttribute(0).offsetInBytes).toEqual(0);
-            expect(vaf.va[0].va.getAttribute(0).strideInBytes).toEqual(3 * 4);
-
-            // Texture coordinate attribute
-            expect(vaf.va[0].va.getAttribute(1).vertexBuffer).toBeDefined();
-            expect(vaf.va[0].va.getAttribute(1).vertexBuffer.getSizeInBytes()).toEqual(1 * (2 * 2));
-            expect(vaf.va[0].va.getAttribute(1).vertexBuffer.getUsage()).toEqual(Cesium.BufferUsage.DYNAMIC_DRAW);
-            expect(vaf.va[0].va.getAttribute(1).componentsPerAttribute).toEqual(2);
-            expect(vaf.va[0].va.getAttribute(1).componentDatatype).toEqual(Cesium.ComponentDatatype.UNSIGNED_SHORT);
-            expect(vaf.va[0].va.getAttribute(1).offsetInBytes).toEqual(0);
-            expect(vaf.va[0].va.getAttribute(1).strideInBytes).toEqual(2 * 2);
-        });
-
-        it("sub-commits", function () {
-            var positionIndex = 0;
-            var temperatureIndex = 2;
-            var vaf = new Cesium.VertexArrayFacade(context, [
-                {
-                    index                  : positionIndex,
-                    componentsPerAttribute : 3,
-                    componentDatatype      : Cesium.ComponentDatatype.FLOAT,
-                    usage                  : Cesium.BufferUsage.STATIC_DRAW
-                },
-                {
-                    index                  : temperatureIndex,
-                    componentsPerAttribute : 1,
-                    componentDatatype      : Cesium.ComponentDatatype.FLOAT,
-                    usage                  : Cesium.BufferUsage.STREAM_DRAW
-                }
-            ], 2);
-
-            var positionWriter = vaf.writers[positionIndex];
-            var temperatureWriter = vaf.writers[temperatureIndex];
-
-            expect(positionWriter).toBeDefined();
-            expect(temperatureWriter).toBeDefined();
-
-            positionWriter(0, 1.0, 2.0, 3.0);
-            temperatureWriter(0, 98.6);
-            positionWriter(1, 7.0, 8.0, 9.0);
-            temperatureWriter(1, 32.0);
-            vaf.commit();
-
-            // Rewrite all vertices
-            positionWriter(0, 10.0, 20.0, 30.0);
-            temperatureWriter(0, 37.0);
-            positionWriter(1, 70.0, 80.0, 90.0);
-            temperatureWriter(1, 0.0);
-            vaf.commit();
-
-            // Sub-commit to just one vertex
-            temperatureWriter(1, 212.0);
-            vaf.subCommit(1, 1);
-            vaf.endSubCommits();
-
-            // Position attribute
-            expect(vaf.va[0].va.getAttribute(0).vertexBuffer).toBeDefined();
-            expect(vaf.va[0].va.getAttribute(0).vertexBuffer.getSizeInBytes()).toEqual(2 * (3 * 4));
-            expect(vaf.va[0].va.getAttribute(0).vertexBuffer.getUsage()).toEqual(Cesium.BufferUsage.STATIC_DRAW);
-            expect(vaf.va[0].va.getAttribute(0).componentsPerAttribute).toEqual(3);
-            expect(vaf.va[0].va.getAttribute(0).componentDatatype).toEqual(Cesium.ComponentDatatype.FLOAT);
-            expect(vaf.va[0].va.getAttribute(0).offsetInBytes).toEqual(0);
-            expect(vaf.va[0].va.getAttribute(0).strideInBytes).toEqual(3 * 4);
-
-            // Temperature attribute
-            expect(vaf.va[0].va.getAttribute(1).vertexBuffer).toBeDefined();
-            expect(vaf.va[0].va.getAttribute(1).vertexBuffer.getSizeInBytes()).toEqual(2 * 4);
-            expect(vaf.va[0].va.getAttribute(1).vertexBuffer.getUsage()).toEqual(Cesium.BufferUsage.STREAM_DRAW);
-            expect(vaf.va[0].va.getAttribute(1).componentsPerAttribute).toEqual(1);
-            expect(vaf.va[0].va.getAttribute(1).componentDatatype).toEqual(Cesium.ComponentDatatype.FLOAT);
-            expect(vaf.va[0].va.getAttribute(1).offsetInBytes).toEqual(0);
-            expect(vaf.va[0].va.getAttribute(1).strideInBytes).toEqual(1 * 4);
-        });
-
-        it("throws when constructed without a context", function() {
-            expect(function() {
-                return new Cesium.VertexArrayFacade(undefined, undefined, undefined);
-            }).toThrow();
-        });
-
-        it("throws when constructed undefined attributes", function() {
-            expect(function() {
-                return new Cesium.VertexArrayFacade(context, undefined, undefined);
-            }).toThrow();
-        });
-
-        it("throws when constructed without attributes", function() {
-            expect(function() {
-                return new Cesium.VertexArrayFacade(context, []);
-            }).toThrow();
-        });
-
-        it("throws when constructed with attributes without componentsPerAttribute", function() {
-            expect(function() {
-                return new Cesium.VertexArrayFacade(context, [{}]);
-            }).toThrow();
-        });
-
-        it("throws when constructed with attributes with an invalid componentDatatype", function() {
-            expect(function() {
-                return new Cesium.VertexArrayFacade(context, [{
-                    componentsPerAttribute : 1,
-                    componentDatatype : "invalid component datatype"
-                }]);
-            }).toThrow();
-        });
-
-        it("throws when constructed with attributes with an invalid usage", function() {
-            expect(function() {
-                return new Cesium.VertexArrayFacade(context, [{
-                    componentsPerAttribute : 1,
-                    usage : "invalid component usage"
-                }]);
-            }).toThrow();
-        });
-
-        it("throws when constructed with attributes with duplicate indices", function() {
-            expect(function() {
-                return new Cesium.VertexArrayFacade(context, [
-                    {
-                        index : 0,
-                        componentsPerAttribute : 1
-                    },
-                    {
-                        index : 0,
-                        componentsPerAttribute : 1
-                    }
-                ]);
-            }).toThrow();
-        });
->>>>>>> eb7643e1
     });
 
     it("throws when constructed without a context", function() {
