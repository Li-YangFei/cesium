{
  "name": "cesium",
  "version": "1.61.0",
  "description": "CesiumJS is a JavaScript library for creating 3D globes and 2D maps in a web browser without a plugin.",
  "homepage": "http://cesiumjs.org",
  "license": "Apache-2.0",
  "author": {
    "name": "Analytical Graphics, Inc.",
    "url": "http://www.agi.com"
  },
  "contributors": [
    {
      "name": "CesiumJS community",
      "url": "https://github.com/AnalyticalGraphicsInc/cesium/blob/master/CONTRIBUTORS.md"
    }
  ],
  "keywords": [
    "3D",
    "webgl",
    "geospatial",
    "map",
    "globe"
  ],
  "repository": {
    "type": "git",
    "url": "https://github.com/AnalyticalGraphicsInc/cesium.git"
  },
  "bugs": {
    "url": "https://github.com/AnalyticalGraphicsInc/cesium/issues",
    "email": "cesium-dev@googlegroups.com"
  },
  "dependencies": {
    "requirejs": "^2.3.2"
  },
  "devDependencies": {
    "almond": "^0.3.3",
    "aws-sdk": "^2.531.0",
    "bluebird": "^3.4.6",
    "cloc": "^2.3.3",
    "compression": "^1.6.2",
    "eslint": "^6.4.0",
    "eslint-plugin-html": "^6.0.0",
    "express": "^4.15.0",
    "globby": "^10.0.0",
    "glsl-strip-comments": "^1.0.0",
    "gulp": "^4.0.0",
    "gulp-insert": "^0.5.0",
    "gulp-json-transform": "^0.4.6",
    "gulp-rename": "^1.2.2",
    "gulp-replace": "^1.0.0",
    "gulp-tap": "^2.0.0",
    "gulp-uglify": "^3.0.0",
    "gulp-zip": "^5.0.0",
    "jasmine-core": "^3.3.0",
    "jsdoc": "^3.4.3",
    "karma": "^4.0.0",
    "karma-chrome-launcher": "^3.1.0",
    "karma-coverage": "^2.0.1",
    "karma-coverage-istanbul-instrumenter": "^1.0.1",
    "karma-detect-browsers": "^2.2.3",
    "karma-edge-launcher": "^0.4.2",
    "karma-firefox-launcher": "^1.0.0",
    "karma-ie-launcher": "^1.0.0",
    "karma-jasmine": "^2.0.0",
    "karma-longest-reporter": "^1.1.0",
    "karma-safari-launcher": "^1.0.0",
    "karma-spec-reporter": "^0.0.32",
    "magic-string": "^0.25.3",
    "merge-stream": "^2.0.0",
    "mime": "^2.0.3",
    "mkdirp": "^0.5.1",
    "open": "^6.4.0",
    "request": "^2.79.0",
<<<<<<< HEAD
    "rimraf": "^2.6.1",
    "rollup": "^1.21.4",
    "rollup-pluginutils": "^2.8.2",
=======
    "rimraf": "^3.0.0",
>>>>>>> d6897050
    "stream-to-promise": "^2.2.0",
    "yargs": "^14.0.0"
  },
  "scripts": {
    "convertToModules": "gulp convertToModules",
    "start": "node server.js",
    "startPublic": "node server.js --public",
    "build": "gulp build",
    "build-watch": "gulp build-watch",
    "buildApps": "gulp buildApps",
    "clean": "gulp clean",
    "cloc": "gulp cloc",
    "combine": "gulp combine",
    "combineRelease": "gulp combineRelease",
    "coverage": "gulp coverage",
    "requirejs": "gulp requirejs",
    "generateDocumentation": "gulp generateDocumentation",
    "generateDocumentation-watch": "gulp generateDocumentation-watch",
    "eslint": "eslint \"./**/*.js\" \"./**/*.html\" --cache --quiet",
    "makeZipFile": "gulp makeZipFile",
    "minify": "gulp minify",
    "minifyRelease": "gulp minifyRelease",
    "optimizeApproximateTerrainHeights": "gulp optimizeApproximateTerrainHeights -p 2",
    "release": "gulp release",
    "test": "gulp test",
    "test-all": "gulp test --all",
    "test-webgl": "gulp test --include WebGL",
    "test-non-webgl": "gulp test --exclude WebGL",
    "test-webgl-validation": "gulp test --webglValidation",
    "test-webgl-stub": "gulp test --webglStub",
    "test-release": "gulp test --release",
    "generateStubs": "gulp generateStubs",
    "sortRequires": "gulp sortRequires",
    "deploy-s3": "gulp deploy-s3",
    "deploy-status": "gulp deploy-status",
    "deploy-set-version": "gulp deploy-set-version"
  }
}<|MERGE_RESOLUTION|>--- conflicted
+++ resolved
@@ -71,13 +71,9 @@
     "mkdirp": "^0.5.1",
     "open": "^6.4.0",
     "request": "^2.79.0",
-<<<<<<< HEAD
-    "rimraf": "^2.6.1",
+    "rimraf": "^3.0.0",
     "rollup": "^1.21.4",
     "rollup-pluginutils": "^2.8.2",
-=======
-    "rimraf": "^3.0.0",
->>>>>>> d6897050
     "stream-to-promise": "^2.2.0",
     "yargs": "^14.0.0"
   },
