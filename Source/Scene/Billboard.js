/*global define*/
define([
        '../Core/defaultValue',
        '../Core/DeveloperError',
        '../Core/Color',
        '../Core/Cartesian2',
        '../Core/Cartesian3',
        '../Core/Cartesian4',
        '../Core/Cartographic',
        '../Core/Math',
        '../Core/Matrix4',
        './HorizontalOrigin',
        './VerticalOrigin',
        './SceneMode'
    ], function(
        defaultValue,
        DeveloperError,
        Color,
        Cartesian2,
        Cartesian3,
        Cartesian4,
        Cartographic,
        CesiumMath,
        Matrix4,
        HorizontalOrigin,
        VerticalOrigin,
        SceneMode) {
    "use strict";

    var EMPTY_OBJECT = {};

    /**
     * A viewport-aligned image positioned in the 3D scene, that is created
     * and rendered using a {@link BillboardCollection}.  A billboard is created and its initial
     * properties are set by calling {@link BillboardCollection#add}.  Any of the billboard's
     * properties can be changed at any time by calling the billboard's corresponding
     * <code>set</code> function, e.g., {@link Billboard#setShow}.
     * <br /><br />
     * <div align='center'>
     * <img src='images/Billboard.png' width='400' height='300' /><br />
     * Example billboards
     * </div>
     *
     * @alias Billboard
     *
     * @performance Calling any <code>get</code> function, e.g., {@link Billboard#getShow}, is constant time.
     * Calling a <code>set</code> function, e.g., {@link Billboard#setShow}, is constant time but results in
     * CPU to GPU traffic when {@link BillboardCollection#update} is called.  The per-billboard traffic is
     * the same regardless of how many properties were updated.  If most billboards in a collection need to be
     * updated, it may be more efficient to clear the collection with {@link BillboardCollection#removeAll}
     * and add new billboards instead of modifying each one.
     *
     * @see BillboardCollection
     * @see BillboardCollection#add
     * @see Label
     *
     * @internalConstructor
     */
    var Billboard = function(description, billboardCollection) {
        description = defaultValue(description, EMPTY_OBJECT);

        this._show = defaultValue(description.show, true);

        this._position = Cartesian3.clone(defaultValue(description.position, Cartesian3.ZERO));
        this._actualPosition = this._position.clone(); // For columbus view and 2D

        this._pixelOffset = Cartesian2.clone(defaultValue(description.pixelOffset, Cartesian2.ZERO));
        this._eyeOffset = Cartesian3.clone(defaultValue(description.eyeOffset, Cartesian3.ZERO));
        this._verticalOrigin = defaultValue(description.verticalOrigin, VerticalOrigin.CENTER);
        this._horizontalOrigin = defaultValue(description.horizontalOrigin, HorizontalOrigin.CENTER);
        this._scale = defaultValue(description.scale, 1.0);
        this._imageIndex = defaultValue(description.imageIndex, -1);
        this._color = Color.clone(defaultValue(description.color, Color.WHITE));

        this._pickId = undefined;
        this._pickIdThis = description._pickIdThis;
        this._billboardCollection = billboardCollection;
        this._dirty = false;
        this._index = -1; //Used only by BillboardCollection
    };

    var SHOW_INDEX = Billboard.SHOW_INDEX = 0;
    var POSITION_INDEX = Billboard.POSITION_INDEX = 1;
    var PIXEL_OFFSET_INDEX = Billboard.PIXEL_OFFSET_INDEX = 2;
    var EYE_OFFSET_INDEX = Billboard.EYE_OFFSET_INDEX = 3;
    var HORIZONTAL_ORIGIN_INDEX = Billboard.HORIZONTAL_ORIGIN_INDEX = 4;
    var VERTICAL_ORIGIN_INDEX = Billboard.VERTICAL_ORIGIN_INDEX = 5;
    var SCALE_INDEX = Billboard.SCALE_INDEX = 6;
    var IMAGE_INDEX_INDEX = Billboard.IMAGE_INDEX_INDEX = 7;
    var COLOR_INDEX = Billboard.COLOR_INDEX = 8;
    Billboard.NUMBER_OF_PROPERTIES = 9;

    function makeDirty(billboard, propertyChanged) {
        var billboardCollection = billboard._billboardCollection;
        if (typeof billboardCollection !== 'undefined') {
            billboardCollection._updateBillboard(billboard, propertyChanged);
            billboard._dirty = true;
        }
    }

    Billboard.prototype.getPickId = function(context) {
        this._pickId = this._pickId || context.createPickId(this._pickIdThis || this);
        return this._pickId;
    };

    /**
     * Returns true if this billboard will be shown.  Call {@link Billboard#setShow}
     * to hide or show a billboard, instead of removing it and re-adding it to the collection.
     *
     * @memberof Billboard
     *
     * @return {Boolean} <code>true</code> if this billboard will be shown; otherwise, <code>false</code>.
     *
     * @see Billboard#setShow
     */
    Billboard.prototype.getShow = function() {
        return this._show;
    };

    /**
     * Determines if this billboard will be shown.  Call this to hide or show a billboard, instead
     * of removing it and re-adding it to the collection.
     *
     * @memberof Billboard
     *
     * @param {Boolean} value Indicates if this billboard will be shown.
     *
     * @exception {DeveloperError} value is required.
     *
     * @see Billboard#getShow
     */
    Billboard.prototype.setShow = function(value) {
        if (typeof value === 'undefined') {
            throw new DeveloperError('value is required.');
        }

        if (value !== this._show) {
            this._show = value;
            makeDirty(this, SHOW_INDEX);
        }
    };

    /**
     * Returns the Cartesian position of this billboard.
     *
     * @memberof Billboard
     *
     * @return {Cartesian3} The Cartesian position of this billboard.
     *
     * @see Billboard#setPosition
     */
    Billboard.prototype.getPosition = function() {
        return this._position;
    };

    /**
     * Sets the Cartesian position of this billboard.
     * <br /><br />
     * As shown in the examples, <code>value</code> can be either a {@link Cartesian3}
     * or an object literal with <code>x</code>, <code>y</code>, and <code>z</code> properties.
     * A copy of <code>value</code> is made, so changing it after calling <code>setPosition</code>
     * does not affect the billboard's position; an explicit call to <code>setPosition</code> is required.
     *
     * @memberof Billboard
     *
     * @param {Cartesian3} value The Cartesian position.
     *
     * @exception {DeveloperError} value is required.
     *
     * @see Billboard#getPosition
     *
     * @example
     * // Example 1. Set a billboard's position using a Cartesian3.
     * b.setPosition(new Cartesian3(1.0, 2.0, 3.0));
     *
     * // Example 2. Set a billboard's position using an object literal.
     * b.setPosition({
     *   x : 1.0,
     *   y : 2.0,
     *   z : 3.0
     * });
     */
    Billboard.prototype.setPosition = function(value) {
        if (typeof value === 'undefined') {
            throw new DeveloperError('value is required.');
        }

        var position = this._position;
        if (!Cartesian3.equals(position, value)) {
            Cartesian3.clone(value, position);
            Cartesian3.clone(value, this._actualPosition);

            makeDirty(this, POSITION_INDEX);
        }
    };

    Billboard.prototype._getActualPosition = function() {
        return this._actualPosition;
    };

    Billboard.prototype._setActualPosition = function(value) {
        Cartesian3.clone(value, this._actualPosition);
        makeDirty(this, POSITION_INDEX);
    };

    /**
     * Returns the pixel offset from the origin of this billboard.
     *
     * @memberof Billboard
     *
     * @return {Cartesian2} The pixel offset of this billboard.
     *
     * @see Billboard#setPixelOffset
     */
    Billboard.prototype.getPixelOffset = function() {
        return this._pixelOffset;
    };

    /**
     * Sets the pixel offset in screen space from the origin of this billboard.  This is commonly used
     * to align multiple billboards and labels at the same position, e.g., an image and text.  The
     * screen space origin is the bottom, left corner of the canvas; <code>x</code> increases from
     * left to right, and <code>y</code> increases from bottom to top.
     * <br /><br />
     * <code>value</code> can be either a {@link Cartesian2}  or an object literal with
     * <code>x</code> and <code>y</code> properties.  A copy of <code>value</code> is made, so
     * changing it after calling <code>setPixelOffset</code> does not affect the billboard's pixel
     * offset; an explicit call to <code>setPixelOffset</code> is required.
     * <br /><br />
     * <div align='center'>
     * <table border='0' cellpadding='5'><tr>
     * <td align='center'><code>default</code><br/><img src='images/Billboard.setPixelOffset.default.png' width='250' height='188' /></td>
     * <td align='center'><code>b.setPixelOffset({ x : 50, y : -25 });</code><br/><img src='images/Billboard.setPixelOffset.x50y-25.png' width='250' height='188' /></td>
     * </tr></table>
     * The billboard's origin is indicated by the yellow point.
     * </div>
     *
     * @memberof Billboard
     *
     * @param {Cartesian2} value The 2D Cartesian pixel offset.
     *
     * @exception {DeveloperError} value is required.
     *
     * @see Billboard#getPixelOffset
     * @see Label#setPixelOffset
     */
    Billboard.prototype.setPixelOffset = function(value) {
        if (typeof value === 'undefined') {
            throw new DeveloperError('value is required.');
        }

        var pixelOffset = this._pixelOffset;
        if (!Cartesian2.equals(pixelOffset, value)) {
            Cartesian2.clone(value, pixelOffset);
            makeDirty(this, PIXEL_OFFSET_INDEX);
        }
    };

    /**
     * Returns the 3D Cartesian offset applied to this billboard in eye coordinates.
     *
     * @memberof Billboard
     *
     * @return {Cartesian3} The 3D Cartesian offset applied to this billboard in eye coordinates.
     *
     * @see Billboard#setEyeOffset
     */
    Billboard.prototype.getEyeOffset = function() {
        return this._eyeOffset;
    };

    /**
     * Sets the 3D Cartesian offset applied to this billboard in eye coordinates.  Eye coordinates is a left-handed
     * coordinate system, where <code>x</code> points towards the viewer's right, <code>y</code> points up, and
     * <code>z</code> points into the screen.  Eye coordinates use the same scale as world and model coordinates,
     * which is typically meters.
     * <br /><br />
     * An eye offset is commonly used to arrange multiple billboards or objects at the same position, e.g., to
     * arrange a billboard above its corresponding 3D model.
     * <br /><br />
     * <code>value</code> can be either a {@link Cartesian3} or an object literal with <code>x</code>,
     * <code>y</code>, and <code>z</code> properties.  A copy of <code>value</code> is made, so changing it after
     * calling <code>setEyeOffset</code> does not affect the billboard's eye offset; an explicit call to
     * <code>setEyeOffset</code> is required.
     * <br /><br />
     * Below, the billboard is positioned at the center of the Earth but an eye offset makes it always
     * appear on top of the Earth regardless of the viewer's or Earth's orientation.
     * <br /><br />
     * <div align='center'>
     * <table border='0' cellpadding='5'><tr>
     * <td align='center'><img src='images/Billboard.setEyeOffset.one.png' width='250' height='188' /></td>
     * <td align='center'><img src='images/Billboard.setEyeOffset.two.png' width='250' height='188' /></td>
     * </tr></table>
     * <code>b.setEyeOffset({ x : 0.0, y : 8000000.0, z : 0.0 });</code><br /><br />
     * </div>
     *
     * @memberof Billboard
     *
     * @param {Cartesian3} value The 3D Cartesian offset in eye coordinates.
     *
     * @exception {DeveloperError} value is required.
     *
     * @see Billboard#getEyeOffset
     */
    Billboard.prototype.setEyeOffset = function(value) {
        if (typeof value === 'undefined') {
            throw new DeveloperError('value is required.');
        }

        var eyeOffset = this._eyeOffset;
        if (!Cartesian3.equals(eyeOffset, value)) {
            Cartesian3.clone(value, eyeOffset);
            makeDirty(this, EYE_OFFSET_INDEX);
        }
    };

    /**
     * Returns the horizontal origin of this billboard.
     *
     * @memberof Billboard
     *
     * @return {HorizontalOrigin} The horizontal origin of this billboard.
     *
     * @see Billboard#setHorizontalOrigin
     */
    Billboard.prototype.getHorizontalOrigin = function() {
        return this._horizontalOrigin;
    };

    /**
     * Sets the horizontal origin of this billboard, which determines if the billboard is
     * to the left, center, or right of its position.
     * <br /><br />
     * <div align='center'>
     * <img src='images/Billboard.setHorizontalOrigin.png' width='400' height='300' /><br />
     * </div>
     *
     * @memberof Billboard
     *
     * @param {HorizontalOrigin} value The horizontal origin.
     *
     * @exception {DeveloperError} value is required.
     *
     * @see Billboard#getHorizontalOrigin
     * @see Billboard#setVerticalOrigin
     *
     * @example
     * // Use a bottom, left origin
     * b.setHorizontalOrigin(HorizontalOrigin.LEFT);
     * b.setVerticalOrigin(VerticalOrigin.BOTTOM);
     */
    Billboard.prototype.setHorizontalOrigin = function(value) {
        if (typeof value === 'undefined') {
            throw new DeveloperError('value is required.');
        }

        if (this._horizontalOrigin !== value) {
            this._horizontalOrigin = value;
            makeDirty(this, HORIZONTAL_ORIGIN_INDEX);
        }
    };

    /**
     * Returns the vertical origin of this billboard.
     *
     * @memberof Billboard
     *
     * @return {VerticalOrigin} The vertical origin of this billboard.
     *
     * @see Billboard#setVerticalOrigin
     */
    Billboard.prototype.getVerticalOrigin = function() {
        return this._verticalOrigin;
    };

    /**
     * Sets the vertical origin of this billboard, which determines if the billboard is
     * to the above, below, or at the center of its position.
     * <br /><br />
     * <div align='center'>
     * <img src='images/Billboard.setVerticalOrigin.png' width='400' height='300' /><br />
     * </div>
     *
     * @memberof Billboard
     *
     * @param {VerticalOrigin} value The vertical origin.
     *
     * @exception {DeveloperError} value is required.
     *
     * @see Billboard#getVerticalOrigin
     * @see Billboard#setHorizontalOrigin
     *
     * @example
     * // Use a bottom, left origin
     * b.setHorizontalOrigin(HorizontalOrigin.LEFT);
     * b.setVerticalOrigin(VerticalOrigin.BOTTOM);
     */
    Billboard.prototype.setVerticalOrigin = function(value) {
        if (typeof value === 'undefined') {
            throw new DeveloperError('value is required.');
        }

        if (this._verticalOrigin !== value) {
            this._verticalOrigin = value;
            makeDirty(this, VERTICAL_ORIGIN_INDEX);
        }
    };

    /**
     * Returns the uniform scale that is multiplied with the billboard's image size in pixels.
     *
     * @memberof Billboard
     *
     * @return {Number} The scale used to size the billboard.
     *
     * @see Billboard#setScale
     */
    Billboard.prototype.getScale = function() {
        return this._scale;
    };

    /**
     * Sets the uniform scale that is multiplied with the billboard's image size in pixels.
     * A scale of <code>1.0</code> does not change the size of the billboard; a scale greater than
     * <code>1.0</code> enlarges the billboard; a positive scale less than <code>1.0</code> shrinks
     * the billboard.
     * <br /><br />
     * <div align='center'>
     * <img src='images/Billboard.setScale.png' width='400' height='300' /><br/>
     * From left to right in the above image, the scales are <code>0.5</code>, <code>1.0</code>,
     * and <code>2.0</code>.
     * </div>
     *
     * @memberof Billboard
     *
     * @param {Number} value The scale used to size the billboard.
     *
     * @exception {DeveloperError} value is required.
     *
     * @see Billboard#getScale
     * @see Billboard#setImageIndex
     */
    Billboard.prototype.setScale = function(value) {
        if (typeof value === 'undefined') {
            throw new DeveloperError('value is required.');
        }

        if (this._scale !== value) {
            this._scale = value;
            makeDirty(this, SCALE_INDEX);
        }
    };

    /**
     * DOC_TBA
     *
     * @memberof Billboard
     *
     * @see Billboard#setImageIndex
     * @see BillboardCollection#setTextureAtlas
     */
    Billboard.prototype.getImageIndex = function() {
        return this._imageIndex;
    };

    /**
     * DOC_TBA
     *
     * @memberof Billboard
     *
     * @see Billboard#getImageIndex
     * @see BillboardCollection#setTextureAtlas
     */
    Billboard.prototype.setImageIndex = function(value) {
        if (typeof value !== 'number') {
            throw new DeveloperError('value is required and must be a number.');
        }

        if (this._imageIndex !== value) {
            this._imageIndex = value;
            makeDirty(this, IMAGE_INDEX_INDEX);
        }
    };

    /**
     * Returns the color that is multiplied with the billboard's texture.  The red, green, blue, and alpha values
     * are indicated by the returned object's <code>red</code>, <code>green</code>, <code>blue</code>, and <code>alpha</code>
     * properties, which range from <code>0</code> (no intensity) to <code>1.0</code> (full intensity).
     *
     * @memberof Billboard
     *
     * @return {Number} The color that is multiplied with the billboard's texture.
     *
     * @see Billboard#setColor
     */
    Billboard.prototype.getColor = function() {
        return this._color;
    };

    /**
     * Sets the color that is multiplied with the billboard's texture.  This has two common use cases.  First,
     * the same white texture may be used by many different billboards, each with a different color, to create
     * colored billboards.  Second, the color's alpha component can be used to make the billboard translucent as shown below.
     * An alpha of <code>0.0</code> makes the billboard transparent, and <code>1.0</code> makes the billboard opaque.
     * <br /><br />
     * <div align='center'>
     * <table border='0' cellpadding='5'><tr>
     * <td align='center'><code>default</code><br/><img src='images/Billboard.setColor.Alpha255.png' width='250' height='188' /></td>
     * <td align='center'><code>alpha : 0.5</code><br/><img src='images/Billboard.setColor.Alpha127.png' width='250' height='188' /></td>
     * </tr></table>
     * </div>
     * <br />
     * The red, green, blue, and alpha values are indicated by <code>value</code>'s <code>red</code>, <code>green</code>,
     * <code>blue</code>, and <code>alpha</code> properties as shown in Example 1.  These components range from <code>0.0</code>
     * (no intensity) to <code>1.0</code> (full intensity).
     *
     * @memberof Billboard
     *
     * @param {Object} value The color's red, green, blue, and alpha components.
     *
     * @exception {DeveloperError} value is required.
     *
     * @see Billboard#getColor
     *
     * @example
     * // Example 1. Assign yellow.
     * b.setColor({
     *   red   : 1.0,
     *   green : 1.0,
     *   blue  : 0.0,
     *   alpha : 1.0
     * });
     *
     * // Example 2. Make a billboard 50% translucent.
     * b.setColor({
     *   red   : 1.0,
     *   green : 1.0,
     *   blue  : 1.0,
     *   alpha : 0.5
     * });
     */
    Billboard.prototype.setColor = function(value) {
        if (typeof value === 'undefined') {
            throw new DeveloperError('value is required.');
        }

        var color = this._color;
        if (!Color.equals(color, value)) {
            Color.clone(value, color);
            makeDirty(this, COLOR_INDEX);
        }
    };

    var tempCartesian4 = new Cartesian4();
    var tempCartographic = new Cartographic();
    Billboard._computeActualPosition = function(position, frameState, morphTime, modelMatrix) {
        var mode = frameState.mode;

        if (mode === SceneMode.SCENE3D) {
            return position;
        }

        modelMatrix.multiplyByPoint(position, tempCartesian4);

        var projection = frameState.scene2D.projection;
        var cartographic = projection.getEllipsoid().cartesianToCartographic(tempCartesian4, tempCartographic);
        if (typeof cartographic === 'undefined') {
            return undefined;
        }

        var projectedPosition = projection.project(cartographic);
        if (mode === SceneMode.MORPHING) {
            var x = CesiumMath.lerp(projectedPosition.z, tempCartesian4.x, morphTime);
            var y = CesiumMath.lerp(projectedPosition.x, tempCartesian4.y, morphTime);
            var z = CesiumMath.lerp(projectedPosition.y, tempCartesian4.z, morphTime);
            return new Cartesian3(x, y, z);
        }
        if (mode === SceneMode.SCENE2D) {
            return new Cartesian3(0.0, projectedPosition.x, projectedPosition.y);
        }
        if (mode === SceneMode.COLUMBUS_VIEW) {
            return new Cartesian3(projectedPosition.z, projectedPosition.x, projectedPosition.y);
        }
        return undefined;
    };

<<<<<<< HEAD
    var scratchViewportTransform = new Matrix4();
    Billboard._computeScreenSpacePosition = function(modelMatrix, position, eyeOffset, pixelOffset, clampToPixel, uniformState, frameState, viewport) {
=======
    Billboard._computeScreenSpacePosition = function(modelMatrix, position, eyeOffset, pixelOffset, uniformState) {
>>>>>>> 7f4752aa
        // This function is basically a stripped-down JavaScript version of BillboardCollectionVS.glsl

        var camera = frameState.camera;
        var view = camera.getViewMatrix();
        var projection = camera.frustum.getProjectionMatrix();
        var viewportTransformation = Matrix4.computeViewportTransformation(viewport, 0.0, 1.0, scratchViewportTransform);

        // Model to eye coordinates
        var mv = view.multiply(modelMatrix);
        var positionEC = mv.multiplyByPoint(position);

        // Apply eye offset, e.g., czm_eyeOffset
        var zEyeOffset = eyeOffset.multiplyComponents(positionEC.normalize());
        positionEC.x += eyeOffset.x + zEyeOffset.x;
        positionEC.y += eyeOffset.y + zEyeOffset.y;
        positionEC.z += zEyeOffset.z;

        // Eye to window coordinates, e.g., czm_eyeToWindowCoordinates
        var q = projection.multiplyByVector(positionEC); // clip coordinates
        q.x /= q.w; // normalized device coordinates
        q.y /= q.w;
        q.z /= q.w;
        var positionWC = viewportTransformation.multiplyByPoint(q); // window coordinates

        // Apply pixel offset
        var po = pixelOffset.multiplyByScalar(uniformState.getHighResolutionSnapScale());
        positionWC.x += po.x;
        positionWC.y += po.y;

        return new Cartesian2(positionWC.x, positionWC.y);
    };

    /**
     * Computes the screen-space position of the billboard's origin, taking into account eye and pixel offsets.
     * The screen space origin is the bottom, left corner of the canvas; <code>x</code> increases from
     * left to right, and <code>y</code> increases from bottom to top.
     *
     * @memberof Billboard
     *
     * @param {UniformState} uniformState The uniform state.
     * @param {FrameState} frameState The same state object passed to {@link BillboardCollection#update}.
     *
     * @return {Cartesian2} The screen-space position of the billboard.
     *
     * @exception {DeveloperError} Billboard must be in a collection.
     * @exception {DeveloperError} uniformState is required.
     * @exception {DeveloperError} frameState is required.
     *
     * @see Billboard#setEyeOffset
     * @see Billboard#setPixelOffset
     *
     * @example
     * console.log(b.computeScreenSpacePosition(scene.getUniformState(), scene.getFrameState()).toString());
     */
    Billboard.prototype.computeScreenSpacePosition = function(uniformState, frameState) {
        var billboardCollection = this._billboardCollection;
        if (typeof billboardCollection === 'undefined') {
            throw new DeveloperError('Billboard must be in a collection.  Was it removed?');
        }

        if (typeof uniformState === 'undefined') {
            throw new DeveloperError('uniformState is required.');
        }

<<<<<<< HEAD
        if (typeof frameState === 'undefined') {
            throw new DeveloperError('frameState is required.');
        }

        var modelMatrix = billboardCollection.modelMatrix;
        var viewport = billboardCollection._viewport;
        return Billboard._computeScreenSpacePosition(modelMatrix, this._actualPosition, this._eyeOffset, this._pixelOffset, this.clampToPixel, uniformState, frameState, viewport);
=======
        return Billboard._computeScreenSpacePosition(billboardCollection.modelMatrix, this._actualPosition, this._eyeOffset, this._pixelOffset, uniformState);
>>>>>>> 7f4752aa
    };

    /**
     * Determines if this billboard equals another billboard.  Billboards are equal if all their properties
     * are equal.  Billboards in different collections can be equal.
     *
     * @memberof Billboard
     *
     * @param {Billboard} other The billboard to compare for equality.
     *
     * @return {Boolean} <code>true</code> if the billboards are equal; otherwise, <code>false</code>.
     */
    Billboard.prototype.equals = function(other) {
        return this === other ||
               typeof other !== 'undefined' &&
               this._show === other._show &&
               this._imageIndex === other._imageIndex &&
               this._scale === other._scale &&
               this._verticalOrigin === other._verticalOrigin &&
               this._horizontalOrigin === other._horizontalOrigin &&
               Cartesian3.equals(this._position, other._position) &&
               Color.equals(this._color, other._color) &&
               Cartesian2.equals(this._pixelOffset, other._pixelOffset) &&
               Cartesian3.equals(this._eyeOffset, other._eyeOffset);
    };

    Billboard.prototype._destroy = function() {
        this._pickId = this._pickId && this._pickId.destroy();
        this._billboardCollection = undefined;
    };

    return Billboard;
});<|MERGE_RESOLUTION|>--- conflicted
+++ resolved
@@ -584,12 +584,8 @@
         return undefined;
     };
 
-<<<<<<< HEAD
     var scratchViewportTransform = new Matrix4();
     Billboard._computeScreenSpacePosition = function(modelMatrix, position, eyeOffset, pixelOffset, clampToPixel, uniformState, frameState, viewport) {
-=======
-    Billboard._computeScreenSpacePosition = function(modelMatrix, position, eyeOffset, pixelOffset, uniformState) {
->>>>>>> 7f4752aa
         // This function is basically a stripped-down JavaScript version of BillboardCollectionVS.glsl
 
         var camera = frameState.camera;
@@ -654,7 +650,6 @@
             throw new DeveloperError('uniformState is required.');
         }
 
-<<<<<<< HEAD
         if (typeof frameState === 'undefined') {
             throw new DeveloperError('frameState is required.');
         }
@@ -662,9 +657,6 @@
         var modelMatrix = billboardCollection.modelMatrix;
         var viewport = billboardCollection._viewport;
         return Billboard._computeScreenSpacePosition(modelMatrix, this._actualPosition, this._eyeOffset, this._pixelOffset, this.clampToPixel, uniformState, frameState, viewport);
-=======
-        return Billboard._computeScreenSpacePosition(billboardCollection.modelMatrix, this._actualPosition, this._eyeOffset, this._pixelOffset, uniformState);
->>>>>>> 7f4752aa
     };
 
     /**
