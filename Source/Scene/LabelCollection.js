/*global define*/
define([
        '../Core/BoundingRectangle',
        '../Core/Cartesian2',
        '../Core/Color',
        '../Core/defaultValue',
        '../Core/defined',
        '../Core/defineProperties',
        '../Core/destroyObject',
        '../Core/DeveloperError',
        '../Core/Matrix4',
        '../Core/writeTextToCanvas',
        '../Renderer/RenderState',
        '../Renderer/WebGLConstants',
        './BillboardCollection',
        './BlendingState',
        './HeightReference',
        './HorizontalOrigin',
        './Label',
        './LabelStyle',
        './TextureAtlas',
        './VerticalOrigin'
    ], function(
        BoundingRectangle,
        Cartesian2,
        Color,
        defaultValue,
        defined,
        defineProperties,
        destroyObject,
        DeveloperError,
        Matrix4,
        writeTextToCanvas,
        RenderState,
        WebGLConstants,
        BillboardCollection,
        BlendingState,
        HeightReference,
        HorizontalOrigin,
        Label,
        LabelStyle,
        TextureAtlas,
        VerticalOrigin) {
    'use strict';

    // A glyph represents a single character in a particular label.  It may or may
    // not have a billboard, depending on whether the texture info has an index into
    // the the label collection's texture atlas.  Invisible characters have no texture, and
    // no billboard.  However, it always has a valid dimensions object.
    function Glyph() {
        this.textureInfo = undefined;
        this.dimensions = undefined;
        this.billboard = undefined;
    }

    // GlyphTextureInfo represents a single character, drawn in a particular style,
    // shared and reference counted across all labels.  It may or may not have an
    // index into the label collection's texture atlas, depending on whether the character
    // has both width and height, but it always has a valid dimensions object.
    function GlyphTextureInfo(labelCollection, index, dimensions) {
        this.labelCollection = labelCollection;
        this.index = index;
        this.dimensions = dimensions;
    }

    var whitePixelCanvasId = 'ID_WHITE_PIXEL';
    var whitePixelSubRegionId = 'ID_WHITE_PIXEL_SUBREGION';
    var whitePixelSize = new Cartesian2(4, 4);
    var whitePixelBoundingRegion = new BoundingRectangle(1, 1, 1, 1);

    function addWhitePixelCanvas(textureAtlas, labelCollection) {
        var canvas = document.createElement('canvas');
        canvas.width = whitePixelSize.x;
        canvas.height = whitePixelSize.y;

        var context2D = canvas.getContext('2d');
        context2D.fillStyle = '#fff';
        context2D.fillRect(0, 0, canvas.width, canvas.height);

        textureAtlas.addImage(whitePixelCanvasId, canvas).then(function(index) {
            //glyphTextureInfo.index = index;
            labelCollection._whitePixelIndex = index;
            textureAtlas.addSubRegion(whitePixelCanvasId, whitePixelBoundingRegion);
console.log('white pixel index ' + index);
        });
    }

    // reusable object for calling writeTextToCanvas
    var writeTextToCanvasParameters = {};
    function createGlyphCanvas(character, font, fillColor, outlineColor, outlineWidth, style, verticalOrigin) {
        writeTextToCanvasParameters.font = font;
        writeTextToCanvasParameters.fillColor = fillColor;
        writeTextToCanvasParameters.strokeColor = outlineColor;
        writeTextToCanvasParameters.strokeWidth = outlineWidth;

        if (verticalOrigin === VerticalOrigin.BOTTOM) {
            writeTextToCanvasParameters.textBaseline = 'bottom';
        } else if (verticalOrigin === VerticalOrigin.TOP) {
            writeTextToCanvasParameters.textBaseline = 'top';
        } else {
            // VerticalOrigin.CENTER
            writeTextToCanvasParameters.textBaseline = 'middle';
        }

        writeTextToCanvasParameters.fill = style === LabelStyle.FILL || style === LabelStyle.FILL_AND_OUTLINE;
        writeTextToCanvasParameters.stroke = style === LabelStyle.OUTLINE || style === LabelStyle.FILL_AND_OUTLINE;

        return writeTextToCanvas(character, writeTextToCanvasParameters);
    }

    function unbindGlyph(labelCollection, glyph) {
        glyph.textureInfo = undefined;
        glyph.dimensions = undefined;

        var billboard = glyph.billboard;
        if (defined(billboard)) {
            billboard.show = false;
            billboard.image = undefined;
            labelCollection._spareBillboards.push(billboard);
            glyph.billboard = undefined;
        }
    }

    function addGlyphToTextureAtlas(textureAtlas, id, canvas, glyphTextureInfo) {
        textureAtlas.addImage(id, canvas).then(function(index, id) {
            glyphTextureInfo.index = index;
        });
    }

    function rebindAllGlyphs(labelCollection, label) {
        var text = label._text;
        var textLength = text.length;
        var glyphs = label._glyphs;
        var glyphsLength = glyphs.length;

        var glyph;
        var glyphIndex;
        var textIndex;

        var backgroundBillboard = label._backgroundBillboard;
        if (!defined(backgroundBillboard)) {
            if (labelCollection._spareBackgroundBillboards.length > 0) {
                backgroundBillboard = labelCollection._spareBackgroundBillboards.pop();
            } else {
                backgroundBillboard = labelCollection._backgroundBillboardCollection.add({
                    collection : labelCollection
                });
            }
            label._backgroundBillboard = backgroundBillboard;
        }

        backgroundBillboard.color = new Color(0.5, 0.5, 0.5, 0.8);  // TODO: Configure color.
        backgroundBillboard.show = label._show;
        backgroundBillboard.position = label._position;
        backgroundBillboard.eyeOffset = label._eyeOffset;
        backgroundBillboard.pixelOffset = label._pixelOffset;
        backgroundBillboard.horizontalOrigin = HorizontalOrigin.LEFT;
        backgroundBillboard.verticalOrigin = label._verticalOrigin;
        backgroundBillboard.heightReference = label._heightReference;
        backgroundBillboard.scale = label._scale;
        backgroundBillboard.pickPrimitive = label;
        backgroundBillboard.id = label._id;
        backgroundBillboard.image = whitePixelSubRegionId;
        backgroundBillboard.translucencyByDistance = label._translucencyByDistance;
        backgroundBillboard.pixelOffsetScaleByDistance = label._pixelOffsetScaleByDistance;
        backgroundBillboard.distanceDisplayCondition = label._distanceDisplayCondition;

        // if we have more glyphs than needed, unbind the extras.
        if (textLength < glyphsLength) {
            for (glyphIndex = textLength; glyphIndex < glyphsLength; ++glyphIndex) {
                unbindGlyph(labelCollection, glyphs[glyphIndex]);
            }
        }

        // presize glyphs to match the new text length
        glyphs.length = textLength;

        var glyphTextureCache = labelCollection._glyphTextureCache;

        // walk the text looking for new characters (creating new glyphs for each)
        // or changed characters (rebinding existing glyphs)
        for (textIndex = 0; textIndex < textLength; ++textIndex) {
            var character = text.charAt(textIndex);
            var font = label._font;
            var fillColor = label._fillColor;
            var outlineColor = label._outlineColor;
            var outlineWidth = label._outlineWidth;
            var style = label._style;
            var verticalOrigin = label._verticalOrigin;

            // retrieve glyph dimensions and texture index (if the canvas has area)
            // from the glyph texture cache, or create and add if not present.
            var id = JSON.stringify([
                                     character,
                                     font,
                                     fillColor.toRgba(),
                                     outlineColor.toRgba(),
                                     outlineWidth,
                                     +style,
                                     +verticalOrigin
                                    ]);

            var glyphTextureInfo = glyphTextureCache[id];
            if (!defined(glyphTextureInfo)) {
                var canvas = createGlyphCanvas(character, font, fillColor, outlineColor, outlineWidth, style, verticalOrigin);

                glyphTextureInfo = new GlyphTextureInfo(labelCollection, -1, canvas.dimensions);
                glyphTextureCache[id] = glyphTextureInfo;

                if (canvas.width > 0 && canvas.height > 0) {
                    addGlyphToTextureAtlas(labelCollection._textureAtlas, id, canvas, glyphTextureInfo);
                }
            }

            glyph = glyphs[textIndex];

            if (defined(glyph)) {
                // clean up leftover information from the previous glyph
                if (glyphTextureInfo.index === -1) {
                    // no texture, and therefore no billboard, for this glyph.
                    // so, completely unbind glyph.
                    unbindGlyph(labelCollection, glyph);
                } else {
                    // we have a texture and billboard.  If we had one before, release
                    // our reference to that texture info, but reuse the billboard.
                    if (defined(glyph.textureInfo)) {
                        glyph.textureInfo = undefined;
                    }
                }
            } else {
                // create a glyph object
                glyph = new Glyph();
                glyphs[textIndex] = glyph;
            }

            glyph.textureInfo = glyphTextureInfo;
            glyph.dimensions = glyphTextureInfo.dimensions;

            // if we have a texture, configure the existing billboard, or obtain one
            if (glyphTextureInfo.index !== -1) {
                var billboard = glyph.billboard;
                if (!defined(billboard)) {
                    if (labelCollection._spareBillboards.length > 0) {
                        billboard = labelCollection._spareBillboards.pop();
                    } else {
                        billboard = labelCollection._billboardCollection.add({
                            collection : labelCollection
                        });
                    }
                    glyph.billboard = billboard;
                }

                billboard.show = label._show;
                billboard.position = label._position;
                billboard.eyeOffset = label._eyeOffset;
                billboard.pixelOffset = label._pixelOffset;
                billboard.horizontalOrigin = HorizontalOrigin.LEFT;
                billboard.verticalOrigin = label._verticalOrigin;
                billboard.heightReference = label._heightReference;
                billboard.scale = label._scale;
                billboard.pickPrimitive = label;
                billboard.id = label._id;
                billboard.image = id;
                billboard.translucencyByDistance = label._translucencyByDistance;
                billboard.pixelOffsetScaleByDistance = label._pixelOffsetScaleByDistance;
                billboard.distanceDisplayCondition = label._distanceDisplayCondition;
            }
        }

        // changing glyphs will cause the position of the
        // glyphs to change, since different characters have different widths
        label._repositionAllGlyphs = true;
    }

    // reusable Cartesian2 instance
    var glyphPixelOffset = new Cartesian2();

    function repositionAllGlyphs(label, resolutionScale) {
console.log('reposition glyphs:', resolutionScale);
        var glyphs = label._glyphs;
        var glyph;
        var dimensions;
        var totalWidth = 0;
        var maxHeight = 0;
        var maxDescent = 0;
        var maxY = 0;

        var glyphIndex = 0;
        var glyphLength = glyphs.length;
        for (glyphIndex = 0; glyphIndex < glyphLength; ++glyphIndex) {
            glyph = glyphs[glyphIndex];
            dimensions = glyph.dimensions;
            maxHeight = Math.max(maxHeight, dimensions.height);
<<<<<<< HEAD
            maxY = Math.max(maxHeight, dimensions.height - dimensions.descent);
            maxDescent = Math.max(maxDescent, dimensions.descent);
console.log('Glyph ' + glyphIndex + ' width ' + dimensions.computedWidth + ' descent ' + dimensions.descent + ' height ' + dimensions.height);
=======

            //Computing the total width must also account for the kering that occurs between letters.
            totalWidth += dimensions.width - dimensions.bounds.minx;
            if (glyphIndex < glyphLength - 1) {
                totalWidth += glyphs[glyphIndex + 1].dimensions.bounds.minx;
            }
>>>>>>> 455a04da
        }
        var realMaxHeight = maxY + maxDescent;
console.log('totalWidth ' + totalWidth + ' maxheight ' + maxHeight + ' maxdescent ' + maxDescent + ' realMaxHeight ' + realMaxHeight);

        var scale = label._scale;
        var horizontalOrigin = label._horizontalOrigin;
        var widthOffset = 0;
        if (horizontalOrigin === HorizontalOrigin.CENTER) {
            widthOffset -= totalWidth / 2 * scale;
        } else if (horizontalOrigin === HorizontalOrigin.RIGHT) {
            widthOffset -= totalWidth * scale;
        }

        glyphPixelOffset.x = widthOffset * resolutionScale;
        glyphPixelOffset.y = 0;

        var verticalOrigin = label._verticalOrigin;
        for (glyphIndex = 0; glyphIndex < glyphLength; ++glyphIndex) {
            glyph = glyphs[glyphIndex];
            dimensions = glyph.dimensions;

            if (verticalOrigin === VerticalOrigin.BOTTOM || dimensions.height === maxHeight) {
                glyphPixelOffset.y = -dimensions.descent * scale;
            } else if (verticalOrigin === VerticalOrigin.TOP) {
                glyphPixelOffset.y = -(maxHeight - dimensions.height) * scale - dimensions.descent * scale;
            } else if (verticalOrigin === VerticalOrigin.CENTER) {
                glyphPixelOffset.y = -(maxHeight - dimensions.height) / 2 * scale - dimensions.descent * scale;
            }

            glyphPixelOffset.y *= resolutionScale;

            if (defined(glyph.billboard)) {
                glyph.billboard._setTranslate(glyphPixelOffset);
            }

            //Compute the next x offset taking into acocunt the kerning performed
            //on both the current letter as well as the next letter to be drawn
            //as well as any applied scale.
            if (glyphIndex < glyphLength - 1) {
                var nextGlyph = glyphs[glyphIndex + 1];
                glyphPixelOffset.x += ((dimensions.width - dimensions.bounds.minx) + nextGlyph.dimensions.bounds.minx) * scale * resolutionScale;
            }
        }

        var backgroundBillboard = label._backgroundBillboard;
        if (defined(backgroundBillboard)) {
            glyphPixelOffset.x = widthOffset * resolutionScale;
            if (verticalOrigin === VerticalOrigin.BOTTOM) {
                glyphPixelOffset.y = -maxDescent * scale;
            } else if (verticalOrigin === VerticalOrigin.TOP) {
                glyphPixelOffset.y = -(maxHeight - realMaxHeight) * scale - maxDescent * scale;
            } else {
                glyphPixelOffset.y = -(maxHeight - realMaxHeight) / 2 * scale - maxDescent * scale;
            }
            backgroundBillboard._setTranslate(glyphPixelOffset);
            backgroundBillboard.width = totalWidth;
            backgroundBillboard.height = realMaxHeight;
        }
    }

    function destroyLabel(labelCollection, label) {
        var glyphs = label._glyphs;
        for ( var i = 0, len = glyphs.length; i < len; ++i) {
            unbindGlyph(labelCollection, glyphs[i]);
        }
        if (defined(label._backgroundBillboard)) {
            label._backgroundBillboard.show = false;
            label._backgroundBillboard.image = undefined;
            labelCollection._spareBackgroundBillboards.push(label._backgroundBillboard);
            label._backgroundBillboard = undefined;
        }
        label._labelCollection = undefined;

        if (defined(label._removeCallbackFunc)) {
            label._removeCallbackFunc();
        }

        destroyObject(label);
    }

    /**
     * A renderable collection of labels.  Labels are viewport-aligned text positioned in the 3D scene.
     * Each label can have a different font, color, scale, etc.
     * <br /><br />
     * <div align='center'>
     * <img src='images/Label.png' width='400' height='300' /><br />
     * Example labels
     * </div>
     * <br /><br />
     * Labels are added and removed from the collection using {@link LabelCollection#add}
     * and {@link LabelCollection#remove}.
     *
     * @alias LabelCollection
     * @constructor
     *
     * @param {Object} [options] Object with the following properties:
     * @param {Matrix4} [options.modelMatrix=Matrix4.IDENTITY] The 4x4 transformation matrix that transforms each label from model to world coordinates.
     * @param {Boolean} [options.debugShowBoundingVolume=false] For debugging only. Determines if this primitive's commands' bounding spheres are shown.
     * @param {Scene} [options.scene] Must be passed in for labels that use the height reference property or will be depth tested against the globe.
     *
     * @performance For best performance, prefer a few collections, each with many labels, to
     * many collections with only a few labels each.  Avoid having collections where some
     * labels change every frame and others do not; instead, create one or more collections
     * for static labels, and one or more collections for dynamic labels.
     *
     * @see LabelCollection#add
     * @see LabelCollection#remove
     * @see Label
     * @see BillboardCollection
     *
     * @demo {@link http://cesiumjs.org/Cesium/Apps/Sandcastle/index.html?src=Labels.html|Cesium Sandcastle Labels Demo}
     *
     * @example
     * // Create a label collection with two labels
     * var labels = scene.primitives.add(new Cesium.LabelCollection());
     * labels.add({
     *   position : new Cesium.Cartesian3(1.0, 2.0, 3.0),
     *   text : 'A label'
     * });
     * labels.add({
     *   position : new Cesium.Cartesian3(4.0, 5.0, 6.0),
     *   text : 'Another label'
     * });
     */
    function LabelCollection(options) {
        options = defaultValue(options, defaultValue.EMPTY_OBJECT);

        this._scene = options.scene;

        this._textureAtlas = undefined;
        this.__backgroundTextureAtlas = undefined;
        this._whitePixelIndex = undefined;

        this._backgroundBillboardCollection = new BillboardCollection({
            scene : this._scene
        });
        this._backgroundBillboardCollection.destroyTextureAtlas = false;

        this._billboardCollection = new BillboardCollection({
            scene : this._scene
        });
        this._billboardCollection.destroyTextureAtlas = false;

        this._billboardCollection._rs = RenderState.fromCache({
            depthTest : {
                enabled : true,
                func : WebGLConstants.LEQUAL  // default is LESS
            },
            blending : BlendingState.ALPHA_BLEND
        });

        this._spareBillboards = [];
        this._spareBackgroundBillboards = [];
        this._glyphTextureCache = {};
        this._labels = [];
        this._labelsToUpdate = [];
        this._totalGlyphCount = 0;
        this._resolutionScale = undefined;

        /**
         * The 4x4 transformation matrix that transforms each label in this collection from model to world coordinates.
         * When this is the identity matrix, the labels are drawn in world coordinates, i.e., Earth's WGS84 coordinates.
         * Local reference frames can be used by providing a different transformation matrix, like that returned
         * by {@link Transforms.eastNorthUpToFixedFrame}.
         *
         * @type Matrix4
         * @default {@link Matrix4.IDENTITY}
         *
         * @example
         * var center = Cesium.Cartesian3.fromDegrees(-75.59777, 40.03883);
         * labels.modelMatrix = Cesium.Transforms.eastNorthUpToFixedFrame(center);
         * labels.add({
         *   position : new Cesium.Cartesian3(0.0, 0.0, 0.0),
         *   text     : 'Center'
         * });
         * labels.add({
         *   position : new Cesium.Cartesian3(1000000.0, 0.0, 0.0),
         *   text     : 'East'
         * });
         * labels.add({
         *   position : new Cesium.Cartesian3(0.0, 1000000.0, 0.0),
         *   text     : 'North'
         * });
         * labels.add({
         *   position : new Cesium.Cartesian3(0.0, 0.0, 1000000.0),
         *   text     : 'Up'
         * });
         */
        this.modelMatrix = Matrix4.clone(defaultValue(options.modelMatrix, Matrix4.IDENTITY));

        /**
         * This property is for debugging only; it is not for production use nor is it optimized.
         * <p>
         * Draws the bounding sphere for each draw command in the primitive.
         * </p>
         *
         * @type {Boolean}
         *
         * @default false
         */
        this.debugShowBoundingVolume = defaultValue(options.debugShowBoundingVolume, false);
    }

    defineProperties(LabelCollection.prototype, {
        /**
         * Returns the number of labels in this collection.  This is commonly used with
         * {@link LabelCollection#get} to iterate over all the labels
         * in the collection.
         * @memberof LabelCollection.prototype
         * @type {Number}
         */
        length : {
            get : function() {
                return this._labels.length;
            }
        }
    });

    /**
     * Creates and adds a label with the specified initial properties to the collection.
     * The added label is returned so it can be modified or removed from the collection later.
     *
     * @param {Object}[options] A template describing the label's properties as shown in Example 1.
     * @returns {Label} The label that was added to the collection.
     *
     * @performance Calling <code>add</code> is expected constant time.  However, the collection's vertex buffer
     * is rewritten; this operations is <code>O(n)</code> and also incurs
     * CPU to GPU overhead.  For best performance, add as many billboards as possible before
     * calling <code>update</code>.
     *
     * @exception {DeveloperError} This object was destroyed, i.e., destroy() was called.
     *
     *
     * @example
     * // Example 1:  Add a label, specifying all the default values.
     * var l = labels.add({
     *   show : true,
     *   position : Cesium.Cartesian3.ZERO,
     *   text : '',
     *   font : '30px sans-serif',
     *   fillColor : Cesium.Color.WHITE,
     *   outlineColor : Cesium.Color.BLACK,
     *   style : Cesium.LabelStyle.FILL,
     *   pixelOffset : Cesium.Cartesian2.ZERO,
     *   eyeOffset : Cesium.Cartesian3.ZERO,
     *   horizontalOrigin : Cesium.HorizontalOrigin.LEFT,
     *   verticalOrigin : Cesium.VerticalOrigin.BOTTOM,
     *   scale : 1.0
     * });
     *
     * @example
     * // Example 2:  Specify only the label's cartographic position,
     * // text, and font.
     * var l = labels.add({
     *   position : Cesium.Cartesian3.fromRadians(longitude, latitude, height),
     *   text : 'Hello World',
     *   font : '24px Helvetica',
     * });
     *
     * @see LabelCollection#remove
     * @see LabelCollection#removeAll
     */
    LabelCollection.prototype.add = function(options) {
        var label = new Label(options, this);

        this._labels.push(label);
        this._labelsToUpdate.push(label);

        return label;
    };

    /**
     * Removes a label from the collection.  Once removed, a label is no longer usable.
     *
     * @param {Label} label The label to remove.
     * @returns {Boolean} <code>true</code> if the label was removed; <code>false</code> if the label was not found in the collection.
     *
     * @performance Calling <code>remove</code> is expected constant time.  However, the collection's vertex buffer
     * is rewritten - an <code>O(n)</code> operation that also incurs CPU to GPU overhead.  For
     * best performance, remove as many labels as possible before calling <code>update</code>.
     * If you intend to temporarily hide a label, it is usually more efficient to call
     * {@link Label#show} instead of removing and re-adding the label.
     *
     * @exception {DeveloperError} This object was destroyed, i.e., destroy() was called.
     *
     *
     * @example
     * var l = labels.add(...);
     * labels.remove(l);  // Returns true
     *
     * @see LabelCollection#add
     * @see LabelCollection#removeAll
     * @see Label#show
     */
    LabelCollection.prototype.remove = function(label) {
        if (defined(label) && label._labelCollection === this) {
            var index = this._labels.indexOf(label);
            if (index !== -1) {
                this._labels.splice(index, 1);
                destroyLabel(this, label);
                return true;
            }
        }
        return false;
    };

    /**
     * Removes all labels from the collection.
     *
     * @performance <code>O(n)</code>.  It is more efficient to remove all the labels
     * from a collection and then add new ones than to create a new collection entirely.
     *
     * @exception {DeveloperError} This object was destroyed, i.e., destroy() was called.
     *
     *
     * @example
     * labels.add(...);
     * labels.add(...);
     * labels.removeAll();
     *
     * @see LabelCollection#add
     * @see LabelCollection#remove
     */
    LabelCollection.prototype.removeAll = function() {
        var labels = this._labels;

        for ( var i = 0, len = labels.length; i < len; ++i) {
            destroyLabel(this, labels[i]);
        }

        labels.length = 0;
    };

    /**
     * Check whether this collection contains a given label.
     *
     * @param {Label} label The label to check for.
     * @returns {Boolean} true if this collection contains the label, false otherwise.
     *
     * @see LabelCollection#get
     */
    LabelCollection.prototype.contains = function(label) {
        return defined(label) && label._labelCollection === this;
    };

    /**
     * Returns the label in the collection at the specified index.  Indices are zero-based
     * and increase as labels are added.  Removing a label shifts all labels after
     * it to the left, changing their indices.  This function is commonly used with
     * {@link LabelCollection#length} to iterate over all the labels
     * in the collection.
     *
     * @param {Number} index The zero-based index of the billboard.
     *
     * @returns {Label} The label at the specified index.
     *
     * @performance Expected constant time.  If labels were removed from the collection and
     * {@link Scene#render} was not called, an implicit <code>O(n)</code>
     * operation is performed.
     *
     * @exception {DeveloperError} This object was destroyed, i.e., destroy() was called.
     *
     *
     * @example
     * // Toggle the show property of every label in the collection
     * var len = labels.length;
     * for (var i = 0; i < len; ++i) {
     *   var l = billboards.get(i);
     *   l.show = !l.show;
     * }
     *
     * @see LabelCollection#length
     */
    LabelCollection.prototype.get = function(index) {
        //>>includeStart('debug', pragmas.debug);
        if (!defined(index)) {
            throw new DeveloperError('index is required.');
        }
        //>>includeEnd('debug');

        return this._labels[index];
    };

    /**
     * @private
     */
    LabelCollection.prototype.update = function(frameState) {
        var billboardCollection = this._billboardCollection;
        var backgroundBillboardCollection = this._backgroundBillboardCollection;

        billboardCollection.modelMatrix = this.modelMatrix;
        billboardCollection.debugShowBoundingVolume = this.debugShowBoundingVolume;
        backgroundBillboardCollection.modelMatrix = this.modelMatrix;
        backgroundBillboardCollection.debugShowBoundingVolume = this.debugShowBoundingVolume;

        var context = frameState.context;

        if (!defined(this._textureAtlas)) {
            this._textureAtlas = new TextureAtlas({
                context : context
            });
            billboardCollection.textureAtlas = this._textureAtlas;
            //addWhitePixelCanvas(this._textureAtlas, this);
        }

        if (!defined(this._backgroundTextureAtlas)) {
            this._backgroundTextureAtlas = new TextureAtlas({
                context : context,
                initialSize : whitePixelSize
            });
            backgroundBillboardCollection.textureAtlas = this._backgroundTextureAtlas;
            addWhitePixelCanvas(this._backgroundTextureAtlas, this);
        }

        var uniformState = context.uniformState;
        var resolutionScale = uniformState.resolutionScale;
        var resolutionChanged = this._resolutionScale !== resolutionScale;
        this._resolutionScale = resolutionScale;

        var labelsToUpdate;
        if (resolutionChanged) {
            labelsToUpdate = this._labels;
        } else {
            labelsToUpdate = this._labelsToUpdate;
        }

        var len = labelsToUpdate.length;
        for (var i = 0; i < len; ++i) {
            var label = labelsToUpdate[i];
            if (label.isDestroyed()) {
                continue;
            }

            var preUpdateGlyphCount = label._glyphs.length;

            if (label._rebindAllGlyphs) {
                rebindAllGlyphs(this, label);
                label._rebindAllGlyphs = false;
            }

            if (resolutionChanged || label._repositionAllGlyphs) {
                repositionAllGlyphs(label, resolutionScale);
                label._repositionAllGlyphs = false;
            }

            var glyphCountDifference = label._glyphs.length - preUpdateGlyphCount;
            this._totalGlyphCount += glyphCountDifference;
        }

        this._labelsToUpdate.length = 0;
        backgroundBillboardCollection.update(frameState);
        billboardCollection.update(frameState);
    };

    /**
     * Returns true if this object was destroyed; otherwise, false.
     * <br /><br />
     * If this object was destroyed, it should not be used; calling any function other than
     * <code>isDestroyed</code> will result in a {@link DeveloperError} exception.
     *
     * @returns {Boolean} True if this object was destroyed; otherwise, false.
     *
     * @see LabelCollection#destroy
     */
    LabelCollection.prototype.isDestroyed = function() {
        return false;
    };

    /**
     * Destroys the WebGL resources held by this object.  Destroying an object allows for deterministic
     * release of WebGL resources, instead of relying on the garbage collector to destroy this object.
     * <br /><br />
     * Once an object is destroyed, it should not be used; calling any function other than
     * <code>isDestroyed</code> will result in a {@link DeveloperError} exception.  Therefore,
     * assign the return value (<code>undefined</code>) to the object as done in the example.
     *
     * @returns {undefined}
     *
     * @exception {DeveloperError} This object was destroyed, i.e., destroy() was called.
     *
     *
     * @example
     * labels = labels && labels.destroy();
     *
     * @see LabelCollection#isDestroyed
     */
    LabelCollection.prototype.destroy = function() {
        this.removeAll();
        this._billboardCollection = this._billboardCollection.destroy();
        this._textureAtlas = this._textureAtlas && this._textureAtlas.destroy();
        this._backgroundBillboardCollection = this._backgroundBillboardCollection.destroy();
        this._backgroundTextureAtlas = this._backgroundTextureAtlas && this._backgroundTextureAtlas.destroy();

        return destroyObject(this);
    };

    return LabelCollection;
});<|MERGE_RESOLUTION|>--- conflicted
+++ resolved
@@ -291,18 +291,15 @@
             glyph = glyphs[glyphIndex];
             dimensions = glyph.dimensions;
             maxHeight = Math.max(maxHeight, dimensions.height);
-<<<<<<< HEAD
             maxY = Math.max(maxHeight, dimensions.height - dimensions.descent);
             maxDescent = Math.max(maxDescent, dimensions.descent);
 console.log('Glyph ' + glyphIndex + ' width ' + dimensions.computedWidth + ' descent ' + dimensions.descent + ' height ' + dimensions.height);
-=======
 
             //Computing the total width must also account for the kering that occurs between letters.
             totalWidth += dimensions.width - dimensions.bounds.minx;
             if (glyphIndex < glyphLength - 1) {
                 totalWidth += glyphs[glyphIndex + 1].dimensions.bounds.minx;
             }
->>>>>>> 455a04da
         }
         var realMaxHeight = maxY + maxDescent;
 console.log('totalWidth ' + totalWidth + ' maxheight ' + maxHeight + ' maxdescent ' + maxDescent + ' realMaxHeight ' + realMaxHeight);
