--- conflicted
+++ resolved
@@ -133,10 +133,6 @@
          * @type {Boolean}
          * @default true
          */
-<<<<<<< HEAD
-        this.enableLighting = true;  // TODO HDR
-        //this.enableLighting = false;
-=======
         this.enableLighting = true;
 
         /**
@@ -146,7 +142,6 @@
          * @default true
          */
         this.showGroundAtmosphere = true;
->>>>>>> 31de2345
 
         /**
          * The distance where everything becomes lit. This only takes effect
