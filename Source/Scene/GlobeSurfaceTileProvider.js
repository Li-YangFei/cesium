define([
        '../Core/BoundingSphere',
        '../Core/BoxOutlineGeometry',
        '../Core/Cartesian2',
        '../Core/Cartesian3',
        '../Core/Cartesian4',
        '../Core/Cartographic',
        '../Core/Color',
        '../Core/ColorGeometryInstanceAttribute',
        '../Core/combine',
        '../Core/defaultValue',
        '../Core/defined',
        '../Core/defineProperties',
        '../Core/destroyObject',
        '../Core/DeveloperError',
        '../Core/Event',
        '../Core/GeometryInstance',
        '../Core/GeometryPipeline',
        '../Core/IndexDatatype',
        '../Core/Intersect',
        '../Core/Math',
        '../Core/Matrix4',
        '../Core/OrientedBoundingBox',
        '../Core/OrthographicFrustum',
        '../Core/PrimitiveType',
        '../Core/Rectangle',
        '../Core/SphereOutlineGeometry',
        '../Core/TerrainQuantization',
        '../Core/Visibility',
        '../Core/WebMercatorProjection',
        '../Renderer/Buffer',
        '../Renderer/BufferUsage',
        '../Renderer/ContextLimits',
        '../Renderer/DrawCommand',
        '../Renderer/Pass',
        '../Renderer/RenderState',
        '../Renderer/VertexArray',
        '../Scene/BlendingState',
        '../Scene/DepthFunction',
        '../Scene/PerInstanceColorAppearance',
        '../Scene/Primitive',
        './ClippingPlaneCollection',
        './GlobeSurfaceTile',
        './ImageryLayer',
        './QuadtreeTileLoadState',
        './SceneMode',
        './ShadowMode'
    ], function(
        BoundingSphere,
        BoxOutlineGeometry,
        Cartesian2,
        Cartesian3,
        Cartesian4,
        Cartographic,
        Color,
        ColorGeometryInstanceAttribute,
        combine,
        defaultValue,
        defined,
        defineProperties,
        destroyObject,
        DeveloperError,
        Event,
        GeometryInstance,
        GeometryPipeline,
        IndexDatatype,
        Intersect,
        CesiumMath,
        Matrix4,
        OrientedBoundingBox,
        OrthographicFrustum,
        PrimitiveType,
        Rectangle,
        SphereOutlineGeometry,
        TerrainQuantization,
        Visibility,
        WebMercatorProjection,
        Buffer,
        BufferUsage,
        ContextLimits,
        DrawCommand,
        Pass,
        RenderState,
        VertexArray,
        BlendingState,
        DepthFunction,
        PerInstanceColorAppearance,
        Primitive,
        ClippingPlaneCollection,
        GlobeSurfaceTile,
        ImageryLayer,
        QuadtreeTileLoadState,
        SceneMode,
        ShadowMode) {
    'use strict';

    /**
     * Provides quadtree tiles representing the surface of the globe.  This type is intended to be used
     * with {@link QuadtreePrimitive}.
     *
     * @alias GlobeSurfaceTileProvider
     * @constructor
     *
     * @param {TerrainProvider} options.terrainProvider The terrain provider that describes the surface geometry.
     * @param {ImageryLayerCollection} option.imageryLayers The collection of imagery layers describing the shading of the surface.
     * @param {GlobeSurfaceShaderSet} options.surfaceShaderSet The set of shaders used to render the surface.
     *
     * @private
     */
    function GlobeSurfaceTileProvider(options) {
        //>>includeStart('debug', pragmas.debug);
        if (!defined(options)) {
            throw new DeveloperError('options is required.');
        }
        if (!defined(options.terrainProvider)) {
            throw new DeveloperError('options.terrainProvider is required.');
        } else if (!defined(options.imageryLayers)) {
            throw new DeveloperError('options.imageryLayers is required.');
        } else if (!defined(options.surfaceShaderSet)) {
            throw new DeveloperError('options.surfaceShaderSet is required.');
        }
        //>>includeEnd('debug');

        this.lightingFadeOutDistance = 6500000.0;
        this.lightingFadeInDistance = 9000000.0;
        this.hasWaterMask = false;
        this.oceanNormalMap = undefined;
        this.zoomedOutOceanSpecularIntensity = 0.5;
        this.enableLighting = false;
        this.showGroundAtmosphere = false;
        this.shadows = ShadowMode.RECEIVE_ONLY;

        this.hueShift = undefined;
        this.saturationShift = undefined;
        this.brightnessShift = undefined;

        this._quadtree = undefined;
        this._terrainProvider = options.terrainProvider;
        this._imageryLayers = options.imageryLayers;
        this._surfaceShaderSet = options.surfaceShaderSet;

        this._renderState = undefined;
        this._blendRenderState = undefined;

        this._errorEvent = new Event();

        this._imageryLayers.layerAdded.addEventListener(GlobeSurfaceTileProvider.prototype._onLayerAdded, this);
        this._imageryLayers.layerRemoved.addEventListener(GlobeSurfaceTileProvider.prototype._onLayerRemoved, this);
        this._imageryLayers.layerMoved.addEventListener(GlobeSurfaceTileProvider.prototype._onLayerMoved, this);
        this._imageryLayers.layerShownOrHidden.addEventListener(GlobeSurfaceTileProvider.prototype._onLayerShownOrHidden, this);
        this._tileLoadedEvent = new Event();
        this._imageryLayersUpdatedEvent = new Event();

        this._layerOrderChanged = false;

        this._tilesToRenderByTextureCount = [];
        this._drawCommands = [];
        this._uniformMaps = [];
        this._usedDrawCommands = 0;

        this._vertexArraysToDestroy = [];

        this._debug = {
            wireframe : false,
            boundingSphereTile : undefined
        };

        this._baseColor = undefined;
        this._firstPassInitialColor = undefined;
        this.baseColor = new Color(0.0, 0.0, 0.5, 1.0);

        /**
         * A property specifying a {@link ClippingPlaneCollection} used to selectively disable rendering on the outside of each plane.
         * @type {ClippingPlaneCollection}
         * @private
         */
        this._clippingPlanes = undefined;

        /**
         * A property specifying a {@link Rectangle} used to selectively limit terrain and imagery rendering.
         * @type {Rectangle}
         */
        this.cartographicLimitRectangle = Rectangle.clone(Rectangle.MAX_VALUE);
    }

    defineProperties(GlobeSurfaceTileProvider.prototype, {
        /**
         * Gets or sets the color of the globe when no imagery is available.
         * @memberof GlobeSurfaceTileProvider.prototype
         * @type {Color}
         */
        baseColor : {
            get : function() {
                return this._baseColor;
            },
            set : function(value) {
                //>>includeStart('debug', pragmas.debug);
                if (!defined(value)) {
                    throw new DeveloperError('value is required.');
                }
                //>>includeEnd('debug');

                this._baseColor = value;
                this._firstPassInitialColor = Cartesian4.fromColor(value, this._firstPassInitialColor);
            }
        },
        /**
         * Gets or sets the {@link QuadtreePrimitive} for which this provider is
         * providing tiles.  This property may be undefined if the provider is not yet associated
         * with a {@link QuadtreePrimitive}.
         * @memberof GlobeSurfaceTileProvider.prototype
         * @type {QuadtreePrimitive}
         */
        quadtree : {
            get : function() {
                return this._quadtree;
            },
            set : function(value) {
                //>>includeStart('debug', pragmas.debug);
                if (!defined(value)) {
                    throw new DeveloperError('value is required.');
                }
                //>>includeEnd('debug');

                this._quadtree = value;
            }
        },

        /**
         * Gets a value indicating whether or not the provider is ready for use.
         * @memberof GlobeSurfaceTileProvider.prototype
         * @type {Boolean}
         */
        ready : {
            get : function() {
                return this._terrainProvider.ready && (this._imageryLayers.length === 0 || this._imageryLayers.get(0).imageryProvider.ready);
            }
        },

        /**
         * Gets the tiling scheme used by the provider.  This property should
         * not be accessed before {@link GlobeSurfaceTileProvider#ready} returns true.
         * @memberof GlobeSurfaceTileProvider.prototype
         * @type {TilingScheme}
         */
        tilingScheme : {
            get : function() {
                return this._terrainProvider.tilingScheme;
            }
        },

        /**
         * Gets an event that is raised when the geometry provider encounters an asynchronous error.  By subscribing
         * to the event, you will be notified of the error and can potentially recover from it.  Event listeners
         * are passed an instance of {@link TileProviderError}.
         * @memberof GlobeSurfaceTileProvider.prototype
         * @type {Event}
         */
        errorEvent : {
            get : function() {
                return this._errorEvent;
            }
        },

        /**
         * Gets an event that is raised when an globe surface tile is loaded and ready to be rendered.
         * @memberof GlobeSurfaceTileProvider.prototype
         * @type {Event}
         */
        tileLoadedEvent : {
            get : function() {
                return this._tileLoadedEvent;
            }
        },

        /**
         * Gets an event that is raised when an imagery layer is added, shown, hidden, moved, or removed.
         * @memberof GlobeSurfaceTileProvider.prototype
         * @type {Event}
         */
        imageryLayersUpdatedEvent : {
            get : function() {
                return this._imageryLayersUpdatedEvent;
            }
        },

        /**
         * Gets or sets the terrain provider that describes the surface geometry.
         * @memberof GlobeSurfaceTileProvider.prototype
         * @type {TerrainProvider}
         */
        terrainProvider : {
            get : function() {
                return this._terrainProvider;
            },
            set : function(terrainProvider) {
                if (this._terrainProvider === terrainProvider) {
                    return;
                }

                //>>includeStart('debug', pragmas.debug);
                if (!defined(terrainProvider)) {
                    throw new DeveloperError('terrainProvider is required.');
                }
                //>>includeEnd('debug');

                this._terrainProvider = terrainProvider;

                if (defined(this._quadtree)) {
                    this._quadtree.invalidateAllTiles();
                }
            }
        },
        /**
         * The {@link ClippingPlaneCollection} used to selectively disable rendering the tileset.
         *
         * @type {ClippingPlaneCollection}
         *
         * @private
         */
        clippingPlanes : {
            get : function() {
                return this._clippingPlanes;
            },
            set : function(value) {
                ClippingPlaneCollection.setOwner(value, this, '_clippingPlanes');
            }
        }
    });

    function sortTileImageryByLayerIndex(a, b) {
        var aImagery = a.loadingImagery;
        if (!defined(aImagery)) {
            aImagery = a.readyImagery;
        }

        var bImagery = b.loadingImagery;
        if (!defined(bImagery)) {
            bImagery = b.readyImagery;
        }

        return aImagery.imageryLayer._layerIndex - bImagery.imageryLayer._layerIndex;
    }

     /**
     * Make updates to the tile provider that are not involved in rendering. Called before the render update cycle.
     */
    GlobeSurfaceTileProvider.prototype.update = function(frameState) {
        // update collection: imagery indices, base layers, raise layer show/hide event
        this._imageryLayers._update();
    };

    function freeVertexArray(vertexArray) {
        var indexBuffer = vertexArray.indexBuffer;
        vertexArray.destroy();

        if (!indexBuffer.isDestroyed() && defined(indexBuffer.referenceCount)) {
            --indexBuffer.referenceCount;
            if (indexBuffer.referenceCount === 0) {
                indexBuffer.destroy();
            }
        }
    }

    function updateCredits(surface, frameState) {
        var creditDisplay = frameState.creditDisplay;
        if (surface._terrainProvider.ready && defined(surface._terrainProvider.credit)) {
            creditDisplay.addCredit(surface._terrainProvider.credit);
        }

        var imageryLayers = surface._imageryLayers;
        for (var i = 0, len = imageryLayers.length; i < len; ++i) {
            var imageryProvider = imageryLayers.get(i).imageryProvider;
            if (imageryProvider.ready && defined(imageryProvider.credit)) {
                creditDisplay.addCredit(imageryProvider.credit);
            }
        }
    }

    /**
     * Called at the beginning of each render frame, before {@link QuadtreeTileProvider#showTileThisFrame}
     * @param {FrameState} frameState The frame state.
     */
    GlobeSurfaceTileProvider.prototype.initialize = function(frameState) {
        // update each layer for texture reprojection.
        this._imageryLayers.queueReprojectionCommands(frameState);

        if (this._layerOrderChanged) {
            this._layerOrderChanged = false;

            // Sort the TileImagery instances in each tile by the layer index.
            this._quadtree.forEachLoadedTile(function(tile) {
                tile.data.imagery.sort(sortTileImageryByLayerIndex);
            });
        }

        // Add credits for terrain and imagery providers.
        updateCredits(this, frameState);

        var vertexArraysToDestroy = this._vertexArraysToDestroy;
        var length = vertexArraysToDestroy.length;
        for (var j = 0; j < length; ++j) {
            freeVertexArray(vertexArraysToDestroy[j]);
        }
        vertexArraysToDestroy.length = 0;
    };

    /**
     * Called at the beginning of the update cycle for each render frame, before {@link QuadtreeTileProvider#showTileThisFrame}
     * or any other functions.
     *
     * @param {FrameState} frameState The frame state.
     */
    GlobeSurfaceTileProvider.prototype.beginUpdate = function(frameState) {
        var tilesToRenderByTextureCount = this._tilesToRenderByTextureCount;
        for (var i = 0, len = tilesToRenderByTextureCount.length; i < len; ++i) {
            var tiles = tilesToRenderByTextureCount[i];
            if (defined(tiles)) {
                tiles.length = 0;
            }
        }
        // update clipping planes
        var clippingPlanes = this._clippingPlanes;
        if (defined(clippingPlanes) && clippingPlanes.enabled) {
            clippingPlanes.update(frameState);
        }
        this._usedDrawCommands = 0;
    };

    /**
     * Called at the end of the update cycle for each render frame, after {@link QuadtreeTileProvider#showTileThisFrame}
     * and any other functions.
     *
     * @param {FrameState} frameState The frame state.
     */
    GlobeSurfaceTileProvider.prototype.endUpdate = function(frameState) {
        if (!defined(this._renderState)) {
            this._renderState = RenderState.fromCache({ // Write color and depth
                cull : {
                    enabled : true
                },
                depthTest : {
                    enabled : true,
                    func : DepthFunction.LESS
                }
            });

            this._blendRenderState = RenderState.fromCache({ // Write color and depth
                cull : {
                    enabled : true
                },
                depthTest : {
                    enabled : true,
                    func : DepthFunction.LESS_OR_EQUAL
                },
                blending : BlendingState.ALPHA_BLEND
            });
        }

        // Add the tile render commands to the command list, sorted by texture count.
        var tilesToRenderByTextureCount = this._tilesToRenderByTextureCount;
        for (var textureCountIndex = 0, textureCountLength = tilesToRenderByTextureCount.length; textureCountIndex < textureCountLength; ++textureCountIndex) {
            var tilesToRender = tilesToRenderByTextureCount[textureCountIndex];
            if (!defined(tilesToRender)) {
                continue;
            }

            for (var tileIndex = 0, tileLength = tilesToRender.length; tileIndex < tileLength; ++tileIndex) {
                addDrawCommandsForTile(this, tilesToRender[tileIndex], frameState);
            }
        }
    };

    /**
     * Adds draw commands for tiles rendered in the previous frame for a pick pass.
     *
     * @param {FrameState} frameState The frame state.
     */
    GlobeSurfaceTileProvider.prototype.updateForPick = function(frameState) {
        // Add the tile pick commands from the tiles drawn last frame.
        var drawCommands = this._drawCommands;
        for (var i = 0, length = this._usedDrawCommands; i < length; ++i) {
            frameState.commandList.push(drawCommands[i]);
        }
    };

    /**
     * Cancels any imagery re-projections in the queue.
     */
    GlobeSurfaceTileProvider.prototype.cancelReprojections = function() {
        this._imageryLayers.cancelReprojections();
    };

    /**
     * Gets the maximum geometric error allowed in a tile at a given level, in meters.  This function should not be
     * called before {@link GlobeSurfaceTileProvider#ready} returns true.
     *
     * @param {Number} level The tile level for which to get the maximum geometric error.
     * @returns {Number} The maximum geometric error in meters.
     */
    GlobeSurfaceTileProvider.prototype.getLevelMaximumGeometricError = function(level) {
        return this._terrainProvider.getLevelMaximumGeometricError(level);
    };

    /**
     * Loads, or continues loading, a given tile.  This function will continue to be called
     * until {@link QuadtreeTile#state} is no longer {@link QuadtreeTileLoadState#LOADING}.  This function should
     * not be called before {@link GlobeSurfaceTileProvider#ready} returns true.
     *
     * @param {FrameState} frameState The frame state.
     * @param {QuadtreeTile} tile The tile to load.
     *
     * @exception {DeveloperError} <code>loadTile</code> must not be called before the tile provider is ready.
     */
    GlobeSurfaceTileProvider.prototype.loadTile = function(frameState, tile) {
        GlobeSurfaceTile.processStateMachine(tile, frameState, this._terrainProvider, this._imageryLayers, this._vertexArraysToDestroy);
        var tileLoadedEvent = this._tileLoadedEvent;
        tile._loadedCallbacks['tileLoadedEvent'] = function (tile) {
            tileLoadedEvent.raiseEvent();
            return true;
        };
    };

    var boundingSphereScratch = new BoundingSphere();
    var rectangleIntersectionScratch = new Rectangle();
    var splitCartographicLimitRectangleScratch = new Rectangle();
    var rectangleCenterScratch = new Cartographic();

    // cartographicLimitRectangle may span the IDL, but tiles never will.
    function clipRectangleAntimeridian(tileRectangle, cartographicLimitRectangle) {
        if (cartographicLimitRectangle.west < cartographicLimitRectangle.east) {
            return cartographicLimitRectangle;
        }
        var splitRectangle = Rectangle.clone(cartographicLimitRectangle, splitCartographicLimitRectangleScratch);
        var tileCenter = Rectangle.center(tileRectangle, rectangleCenterScratch);
        if (tileCenter.longitude > 0.0) {
            splitRectangle.east = CesiumMath.PI;
        } else {
            splitRectangle.west = -CesiumMath.PI;
        }
        return splitRectangle;
    }

    /**
     * Determines the visibility of a given tile.  The tile may be fully visible, partially visible, or not
     * visible at all.  Tiles that are renderable and are at least partially visible will be shown by a call
     * to {@link GlobeSurfaceTileProvider#showTileThisFrame}.
     *
     * @param {QuadtreeTile} tile The tile instance.
     * @param {FrameState} frameState The state information about the current frame.
     * @param {QuadtreeOccluders} occluders The objects that may occlude this tile.
     *
     * @returns {Visibility} The visibility of the tile.
     */
    GlobeSurfaceTileProvider.prototype.computeTileVisibility = function(tile, frameState, occluders) {
        var distance = this.computeDistanceToTile(tile, frameState);
        tile._distance = distance;

        if (frameState.fog.enabled) {
            if (CesiumMath.fog(distance, frameState.fog.density) >= 1.0) {
                // Tile is completely in fog so return that it is not visible.
                return Visibility.NONE;
            }
        }

        var surfaceTile = tile.data;
        var cullingVolume = frameState.cullingVolume;
        var boundingVolume = defaultValue(surfaceTile.orientedBoundingBox, surfaceTile.boundingSphere3D);

        // Check if the tile is outside the limit area in cartographic space
        surfaceTile.clippedByBoundaries = false;
        var clippedCartographicLimitRectangle = clipRectangleAntimeridian(tile.rectangle, this.cartographicLimitRectangle);
        var areaLimitIntersection = Rectangle.simpleIntersection(clippedCartographicLimitRectangle, tile.rectangle, rectangleIntersectionScratch);
        if (!defined(areaLimitIntersection)) {
            return Visibility.NONE;
        }
        if (!Rectangle.equals(areaLimitIntersection, tile.rectangle)) {
            surfaceTile.clippedByBoundaries = true;
        }

        if (frameState.mode !== SceneMode.SCENE3D) {
            boundingVolume = boundingSphereScratch;
            BoundingSphere.fromRectangleWithHeights2D(tile.rectangle, frameState.mapProjection, surfaceTile.minimumHeight, surfaceTile.maximumHeight, boundingVolume);
            Cartesian3.fromElements(boundingVolume.center.z, boundingVolume.center.x, boundingVolume.center.y, boundingVolume.center);

            if (frameState.mode === SceneMode.MORPHING) {
                boundingVolume = BoundingSphere.union(surfaceTile.boundingSphere3D, boundingVolume, boundingVolume);
            }
        }

        var clippingPlanes = this._clippingPlanes;
        if (defined(clippingPlanes) && clippingPlanes.enabled) {
            var planeIntersection = clippingPlanes.computeIntersectionWithBoundingVolume(boundingVolume);
            tile.isClipped = (planeIntersection !== Intersect.INSIDE);
            if (planeIntersection === Intersect.OUTSIDE) {
                return Visibility.NONE;
            }
        }

        var intersection = cullingVolume.computeVisibility(boundingVolume);
        if (intersection === Intersect.OUTSIDE) {
            return Visibility.NONE;
        }

        var ortho3D = frameState.mode === SceneMode.SCENE3D && frameState.camera.frustum instanceof OrthographicFrustum;
        if (frameState.mode === SceneMode.SCENE3D && !ortho3D && defined(occluders)) {
            var occludeePointInScaledSpace = surfaceTile.occludeePointInScaledSpace;
            if (!defined(occludeePointInScaledSpace)) {
                return intersection;
            }

            if (occluders.ellipsoid.isScaledSpacePointVisible(occludeePointInScaledSpace)) {
                return intersection;
            }

            return Visibility.NONE;
        }

        return intersection;
    };

    var modifiedModelViewScratch = new Matrix4();
    var modifiedModelViewProjectionScratch = new Matrix4();
    var tileRectangleScratch = new Cartesian4();
    var localizedCartographicLimitRectangleScratch = new Cartesian4();
    var rtcScratch = new Cartesian3();
    var centerEyeScratch = new Cartesian3();
    var southwestScratch = new Cartesian3();
    var northeastScratch = new Cartesian3();

    /**
     * Shows a specified tile in this frame.  The provider can cause the tile to be shown by adding
     * render commands to the commandList, or use any other method as appropriate.  The tile is not
     * expected to be visible next frame as well, unless this method is called next frame, too.
     *
     * @param {Object} tile The tile instance.
     * @param {FrameState} frameState The state information of the current rendering frame.
     */
    GlobeSurfaceTileProvider.prototype.showTileThisFrame = function(tile, frameState) {
        var readyTextureCount = 0;
        var tileImageryCollection = tile.data.imagery;
        for (var i = 0, len = tileImageryCollection.length; i < len; ++i) {
            var tileImagery = tileImageryCollection[i];
            if (defined(tileImagery.readyImagery) && tileImagery.readyImagery.imageryLayer.alpha !== 0.0) {
                ++readyTextureCount;
            }
        }

        var tileSet = this._tilesToRenderByTextureCount[readyTextureCount];
        if (!defined(tileSet)) {
            tileSet = [];
            this._tilesToRenderByTextureCount[readyTextureCount] = tileSet;
        }

        tileSet.push(tile);

        var debug = this._debug;
        ++debug.tilesRendered;
        debug.texturesRendered += readyTextureCount;
    };

    /**
     * Gets the distance from the camera to the closest point on the tile.  This is used for level-of-detail selection.
     *
     * @param {QuadtreeTile} tile The tile instance.
     * @param {FrameState} frameState The state information of the current rendering frame.
     *
     * @returns {Number} The distance from the camera to the closest point on the tile, in meters.
     */
    GlobeSurfaceTileProvider.prototype.computeDistanceToTile = function(tile, frameState) {
        var surfaceTile = tile.data;
        var tileBoundingRegion = surfaceTile.tileBoundingRegion;
        return tileBoundingRegion.distanceToCamera(frameState);
    };

    /**
     * Returns true if this object was destroyed; otherwise, false.
     * <br /><br />
     * If this object was destroyed, it should not be used; calling any function other than
     * <code>isDestroyed</code> will result in a {@link DeveloperError} exception.
     *
     * @returns {Boolean} True if this object was destroyed; otherwise, false.
     *
     * @see GlobeSurfaceTileProvider#destroy
     */
    GlobeSurfaceTileProvider.prototype.isDestroyed = function() {
        return false;
    };

    /**
     * Destroys the WebGL resources held by this object.  Destroying an object allows for deterministic
     * release of WebGL resources, instead of relying on the garbage collector to destroy this object.
     * <br /><br />
     * Once an object is destroyed, it should not be used; calling any function other than
     * <code>isDestroyed</code> will result in a {@link DeveloperError} exception.  Therefore,
     * assign the return value (<code>undefined</code>) to the object as done in the example.
     *
     * @exception {DeveloperError} This object was destroyed, i.e., destroy() was called.
     *
     *
     * @example
     * provider = provider && provider();
     *
     * @see GlobeSurfaceTileProvider#isDestroyed
     */
    GlobeSurfaceTileProvider.prototype.destroy = function() {
        this._tileProvider = this._tileProvider && this._tileProvider.destroy();
        this._clippingPlanes = this._clippingPlanes && this._clippingPlanes.destroy();

        return destroyObject(this);
    };

    function getTileReadyCallback(tileImageriesToFree, layer, terrainProvider) {
        return function(tile) {
            var tileImagery;
            var imagery;
            var startIndex = -1;
            var tileImageryCollection = tile.data.imagery;
            var length = tileImageryCollection.length;
            var i;
            for (i = 0; i < length; ++i) {
                tileImagery = tileImageryCollection[i];
                imagery = defaultValue(tileImagery.readyImagery, tileImagery.loadingImagery);
                if (imagery.imageryLayer === layer) {
                    startIndex = i;
                    break;
                }
            }

            if (startIndex !== -1) {
                var endIndex = startIndex + tileImageriesToFree;
                tileImagery = tileImageryCollection[endIndex];
                imagery = defined(tileImagery) ? defaultValue(tileImagery.readyImagery, tileImagery.loadingImagery) : undefined;
                if (!defined(imagery) || imagery.imageryLayer !== layer) {
                    // Return false to keep the callback if we have to wait on the skeletons
                    // Return true to remove the callback if something went wrong
                    return !(layer._createTileImagerySkeletons(tile, terrainProvider, endIndex));
                }

                for (i = startIndex; i < endIndex; ++i) {
                    tileImageryCollection[i].freeResources();
                }

                tileImageryCollection.splice(startIndex, tileImageriesToFree);
            }

            return true; // Everything is done, so remove the callback
        };
    }

    GlobeSurfaceTileProvider.prototype._onLayerAdded = function(layer, index) {
        if (layer.show) {
            var terrainProvider = this._terrainProvider;

            var that = this;
            var imageryProvider = layer.imageryProvider;
            var tileImageryUpdatedEvent = this._imageryLayersUpdatedEvent;
            imageryProvider._reload = function() {
                // Clear the layer's cache
                layer._imageryCache = {};

                that._quadtree.forEachLoadedTile(function(tile) {
                    // If this layer is still waiting to for the loaded callback, just return
                    if (defined(tile._loadedCallbacks[layer._layerIndex])) {
                        return;
                    }

                    var i;

                    // Figure out how many TileImageries we will need to remove and where to insert new ones
                    var tileImageryCollection = tile.data.imagery;
                    var length = tileImageryCollection.length;
                    var startIndex = -1;
                    var tileImageriesToFree = 0;
                    for (i = 0; i < length; ++i) {
                        var tileImagery = tileImageryCollection[i];
                        var imagery = defaultValue(tileImagery.readyImagery, tileImagery.loadingImagery);
                        if (imagery.imageryLayer === layer) {
                            if (startIndex === -1) {
                                startIndex = i;
                            }

                            ++tileImageriesToFree;
                        } else if (startIndex !== -1) {
                            // iterated past the section of TileImageries belonging to this layer, no need to continue.
                            break;
                        }
                    }

                    if (startIndex === -1) {
                        return;
                    }

                    // Insert immediately after existing TileImageries
                    var insertionPoint = startIndex + tileImageriesToFree;

                    // Create new TileImageries for all loaded tiles
                    if (layer._createTileImagerySkeletons(tile, terrainProvider, insertionPoint)) {
                        // Add callback to remove old TileImageries when the new TileImageries are ready
                        tile._loadedCallbacks[layer._layerIndex] = getTileReadyCallback(tileImageriesToFree, layer, terrainProvider);

                        tile.state = QuadtreeTileLoadState.LOADING;
                    }
                });
            };

            // create TileImageries for this layer for all previously loaded tiles
            this._quadtree.forEachLoadedTile(function(tile) {
                if (layer._createTileImagerySkeletons(tile, terrainProvider)) {
                    tile.state = QuadtreeTileLoadState.LOADING;
                }
            });

            this._layerOrderChanged = true;
            tileImageryUpdatedEvent.raiseEvent();
        }
    };

    GlobeSurfaceTileProvider.prototype._onLayerRemoved = function(layer, index) {
        // destroy TileImagerys for this layer for all previously loaded tiles
        this._quadtree.forEachLoadedTile(function(tile) {
            var tileImageryCollection = tile.data.imagery;

            var startIndex = -1;
            var numDestroyed = 0;
            for (var i = 0, len = tileImageryCollection.length; i < len; ++i) {
                var tileImagery = tileImageryCollection[i];
                var imagery = tileImagery.loadingImagery;
                if (!defined(imagery)) {
                    imagery = tileImagery.readyImagery;
                }
                if (imagery.imageryLayer === layer) {
                    if (startIndex === -1) {
                        startIndex = i;
                    }

                    tileImagery.freeResources();
                    ++numDestroyed;
                } else if (startIndex !== -1) {
                    // iterated past the section of TileImagerys belonging to this layer, no need to continue.
                    break;
                }
            }

            if (startIndex !== -1) {
                tileImageryCollection.splice(startIndex, numDestroyed);
            }
        });

        if (defined(layer.imageryProvider)) {
            layer.imageryProvider._reload = undefined;
        }

        this._imageryLayersUpdatedEvent.raiseEvent();
    };

    GlobeSurfaceTileProvider.prototype._onLayerMoved = function(layer, newIndex, oldIndex) {
        this._layerOrderChanged = true;
        this._imageryLayersUpdatedEvent.raiseEvent();
    };

    GlobeSurfaceTileProvider.prototype._onLayerShownOrHidden = function(layer, index, show) {
        if (show) {
            this._onLayerAdded(layer, index);
        } else {
            this._onLayerRemoved(layer, index);
        }
    };

    var scratchClippingPlaneMatrix = new Matrix4();
    function createTileUniformMap(frameState, globeSurfaceTileProvider) {
        var uniformMap = {
            u_initialColor : function() {
                return this.properties.initialColor;
            },
            u_zoomedOutOceanSpecularIntensity : function() {
                return this.properties.zoomedOutOceanSpecularIntensity;
            },
            u_oceanNormalMap : function() {
                return this.properties.oceanNormalMap;
            },
            u_lightingFadeDistance : function() {
                return this.properties.lightingFadeDistance;
            },
            u_nightFadeDistance : function() {
                return this.properties.nightFadeDistance;
            },
            u_center3D : function() {
                return this.properties.center3D;
            },
            u_tileRectangle : function() {
                return this.properties.tileRectangle;
            },
            u_modifiedModelView : function() {
                var viewMatrix = frameState.context.uniformState.view;
                var centerEye = Matrix4.multiplyByPoint(viewMatrix, this.properties.rtc, centerEyeScratch);
                Matrix4.setTranslation(viewMatrix, centerEye, modifiedModelViewScratch);
                return modifiedModelViewScratch;
            },
            u_modifiedModelViewProjection : function() {
                var viewMatrix = frameState.context.uniformState.view;
                var projectionMatrix = frameState.context.uniformState.projection;
                var centerEye = Matrix4.multiplyByPoint(viewMatrix, this.properties.rtc, centerEyeScratch);
                Matrix4.setTranslation(viewMatrix, centerEye, modifiedModelViewProjectionScratch);
                Matrix4.multiply(projectionMatrix, modifiedModelViewProjectionScratch, modifiedModelViewProjectionScratch);
                return modifiedModelViewProjectionScratch;
            },
            u_dayTextures : function() {
                return this.properties.dayTextures;
            },
            u_dayTextureTranslationAndScale : function() {
                return this.properties.dayTextureTranslationAndScale;
            },
            u_dayTextureTexCoordsRectangle : function() {
                return this.properties.dayTextureTexCoordsRectangle;
            },
            u_dayTextureUseWebMercatorT : function() {
                return this.properties.dayTextureUseWebMercatorT;
            },
            u_dayTextureAlpha : function() {
                return this.properties.dayTextureAlpha;
            },
            u_dayTextureBrightness : function() {
                return this.properties.dayTextureBrightness;
            },
            u_dayTextureContrast : function() {
                return this.properties.dayTextureContrast;
            },
            u_dayTextureHue : function() {
                return this.properties.dayTextureHue;
            },
            u_dayTextureSaturation : function() {
                return this.properties.dayTextureSaturation;
            },
            u_dayTextureOneOverGamma : function() {
                return this.properties.dayTextureOneOverGamma;
            },
            u_dayIntensity : function() {
                return this.properties.dayIntensity;
            },
            u_southAndNorthLatitude : function() {
                return this.properties.southAndNorthLatitude;
            },
            u_southMercatorYAndOneOverHeight : function() {
                return this.properties.southMercatorYAndOneOverHeight;
            },
            u_waterMask : function() {
                return this.properties.waterMask;
            },
            u_waterMaskTranslationAndScale : function() {
                return this.properties.waterMaskTranslationAndScale;
            },
            u_minMaxHeight : function() {
                return this.properties.minMaxHeight;
            },
            u_scaleAndBias : function() {
                return this.properties.scaleAndBias;
            },
            u_dayTextureSplit : function() {
                return this.properties.dayTextureSplit;
            },
            u_dayTextureCutoutRectangles : function() {
                return this.properties.dayTextureCutoutRectangles;
            },
            u_clippingPlanes : function() {
                var clippingPlanes = globeSurfaceTileProvider._clippingPlanes;
                if (defined(clippingPlanes) && defined(clippingPlanes.texture)) {
                    // Check in case clippingPlanes hasn't been updated yet.
                    return clippingPlanes.texture;
                }
                return frameState.context.defaultTexture;
            },
            u_cartographicLimitRectangle : function() {
                return this.properties.localizedCartographicLimitRectangle;
            },
            u_clippingPlanesMatrix : function() {
                var clippingPlanes = globeSurfaceTileProvider._clippingPlanes;
                return defined(clippingPlanes) ? Matrix4.multiply(frameState.context.uniformState.view, clippingPlanes.modelMatrix, scratchClippingPlaneMatrix) : Matrix4.IDENTITY;
            },
            u_clippingPlanesEdgeStyle : function() {
                var style = this.properties.clippingPlanesEdgeColor;
                style.alpha = this.properties.clippingPlanesEdgeWidth;
                return style;
            },
            u_minimumBrightness : function() {
                return frameState.fog.minimumBrightness;
            },
            u_hsbShift : function() {
                return this.properties.hsbShift;
            },

            // make a separate object so that changes to the properties are seen on
            // derived commands that combine another uniform map with this one.
            properties : {
                initialColor : new Cartesian4(0.0, 0.0, 0.5, 1.0),
                zoomedOutOceanSpecularIntensity : 0.5,
                oceanNormalMap : undefined,
                lightingFadeDistance : new Cartesian2(6500000.0, 9000000.0),
                nightFadeDistance : new Cartesian2(10000000.0, 40000000.0),
                hsbShift : new Cartesian3(),

                center3D : undefined,
                rtc : new Cartesian3(),
                modifiedModelView : new Matrix4(),
                tileRectangle : new Cartesian4(),

                dayTextures : [],
                dayTextureTranslationAndScale : [],
                dayTextureTexCoordsRectangle : [],
                dayTextureUseWebMercatorT : [],
                dayTextureAlpha : [],
                dayTextureBrightness : [],
                dayTextureContrast : [],
                dayTextureHue : [],
                dayTextureSaturation : [],
                dayTextureOneOverGamma : [],
                dayTextureSplit : [],
                dayTextureCutoutRectangles : [],
                dayIntensity : 0.0,

                southAndNorthLatitude : new Cartesian2(),
                southMercatorYAndOneOverHeight : new Cartesian2(),

                waterMask : undefined,
                waterMaskTranslationAndScale : new Cartesian4(),

                minMaxHeight : new Cartesian2(),
                scaleAndBias : new Matrix4(),
                clippingPlanesEdgeColor : Color.clone(Color.WHITE),
                clippingPlanesEdgeWidth : 0.0,

                localizedCartographicLimitRectangle : new Cartesian4()
            }
        };

        return uniformMap;
    }

    function createWireframeVertexArrayIfNecessary(context, provider, tile) {
        var surfaceTile = tile.data;

        if (defined(surfaceTile.wireframeVertexArray)) {
            return;
        }

        if (!defined(surfaceTile.terrainData) || !defined(surfaceTile.terrainData._mesh)) {
            return;
        }

        surfaceTile.wireframeVertexArray = createWireframeVertexArray(context, surfaceTile.vertexArray, surfaceTile.terrainData._mesh);
    }

    /**
     * Creates a vertex array for wireframe rendering of a terrain tile.
     *
     * @private
     *
     * @param {Context} context The context in which to create the vertex array.
     * @param {VertexArray} vertexArray The existing, non-wireframe vertex array.  The new vertex array
     *                      will share vertex buffers with this existing one.
     * @param {TerrainMesh} terrainMesh The terrain mesh containing non-wireframe indices.
     * @returns {VertexArray} The vertex array for wireframe rendering.
     */
    function createWireframeVertexArray(context, vertexArray, terrainMesh) {
        var geometry = {
            indices : terrainMesh.indices,
            primitiveType : PrimitiveType.TRIANGLES
        };

        GeometryPipeline.toWireframe(geometry);

        var wireframeIndices = geometry.indices;
        var wireframeIndexBuffer = Buffer.createIndexBuffer({
            context : context,
            typedArray : wireframeIndices,
            usage : BufferUsage.STATIC_DRAW,
            indexDatatype : IndexDatatype.UNSIGNED_SHORT
        });
        return new VertexArray({
            context : context,
            attributes : vertexArray._attributes,
            indexBuffer : wireframeIndexBuffer
        });
    }

    var getDebugOrientedBoundingBox;
    var getDebugBoundingSphere;
    var debugDestroyPrimitive;

    (function() {
        var instanceOBB = new GeometryInstance({
            geometry : BoxOutlineGeometry.fromDimensions({dimensions : new Cartesian3(2.0, 2.0, 2.0)})
        });
        var instanceSphere = new GeometryInstance({
            geometry : new SphereOutlineGeometry({radius : 1.0})
        });
        var modelMatrix = new Matrix4();
        var previousVolume;
        var primitive;

        function createDebugPrimitive(instance) {
            return new Primitive({
                geometryInstances : instance,
                appearance : new PerInstanceColorAppearance({
                    translucent : false,
                    flat : true
                }),
                asynchronous : false
            });
        }

        getDebugOrientedBoundingBox = function(obb, color) {
            if (obb === previousVolume) {
                return primitive;
            }
            debugDestroyPrimitive();

            previousVolume = obb;
            modelMatrix = Matrix4.fromRotationTranslation(obb.halfAxes, obb.center, modelMatrix);

            instanceOBB.modelMatrix = modelMatrix;
            instanceOBB.attributes.color = ColorGeometryInstanceAttribute.fromColor(color);

            primitive = createDebugPrimitive(instanceOBB);
            return primitive;
        };

        getDebugBoundingSphere = function(sphere, color) {
            if (sphere === previousVolume) {
                return primitive;
            }
            debugDestroyPrimitive();

            previousVolume = sphere;
            modelMatrix = Matrix4.fromTranslation(sphere.center, modelMatrix);
            modelMatrix = Matrix4.multiplyByUniformScale(modelMatrix, sphere.radius, modelMatrix);

            instanceSphere.modelMatrix = modelMatrix;
            instanceSphere.attributes.color = ColorGeometryInstanceAttribute.fromColor(color);

            primitive = createDebugPrimitive(instanceSphere);
            return primitive;
        };

        debugDestroyPrimitive = function() {
            if (defined(primitive)) {
                primitive.destroy();
                primitive = undefined;
                previousVolume = undefined;
            }
        };
    })();

    var otherPassesInitialColor = new Cartesian4(0.0, 0.0, 0.0, 0.0);
    var surfaceShaderSetOptionsScratch = {
        frameState : undefined,
        surfaceTile : undefined,
        numberOfDayTextures : undefined,
        applyBrightness : undefined,
        applyContrast : undefined,
        applyHue : undefined,
        applySaturation : undefined,
        applyGamma : undefined,
        applyAlpha : undefined,
        applySplit : undefined,
        showReflectiveOcean : undefined,
        showOceanWaves : undefined,
        enableLighting : undefined,
        showGroundAtmosphere : undefined,
        perFragmentGroundAtmosphere : undefined,
        hasVertexNormals : undefined,
        useWebMercatorProjection : undefined,
        enableFog : undefined,
        enableClippingPlanes : undefined,
        clippingPlanes : undefined,
        clippedByBoundaries : undefined,
<<<<<<< HEAD
        colorCorrect : undefined
=======
        hasImageryLayerCutout : undefined
>>>>>>> e0e76ba0
    };

    function addDrawCommandsForTile(tileProvider, tile, frameState) {
        var surfaceTile = tile.data;
        var creditDisplay = frameState.creditDisplay;

        var terrainData = surfaceTile.terrainData;
        if (defined(terrainData) && defined(terrainData.credits)) {
            var tileCredits = terrainData.credits;
            for (var tileCreditIndex = 0,
                     tileCreditLength = tileCredits.length; tileCreditIndex < tileCreditLength; ++tileCreditIndex) {
                creditDisplay.addCredit(tileCredits[tileCreditIndex]);
            }
        }

        var maxTextures = ContextLimits.maximumTextureImageUnits;

        var waterMaskTexture = surfaceTile.waterMaskTexture;
        var showReflectiveOcean = tileProvider.hasWaterMask && defined(waterMaskTexture);
        var oceanNormalMap = tileProvider.oceanNormalMap;
        var showOceanWaves = showReflectiveOcean && defined(oceanNormalMap);
        var hasVertexNormals = tileProvider.terrainProvider.ready && tileProvider.terrainProvider.hasVertexNormals;
        var enableFog = frameState.fog.enabled;
        var showGroundAtmosphere = tileProvider.showGroundAtmosphere;
        var castShadows = ShadowMode.castShadows(tileProvider.shadows);
        var receiveShadows = ShadowMode.receiveShadows(tileProvider.shadows);

        var hueShift = tileProvider.hueShift;
        var saturationShift = tileProvider.saturationShift;
        var brightnessShift = tileProvider.brightnessShift;

        var colorCorrect = !(CesiumMath.equalsEpsilon(hueShift, 0.0, CesiumMath.EPSILON7) &&
                             CesiumMath.equalsEpsilon(saturationShift, 0.0, CesiumMath.EPSILON7) &&
                             CesiumMath.equalsEpsilon(brightnessShift, 0.0, CesiumMath.EPSILON7));

        var perFragmentGroundAtmosphere = false;
        if (showGroundAtmosphere) {
            var mode = frameState.mode;
            var camera = frameState.camera;
            var cameraDistance;
            if (mode === SceneMode.SCENE2D || mode === SceneMode.COLUMBUS_VIEW) {
                cameraDistance = camera.positionCartographic.height;
            } else {
                cameraDistance = Cartesian3.magnitude(camera.positionWC);
            }
            var fadeOutDistance = tileProvider.nightFadeOutDistance;
            if (mode !== SceneMode.SCENE3D) {
                fadeOutDistance -= frameState.mapProjection.ellipsoid.maximumRadius;
            }
            perFragmentGroundAtmosphere = cameraDistance > fadeOutDistance;
        }

        if (showReflectiveOcean) {
            --maxTextures;
        }
        if (showOceanWaves) {
            --maxTextures;
        }

        var rtc = surfaceTile.center;
        var encoding = surfaceTile.pickTerrain.mesh.encoding;

        // Not used in 3D.
        var tileRectangle = tileRectangleScratch;

        // Only used for Mercator projections.
        var southLatitude = 0.0;
        var northLatitude = 0.0;
        var southMercatorY = 0.0;
        var oneOverMercatorHeight = 0.0;

        var useWebMercatorProjection = false;

        if (frameState.mode !== SceneMode.SCENE3D) {
            var projection = frameState.mapProjection;
            var southwest = projection.project(Rectangle.southwest(tile.rectangle), southwestScratch);
            var northeast = projection.project(Rectangle.northeast(tile.rectangle), northeastScratch);

            tileRectangle.x = southwest.x;
            tileRectangle.y = southwest.y;
            tileRectangle.z = northeast.x;
            tileRectangle.w = northeast.y;

            // In 2D and Columbus View, use the center of the tile for RTC rendering.
            if (frameState.mode !== SceneMode.MORPHING) {
                rtc = rtcScratch;
                rtc.x = 0.0;
                rtc.y = (tileRectangle.z + tileRectangle.x) * 0.5;
                rtc.z = (tileRectangle.w + tileRectangle.y) * 0.5;
                tileRectangle.x -= rtc.y;
                tileRectangle.y -= rtc.z;
                tileRectangle.z -= rtc.y;
                tileRectangle.w -= rtc.z;
            }

            if (frameState.mode === SceneMode.SCENE2D && encoding.quantization === TerrainQuantization.BITS12) {
                // In 2D, the texture coordinates of the tile are interpolated over the rectangle to get the position in the vertex shader.
                // When the texture coordinates are quantized, error is introduced. This can be seen through the 1px wide cracking
                // between the quantized tiles in 2D. To compensate for the error, move the expand the rectangle in each direction by
                // half the error amount.
                var epsilon = (1.0 / (Math.pow(2.0, 12.0) - 1.0)) * 0.5;
                var widthEpsilon = (tileRectangle.z - tileRectangle.x) * epsilon;
                var heightEpsilon = (tileRectangle.w - tileRectangle.y) * epsilon;
                tileRectangle.x -= widthEpsilon;
                tileRectangle.y -= heightEpsilon;
                tileRectangle.z += widthEpsilon;
                tileRectangle.w += heightEpsilon;
            }

            if (projection instanceof WebMercatorProjection) {
                southLatitude = tile.rectangle.south;
                northLatitude = tile.rectangle.north;

                southMercatorY = WebMercatorProjection.geodeticLatitudeToMercatorAngle(southLatitude);

                oneOverMercatorHeight = 1.0 / (WebMercatorProjection.geodeticLatitudeToMercatorAngle(northLatitude) - southMercatorY);

                useWebMercatorProjection = true;
            }
        }

        var surfaceShaderSetOptions = surfaceShaderSetOptionsScratch;
        surfaceShaderSetOptions.frameState = frameState;
        surfaceShaderSetOptions.surfaceTile = surfaceTile;
        surfaceShaderSetOptions.showReflectiveOcean = showReflectiveOcean;
        surfaceShaderSetOptions.showOceanWaves = showOceanWaves;
        surfaceShaderSetOptions.enableLighting = tileProvider.enableLighting;
        surfaceShaderSetOptions.showGroundAtmosphere = showGroundAtmosphere;
        surfaceShaderSetOptions.perFragmentGroundAtmosphere = perFragmentGroundAtmosphere;
        surfaceShaderSetOptions.hasVertexNormals = hasVertexNormals;
        surfaceShaderSetOptions.useWebMercatorProjection = useWebMercatorProjection;
        surfaceShaderSetOptions.clippedByBoundaries = surfaceTile.clippedByBoundaries;

        var tileImageryCollection = surfaceTile.imagery;
        var imageryIndex = 0;
        var imageryLen = tileImageryCollection.length;

        var firstPassRenderState = tileProvider._renderState;
        var otherPassesRenderState = tileProvider._blendRenderState;
        var renderState = firstPassRenderState;

        var initialColor = tileProvider._firstPassInitialColor;

        var context = frameState.context;

        if (!defined(tileProvider._debug.boundingSphereTile)) {
            debugDestroyPrimitive();
        }

        do {
            var numberOfDayTextures = 0;

            var command;
            var uniformMap;

            if (tileProvider._drawCommands.length <= tileProvider._usedDrawCommands) {
                command = new DrawCommand();
                command.owner = tile;
                command.cull = false;
                command.boundingVolume = new BoundingSphere();
                command.orientedBoundingBox = undefined;

                uniformMap = createTileUniformMap(frameState, tileProvider);

                tileProvider._drawCommands.push(command);
                tileProvider._uniformMaps.push(uniformMap);
            } else {
                command = tileProvider._drawCommands[tileProvider._usedDrawCommands];
                uniformMap = tileProvider._uniformMaps[tileProvider._usedDrawCommands];
            }

            command.owner = tile;

            ++tileProvider._usedDrawCommands;

            if (tile === tileProvider._debug.boundingSphereTile) {
                // If a debug primitive already exists for this tile, it will not be
                // re-created, to avoid allocation every frame. If it were possible
                // to have more than one selected tile, this would have to change.
                if (defined(surfaceTile.orientedBoundingBox)) {
                    getDebugOrientedBoundingBox(surfaceTile.orientedBoundingBox, Color.RED).update(frameState);
                } else if (defined(surfaceTile.boundingSphere3D)) {
                    getDebugBoundingSphere(surfaceTile.boundingSphere3D, Color.RED).update(frameState);
                }
            }

            var uniformMapProperties = uniformMap.properties;
            Cartesian4.clone(initialColor, uniformMapProperties.initialColor);
            uniformMapProperties.oceanNormalMap = oceanNormalMap;
            uniformMapProperties.lightingFadeDistance.x = tileProvider.lightingFadeOutDistance;
            uniformMapProperties.lightingFadeDistance.y = tileProvider.lightingFadeInDistance;
            uniformMapProperties.nightFadeDistance.x = tileProvider.nightFadeOutDistance;
            uniformMapProperties.nightFadeDistance.y = tileProvider.nightFadeInDistance;
            uniformMapProperties.zoomedOutOceanSpecularIntensity = tileProvider.zoomedOutOceanSpecularIntensity;

            uniformMapProperties.center3D = surfaceTile.center;
            Cartesian3.clone(rtc, uniformMapProperties.rtc);

            Cartesian4.clone(tileRectangle, uniformMapProperties.tileRectangle);
            uniformMapProperties.southAndNorthLatitude.x = southLatitude;
            uniformMapProperties.southAndNorthLatitude.y = northLatitude;
            uniformMapProperties.southMercatorYAndOneOverHeight.x = southMercatorY;
            uniformMapProperties.southMercatorYAndOneOverHeight.y = oneOverMercatorHeight;

            // Convert tile limiter rectangle from cartographic to texture space using the tileRectangle.
            var localizedCartographicLimitRectangle = localizedCartographicLimitRectangleScratch;
            var cartographicLimitRectangle = clipRectangleAntimeridian(tile.rectangle, tileProvider.cartographicLimitRectangle);

            Cartesian3.fromElements(hueShift, saturationShift, brightnessShift, uniformMapProperties.hsbShift);

            var cartographicTileRectangle = tile.rectangle;
            var inverseTileWidth = 1.0 / cartographicTileRectangle.width;
            var inverseTileHeight = 1.0 / cartographicTileRectangle.height;
            localizedCartographicLimitRectangle.x = (cartographicLimitRectangle.west - cartographicTileRectangle.west) * inverseTileWidth;
            localizedCartographicLimitRectangle.y = (cartographicLimitRectangle.south - cartographicTileRectangle.south) * inverseTileHeight;
            localizedCartographicLimitRectangle.z = (cartographicLimitRectangle.east - cartographicTileRectangle.west) * inverseTileWidth;
            localizedCartographicLimitRectangle.w = (cartographicLimitRectangle.north - cartographicTileRectangle.south) * inverseTileHeight;

            Cartesian4.clone(localizedCartographicLimitRectangle, uniformMapProperties.localizedCartographicLimitRectangle);

            // For performance, use fog in the shader only when the tile is in fog.
            var applyFog = enableFog && CesiumMath.fog(tile._distance, frameState.fog.density) > CesiumMath.EPSILON3;
            colorCorrect = colorCorrect && (applyFog || showGroundAtmosphere);

            var applyBrightness = false;
            var applyContrast = false;
            var applyHue = false;
            var applySaturation = false;
            var applyGamma = false;
            var applyAlpha = false;
            var applySplit = false;
            var applyCutout = false;

            while (numberOfDayTextures < maxTextures && imageryIndex < imageryLen) {
                var tileImagery = tileImageryCollection[imageryIndex];
                var imagery = tileImagery.readyImagery;
                ++imageryIndex;

                if (!defined(imagery) || imagery.imageryLayer.alpha === 0.0) {
                    continue;
                }

                var texture = tileImagery.useWebMercatorT ? imagery.textureWebMercator : imagery.texture;

                //>>includeStart('debug', pragmas.debug);
                if (!defined(texture)) {
                    // Our "ready" texture isn't actually ready.  This should never happen.
                    //
                    // Side note: It IS possible for it to not be in the READY ImageryState, though.
                    // This can happen when a single imagery tile is shared by two terrain tiles (common)
                    // and one of them (A) needs a geographic version of the tile because it is near the poles,
                    // and the other (B) does not.  B can and will transition the imagery tile to the READY state
                    // without reprojecting to geographic.  Then, later, A will deem that same tile not-ready-yet
                    // because it only has the Web Mercator texture, and flip it back to the TRANSITIONING state.
                    // The imagery tile won't be in the READY state anymore, but it's still READY enough for B's
                    // purposes.
                    throw new DeveloperError('readyImagery is not actually ready!');
                }
                //>>includeEnd('debug');

                var imageryLayer = imagery.imageryLayer;

                if (!defined(tileImagery.textureTranslationAndScale)) {
                    tileImagery.textureTranslationAndScale = imageryLayer._calculateTextureTranslationAndScale(tile, tileImagery);
                }

                uniformMapProperties.dayTextures[numberOfDayTextures] = texture;
                uniformMapProperties.dayTextureTranslationAndScale[numberOfDayTextures] = tileImagery.textureTranslationAndScale;
                uniformMapProperties.dayTextureTexCoordsRectangle[numberOfDayTextures] = tileImagery.textureCoordinateRectangle;
                uniformMapProperties.dayTextureUseWebMercatorT[numberOfDayTextures] = tileImagery.useWebMercatorT;

                uniformMapProperties.dayTextureAlpha[numberOfDayTextures] = imageryLayer.alpha;
                applyAlpha = applyAlpha || uniformMapProperties.dayTextureAlpha[numberOfDayTextures] !== 1.0;

                uniformMapProperties.dayTextureBrightness[numberOfDayTextures] = imageryLayer.brightness;
                applyBrightness = applyBrightness || uniformMapProperties.dayTextureBrightness[numberOfDayTextures] !== ImageryLayer.DEFAULT_BRIGHTNESS;

                uniformMapProperties.dayTextureContrast[numberOfDayTextures] = imageryLayer.contrast;
                applyContrast = applyContrast || uniformMapProperties.dayTextureContrast[numberOfDayTextures] !== ImageryLayer.DEFAULT_CONTRAST;

                uniformMapProperties.dayTextureHue[numberOfDayTextures] = imageryLayer.hue;
                applyHue = applyHue || uniformMapProperties.dayTextureHue[numberOfDayTextures] !== ImageryLayer.DEFAULT_HUE;

                uniformMapProperties.dayTextureSaturation[numberOfDayTextures] = imageryLayer.saturation;
                applySaturation = applySaturation || uniformMapProperties.dayTextureSaturation[numberOfDayTextures] !== ImageryLayer.DEFAULT_SATURATION;

                uniformMapProperties.dayTextureOneOverGamma[numberOfDayTextures] = 1.0 / imageryLayer.gamma;
                applyGamma = applyGamma || uniformMapProperties.dayTextureOneOverGamma[numberOfDayTextures] !== 1.0 / ImageryLayer.DEFAULT_GAMMA;

                uniformMapProperties.dayTextureSplit[numberOfDayTextures] = imageryLayer.splitDirection;
                applySplit = applySplit || uniformMapProperties.dayTextureSplit[numberOfDayTextures] !== 0.0;

                // Update cutout rectangle
                var dayTextureCutoutRectangle = uniformMapProperties.dayTextureCutoutRectangles[numberOfDayTextures];
                if (!defined(dayTextureCutoutRectangle)) {
                    dayTextureCutoutRectangle = uniformMapProperties.dayTextureCutoutRectangles[numberOfDayTextures] = new Cartesian4();
                }

                Cartesian4.clone(Cartesian4.ZERO, dayTextureCutoutRectangle);
                if (defined(imageryLayer.cutoutRectangle)) {
                    var cutoutRectangle = clipRectangleAntimeridian(cartographicTileRectangle, imageryLayer.cutoutRectangle);
                    var intersection = Rectangle.simpleIntersection(cutoutRectangle, cartographicTileRectangle, rectangleIntersectionScratch);
                    applyCutout = defined(intersection) || applyCutout;

                    dayTextureCutoutRectangle.x = (cutoutRectangle.west - cartographicTileRectangle.west) * inverseTileWidth;
                    dayTextureCutoutRectangle.y = (cutoutRectangle.south - cartographicTileRectangle.south) * inverseTileHeight;
                    dayTextureCutoutRectangle.z = (cutoutRectangle.east - cartographicTileRectangle.west) * inverseTileWidth;
                    dayTextureCutoutRectangle.w = (cutoutRectangle.north - cartographicTileRectangle.south) * inverseTileHeight;
                }

                if (defined(imagery.credits)) {
                    var credits = imagery.credits;
                    for (var creditIndex = 0, creditLength = credits.length; creditIndex < creditLength; ++creditIndex) {
                        creditDisplay.addCredit(credits[creditIndex]);
                    }
                }

                ++numberOfDayTextures;
            }

            // trim texture array to the used length so we don't end up using old textures
            // which might get destroyed eventually
            uniformMapProperties.dayTextures.length = numberOfDayTextures;
            uniformMapProperties.waterMask = waterMaskTexture;
            Cartesian4.clone(surfaceTile.waterMaskTranslationAndScale, uniformMapProperties.waterMaskTranslationAndScale);

            uniformMapProperties.minMaxHeight.x = encoding.minimumHeight;
            uniformMapProperties.minMaxHeight.y = encoding.maximumHeight;
            Matrix4.clone(encoding.matrix, uniformMapProperties.scaleAndBias);

            // update clipping planes
            var clippingPlanes = tileProvider._clippingPlanes;
            var clippingPlanesEnabled = defined(clippingPlanes) && clippingPlanes.enabled && tile.isClipped;
            if (clippingPlanesEnabled) {
                uniformMapProperties.clippingPlanesEdgeColor = Color.clone(clippingPlanes.edgeColor, uniformMapProperties.clippingPlanesEdgeColor);
                uniformMapProperties.clippingPlanesEdgeWidth = clippingPlanes.edgeWidth;
            }

            if (defined(tileProvider.uniformMap)) {
                uniformMap = combine(uniformMap, tileProvider.uniformMap);
            }

            surfaceShaderSetOptions.numberOfDayTextures = numberOfDayTextures;
            surfaceShaderSetOptions.applyBrightness = applyBrightness;
            surfaceShaderSetOptions.applyContrast = applyContrast;
            surfaceShaderSetOptions.applyHue = applyHue;
            surfaceShaderSetOptions.applySaturation = applySaturation;
            surfaceShaderSetOptions.applyGamma = applyGamma;
            surfaceShaderSetOptions.applyAlpha = applyAlpha;
            surfaceShaderSetOptions.applySplit = applySplit;
            surfaceShaderSetOptions.enableFog = applyFog;
            surfaceShaderSetOptions.enableClippingPlanes = clippingPlanesEnabled;
            surfaceShaderSetOptions.clippingPlanes = clippingPlanes;
<<<<<<< HEAD
            surfaceShaderSetOptions.colorCorrect = colorCorrect;
=======
            surfaceShaderSetOptions.hasImageryLayerCutout = applyCutout;
>>>>>>> e0e76ba0

            command.shaderProgram = tileProvider._surfaceShaderSet.getShaderProgram(surfaceShaderSetOptions);
            command.castShadows = castShadows;
            command.receiveShadows = receiveShadows;
            command.renderState = renderState;
            command.primitiveType = PrimitiveType.TRIANGLES;
            command.vertexArray = surfaceTile.vertexArray;
            command.uniformMap = uniformMap;
            command.pass = Pass.GLOBE;

            if (tileProvider._debug.wireframe) {
                createWireframeVertexArrayIfNecessary(context, tileProvider, tile);
                if (defined(surfaceTile.wireframeVertexArray)) {
                    command.vertexArray = surfaceTile.wireframeVertexArray;
                    command.primitiveType = PrimitiveType.LINES;
                }
            }

            var boundingVolume = command.boundingVolume;
            var orientedBoundingBox = command.orientedBoundingBox;

            if (frameState.mode !== SceneMode.SCENE3D) {
                BoundingSphere.fromRectangleWithHeights2D(tile.rectangle, frameState.mapProjection, surfaceTile.minimumHeight, surfaceTile.maximumHeight, boundingVolume);
                Cartesian3.fromElements(boundingVolume.center.z, boundingVolume.center.x, boundingVolume.center.y, boundingVolume.center);

                if (frameState.mode === SceneMode.MORPHING) {
                    boundingVolume = BoundingSphere.union(surfaceTile.boundingSphere3D, boundingVolume, boundingVolume);
                }
            } else {
                command.boundingVolume = BoundingSphere.clone(surfaceTile.boundingSphere3D, boundingVolume);
                command.orientedBoundingBox = OrientedBoundingBox.clone(surfaceTile.orientedBoundingBox, orientedBoundingBox);
            }

            frameState.commandList.push(command);

            renderState = otherPassesRenderState;
            initialColor = otherPassesInitialColor;
        } while (imageryIndex < imageryLen);
    }

    return GlobeSurfaceTileProvider;
});<|MERGE_RESOLUTION|>--- conflicted
+++ resolved
@@ -1174,11 +1174,8 @@
         enableClippingPlanes : undefined,
         clippingPlanes : undefined,
         clippedByBoundaries : undefined,
-<<<<<<< HEAD
+        hasImageryLayerCutout : undefined,
         colorCorrect : undefined
-=======
-        hasImageryLayerCutout : undefined
->>>>>>> e0e76ba0
     };
 
     function addDrawCommandsForTile(tileProvider, tile, frameState) {
@@ -1532,11 +1529,8 @@
             surfaceShaderSetOptions.enableFog = applyFog;
             surfaceShaderSetOptions.enableClippingPlanes = clippingPlanesEnabled;
             surfaceShaderSetOptions.clippingPlanes = clippingPlanes;
-<<<<<<< HEAD
+            surfaceShaderSetOptions.hasImageryLayerCutout = applyCutout;
             surfaceShaderSetOptions.colorCorrect = colorCorrect;
-=======
-            surfaceShaderSetOptions.hasImageryLayerCutout = applyCutout;
->>>>>>> e0e76ba0
 
             command.shaderProgram = tileProvider._surfaceShaderSet.getShaderProgram(surfaceShaderSetOptions);
             command.castShadows = castShadows;
