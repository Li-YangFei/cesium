define([
        '../Core/BoundingSphere',
        '../Core/BoxOutlineGeometry',
        '../Core/Cartesian2',
        '../Core/Cartesian3',
        '../Core/Cartesian4',
        '../Core/Cartographic',
        '../Core/Color',
        '../Core/ColorGeometryInstanceAttribute',
        '../Core/combine',
        '../Core/defaultValue',
        '../Core/defined',
        '../Core/defineProperties',
        '../Core/destroyObject',
        '../Core/DeveloperError',
        '../Core/Event',
        '../Core/GeometryInstance',
        '../Core/GeometryPipeline',
        '../Core/IndexDatatype',
        '../Core/Intersect',
        '../Core/Math',
        '../Core/Matrix4',
        '../Core/OrientedBoundingBox',
        '../Core/OrthographicFrustum',
        '../Core/PrimitiveType',
        '../Core/Rectangle',
        '../Core/SphereOutlineGeometry',
        '../Core/TerrainMesh',
        '../Core/TerrainQuantization',
        '../Core/Visibility',
        '../Core/WebMercatorProjection',
        '../Renderer/Buffer',
        '../Renderer/BufferUsage',
        '../Renderer/ContextLimits',
        '../Renderer/DrawCommand',
        '../Renderer/Pass',
        '../Renderer/RenderState',
        '../Renderer/VertexArray',
        './BlendingState',
        './ImageryState',
        './TileBoundingRegion',
        './TileSelectionResult',
        './ClippingPlaneCollection',
        './DepthFunction',
        './GlobeSurfaceTile',
        './ImageryLayer',
        './PerInstanceColorAppearance',
        './Primitive',
        './QuadtreeTileLoadState',
        './SceneMode',
        './ShadowMode',
        './TerrainFillMesh',
        './TerrainState'
    ], function(
        BoundingSphere,
        BoxOutlineGeometry,
        Cartesian2,
        Cartesian3,
        Cartesian4,
        Cartographic,
        Color,
        ColorGeometryInstanceAttribute,
        combine,
        defaultValue,
        defined,
        defineProperties,
        destroyObject,
        DeveloperError,
        Event,
        GeometryInstance,
        GeometryPipeline,
        IndexDatatype,
        Intersect,
        CesiumMath,
        Matrix4,
        OrientedBoundingBox,
        OrthographicFrustum,
        PrimitiveType,
        Rectangle,
        SphereOutlineGeometry,
        TerrainMesh,
        TerrainQuantization,
        Visibility,
        WebMercatorProjection,
        Buffer,
        BufferUsage,
        ContextLimits,
        DrawCommand,
        Pass,
        RenderState,
        VertexArray,
        BlendingState,
        ImageryState,
        TileBoundingRegion,
        TileSelectionResult,
        ClippingPlaneCollection,
        DepthFunction,
        GlobeSurfaceTile,
        ImageryLayer,
        PerInstanceColorAppearance,
        Primitive,
        QuadtreeTileLoadState,
        SceneMode,
        ShadowMode,
        TerrainFillMesh,
        TerrainState) {
    'use strict';

    /**
     * Provides quadtree tiles representing the surface of the globe.  This type is intended to be used
     * with {@link QuadtreePrimitive}.
     *
     * @alias GlobeSurfaceTileProvider
     * @constructor
     *
     * @param {TerrainProvider} options.terrainProvider The terrain provider that describes the surface geometry.
     * @param {ImageryLayerCollection} option.imageryLayers The collection of imagery layers describing the shading of the surface.
     * @param {GlobeSurfaceShaderSet} options.surfaceShaderSet The set of shaders used to render the surface.
     *
     * @private
     */
    function GlobeSurfaceTileProvider(options) {
        //>>includeStart('debug', pragmas.debug);
        if (!defined(options)) {
            throw new DeveloperError('options is required.');
        }
        if (!defined(options.terrainProvider)) {
            throw new DeveloperError('options.terrainProvider is required.');
        } else if (!defined(options.imageryLayers)) {
            throw new DeveloperError('options.imageryLayers is required.');
        } else if (!defined(options.surfaceShaderSet)) {
            throw new DeveloperError('options.surfaceShaderSet is required.');
        }
        //>>includeEnd('debug');

        this.lightingFadeOutDistance = 6500000.0;
        this.lightingFadeInDistance = 9000000.0;
        this.hasWaterMask = false;
        this.oceanNormalMap = undefined;
        this.zoomedOutOceanSpecularIntensity = 0.5;
        this.enableLighting = false;
        this.showGroundAtmosphere = false;
        this.shadows = ShadowMode.RECEIVE_ONLY;

        /**
         * The color to use to highlight terrain fill tiles. If undefined, fill tiles are not
         * highlighted at all. The alpha value is used to alpha blend with the tile's
         * actual color. Because terrain fill tiles do not represent the actual terrain surface,
         * it may be useful in some applications to indicate visually that they are not to be trusted.
         * @type {Color}
         * @default undefined
         */
        this.fillHighlightColor = undefined;

        this.hueShift = 0.0;
        this.saturationShift = 0.0;
        this.brightnessShift = 0.0;

        this._quadtree = undefined;
        this._terrainProvider = options.terrainProvider;
        this._imageryLayers = options.imageryLayers;
        this._surfaceShaderSet = options.surfaceShaderSet;

        this._renderState = undefined;
        this._blendRenderState = undefined;

        this._errorEvent = new Event();

        this._imageryLayers.layerAdded.addEventListener(GlobeSurfaceTileProvider.prototype._onLayerAdded, this);
        this._imageryLayers.layerRemoved.addEventListener(GlobeSurfaceTileProvider.prototype._onLayerRemoved, this);
        this._imageryLayers.layerMoved.addEventListener(GlobeSurfaceTileProvider.prototype._onLayerMoved, this);
        this._imageryLayers.layerShownOrHidden.addEventListener(GlobeSurfaceTileProvider.prototype._onLayerShownOrHidden, this);
        this._imageryLayersUpdatedEvent = new Event();

        this._layerOrderChanged = false;

        this._tilesToRenderByTextureCount = [];
        this._drawCommands = [];
        this._uniformMaps = [];
        this._usedDrawCommands = 0;

        this._vertexArraysToDestroy = [];

        this._debug = {
            wireframe : false,
            boundingSphereTile : undefined
        };

        this._baseColor = undefined;
        this._firstPassInitialColor = undefined;
        this.baseColor = new Color(0.0, 0.0, 0.5, 1.0);

        /**
         * A property specifying a {@link ClippingPlaneCollection} used to selectively disable rendering on the outside of each plane.
         * @type {ClippingPlaneCollection}
         * @private
         */
        this._clippingPlanes = undefined;

        /**
         * A property specifying a {@link Rectangle} used to selectively limit terrain and imagery rendering.
         * @type {Rectangle}
         */
        this.cartographicLimitRectangle = Rectangle.clone(Rectangle.MAX_VALUE);

        this._hasLoadedTilesThisFrame = false;
        this._hasFillTilesThisFrame = false;
    }

    defineProperties(GlobeSurfaceTileProvider.prototype, {
        /**
         * Gets or sets the color of the globe when no imagery is available.
         * @memberof GlobeSurfaceTileProvider.prototype
         * @type {Color}
         */
        baseColor : {
            get : function() {
                return this._baseColor;
            },
            set : function(value) {
                //>>includeStart('debug', pragmas.debug);
                if (!defined(value)) {
                    throw new DeveloperError('value is required.');
                }
                //>>includeEnd('debug');

                this._baseColor = value;
                this._firstPassInitialColor = Cartesian4.fromColor(value, this._firstPassInitialColor);
            }
        },
        /**
         * Gets or sets the {@link QuadtreePrimitive} for which this provider is
         * providing tiles.  This property may be undefined if the provider is not yet associated
         * with a {@link QuadtreePrimitive}.
         * @memberof GlobeSurfaceTileProvider.prototype
         * @type {QuadtreePrimitive}
         */
        quadtree : {
            get : function() {
                return this._quadtree;
            },
            set : function(value) {
                //>>includeStart('debug', pragmas.debug);
                if (!defined(value)) {
                    throw new DeveloperError('value is required.');
                }
                //>>includeEnd('debug');

                this._quadtree = value;
            }
        },

        /**
         * Gets a value indicating whether or not the provider is ready for use.
         * @memberof GlobeSurfaceTileProvider.prototype
         * @type {Boolean}
         */
        ready : {
            get : function() {
                return this._terrainProvider.ready && (this._imageryLayers.length === 0 || this._imageryLayers.get(0).imageryProvider.ready);
            }
        },

        /**
         * Gets the tiling scheme used by the provider.  This property should
         * not be accessed before {@link GlobeSurfaceTileProvider#ready} returns true.
         * @memberof GlobeSurfaceTileProvider.prototype
         * @type {TilingScheme}
         */
        tilingScheme : {
            get : function() {
                return this._terrainProvider.tilingScheme;
            }
        },

        /**
         * Gets an event that is raised when the geometry provider encounters an asynchronous error.  By subscribing
         * to the event, you will be notified of the error and can potentially recover from it.  Event listeners
         * are passed an instance of {@link TileProviderError}.
         * @memberof GlobeSurfaceTileProvider.prototype
         * @type {Event}
         */
        errorEvent : {
            get : function() {
                return this._errorEvent;
            }
        },

        /**
         * Gets an event that is raised when an imagery layer is added, shown, hidden, moved, or removed.
         * @memberof GlobeSurfaceTileProvider.prototype
         * @type {Event}
         */
        imageryLayersUpdatedEvent : {
            get : function() {
                return this._imageryLayersUpdatedEvent;
            }
        },

        /**
         * Gets or sets the terrain provider that describes the surface geometry.
         * @memberof GlobeSurfaceTileProvider.prototype
         * @type {TerrainProvider}
         */
        terrainProvider : {
            get : function() {
                return this._terrainProvider;
            },
            set : function(terrainProvider) {
                if (this._terrainProvider === terrainProvider) {
                    return;
                }

                //>>includeStart('debug', pragmas.debug);
                if (!defined(terrainProvider)) {
                    throw new DeveloperError('terrainProvider is required.');
                }
                //>>includeEnd('debug');

                this._terrainProvider = terrainProvider;

                if (defined(this._quadtree)) {
                    this._quadtree.invalidateAllTiles();
                }
            }
        },
        /**
         * The {@link ClippingPlaneCollection} used to selectively disable rendering the tileset.
         *
         * @type {ClippingPlaneCollection}
         *
         * @private
         */
        clippingPlanes : {
            get : function() {
                return this._clippingPlanes;
            },
            set : function(value) {
                ClippingPlaneCollection.setOwner(value, this, '_clippingPlanes');
            }
        }
    });

    function sortTileImageryByLayerIndex(a, b) {
        var aImagery = a.loadingImagery;
        if (!defined(aImagery)) {
            aImagery = a.readyImagery;
        }

        var bImagery = b.loadingImagery;
        if (!defined(bImagery)) {
            bImagery = b.readyImagery;
        }

        return aImagery.imageryLayer._layerIndex - bImagery.imageryLayer._layerIndex;
    }

     /**
     * Make updates to the tile provider that are not involved in rendering. Called before the render update cycle.
     */
    GlobeSurfaceTileProvider.prototype.update = function(frameState) {
        // update collection: imagery indices, base layers, raise layer show/hide event
        this._imageryLayers._update();
    };

    function updateCredits(surface, frameState) {
        var creditDisplay = frameState.creditDisplay;
        if (surface._terrainProvider.ready && defined(surface._terrainProvider.credit)) {
            creditDisplay.addCredit(surface._terrainProvider.credit);
        }

        var imageryLayers = surface._imageryLayers;
        for (var i = 0, len = imageryLayers.length; i < len; ++i) {
            var imageryProvider = imageryLayers.get(i).imageryProvider;
            if (imageryProvider.ready && defined(imageryProvider.credit)) {
                creditDisplay.addCredit(imageryProvider.credit);
            }
        }
    }

    /**
     * Called at the beginning of each render frame, before {@link QuadtreeTileProvider#showTileThisFrame}
     * @param {FrameState} frameState The frame state.
     */
    GlobeSurfaceTileProvider.prototype.initialize = function(frameState) {
        // update each layer for texture reprojection.
        this._imageryLayers.queueReprojectionCommands(frameState);

        if (this._layerOrderChanged) {
            this._layerOrderChanged = false;

            // Sort the TileImagery instances in each tile by the layer index.
            this._quadtree.forEachLoadedTile(function(tile) {
                tile.data.imagery.sort(sortTileImageryByLayerIndex);
            });
        }

        // Add credits for terrain and imagery providers.
        updateCredits(this, frameState);

        var vertexArraysToDestroy = this._vertexArraysToDestroy;
        var length = vertexArraysToDestroy.length;
        for (var j = 0; j < length; ++j) {
            GlobeSurfaceTile._freeVertexArray(vertexArraysToDestroy[j]);
        }
        vertexArraysToDestroy.length = 0;
    };

    /**
     * Called at the beginning of the update cycle for each render frame, before {@link QuadtreeTileProvider#showTileThisFrame}
     * or any other functions.
     *
     * @param {FrameState} frameState The frame state.
     */
    GlobeSurfaceTileProvider.prototype.beginUpdate = function(frameState) {
        var tilesToRenderByTextureCount = this._tilesToRenderByTextureCount;
        for (var i = 0, len = tilesToRenderByTextureCount.length; i < len; ++i) {
            var tiles = tilesToRenderByTextureCount[i];
            if (defined(tiles)) {
                tiles.length = 0;
            }
        }
        // update clipping planes
        var clippingPlanes = this._clippingPlanes;
        if (defined(clippingPlanes) && clippingPlanes.enabled) {
            clippingPlanes.update(frameState);
        }
        this._usedDrawCommands = 0;

        this._hasLoadedTilesThisFrame = false;
        this._hasFillTilesThisFrame = false;
    };

    /**
     * Called at the end of the update cycle for each render frame, after {@link QuadtreeTileProvider#showTileThisFrame}
     * and any other functions.
     *
     * @param {FrameState} frameState The frame state.
     */
    GlobeSurfaceTileProvider.prototype.endUpdate = function(frameState) {
        if (!defined(this._renderState)) {
            this._renderState = RenderState.fromCache({ // Write color and depth
                cull : {
                    enabled : true
                },
                depthTest : {
                    enabled : true,
                    func : DepthFunction.LESS
                }
            });

            this._blendRenderState = RenderState.fromCache({ // Write color and depth
                cull : {
                    enabled : true
                },
                depthTest : {
                    enabled : true,
                    func : DepthFunction.LESS_OR_EQUAL
                },
                blending : BlendingState.ALPHA_BLEND
            });
        }

        // If this frame has a mix of loaded and fill tiles, we need to propagate
        // loaded heights to the fill tiles.
        if (this._hasFillTilesThisFrame && this._hasLoadedTilesThisFrame) {
            TerrainFillMesh.updateFillTiles(this, this._quadtree._tilesToRender, frameState, this._vertexArraysToDestroy);
        }

        // Add the tile render commands to the command list, sorted by texture count.
        var tilesToRenderByTextureCount = this._tilesToRenderByTextureCount;
        for (var textureCountIndex = 0, textureCountLength = tilesToRenderByTextureCount.length; textureCountIndex < textureCountLength; ++textureCountIndex) {
            var tilesToRender = tilesToRenderByTextureCount[textureCountIndex];
            if (!defined(tilesToRender)) {
                continue;
            }

            for (var tileIndex = 0, tileLength = tilesToRender.length; tileIndex < tileLength; ++tileIndex) {
                addDrawCommandsForTile(this, tilesToRender[tileIndex], frameState);
            }
        }
    };

    /**
     * Adds draw commands for tiles rendered in the previous frame for a pick pass.
     *
     * @param {FrameState} frameState The frame state.
     */
    GlobeSurfaceTileProvider.prototype.updateForPick = function(frameState) {
        // Add the tile pick commands from the tiles drawn last frame.
        var drawCommands = this._drawCommands;
        for (var i = 0, length = this._usedDrawCommands; i < length; ++i) {
            frameState.commandList.push(drawCommands[i]);
        }
    };

    /**
     * Cancels any imagery re-projections in the queue.
     */
    GlobeSurfaceTileProvider.prototype.cancelReprojections = function() {
        this._imageryLayers.cancelReprojections();
    };

    /**
     * Gets the maximum geometric error allowed in a tile at a given level, in meters.  This function should not be
     * called before {@link GlobeSurfaceTileProvider#ready} returns true.
     *
     * @param {Number} level The tile level for which to get the maximum geometric error.
     * @returns {Number} The maximum geometric error in meters.
     */
    GlobeSurfaceTileProvider.prototype.getLevelMaximumGeometricError = function(level) {
        return this._terrainProvider.getLevelMaximumGeometricError(level);
    };

    /**
     * Loads, or continues loading, a given tile.  This function will continue to be called
     * until {@link QuadtreeTile#state} is no longer {@link QuadtreeTileLoadState#LOADING}.  This function should
     * not be called before {@link GlobeSurfaceTileProvider#ready} returns true.
     *
     * @param {FrameState} frameState The frame state.
     * @param {QuadtreeTile} tile The tile to load.
     *
     * @exception {DeveloperError} <code>loadTile</code> must not be called before the tile provider is ready.
     */
    GlobeSurfaceTileProvider.prototype.loadTile = function(frameState, tile) {
        // We don't want to load imagery until we're certain that the terrain tiles are actually visible.
        // So if our bounding volume isn't accurate because it came from another tile, load terrain only
        // initially. If we load some terrain and suddenly have a more accurate bounding volume and the
        // tile is _still_ visible, give the tile a chance to load imagery immediately rather than
        // waiting for next frame.

        var surfaceTile = tile.data;
        var terrainOnly = true;
        var terrainStateBefore;
        if (defined(surfaceTile)) {
            terrainOnly = surfaceTile.boundingVolumeSourceTile !== tile || tile._lastSelectionResult === TileSelectionResult.CULLED_BUT_NEEDED;
            terrainStateBefore = surfaceTile.terrainState;
        }

        GlobeSurfaceTile.processStateMachine(tile, frameState, this.terrainProvider, this._imageryLayers, this._vertexArraysToDestroy, terrainOnly);

        surfaceTile = tile.data;
        if (terrainOnly && terrainStateBefore !== tile.data.terrainState) {
            // Terrain state changed. If:
            // a) The tile is visible, and
            // b) The bounding volume is accurate (updated as a side effect of computing visibility)
            // Then we'll load imagery, too.
            if (this.computeTileVisibility(tile, frameState, this.quadtree.occluders) && surfaceTile.boundingVolumeSourceTile === tile) {
                terrainOnly = false;
                GlobeSurfaceTile.processStateMachine(tile, frameState, this.terrainProvider, this._imageryLayers, this._vertexArraysToDestroy, terrainOnly);
            }
        }
    };

    var boundingSphereScratch = new BoundingSphere();
    var rectangleIntersectionScratch = new Rectangle();
    var splitCartographicLimitRectangleScratch = new Rectangle();
    var rectangleCenterScratch = new Cartographic();

    // cartographicLimitRectangle may span the IDL, but tiles never will.
    function clipRectangleAntimeridian(tileRectangle, cartographicLimitRectangle) {
        if (cartographicLimitRectangle.west < cartographicLimitRectangle.east) {
            return cartographicLimitRectangle;
        }
        var splitRectangle = Rectangle.clone(cartographicLimitRectangle, splitCartographicLimitRectangleScratch);
        var tileCenter = Rectangle.center(tileRectangle, rectangleCenterScratch);
        if (tileCenter.longitude > 0.0) {
            splitRectangle.east = CesiumMath.PI;
        } else {
            splitRectangle.west = -CesiumMath.PI;
        }
        return splitRectangle;
    }

    /**
     * Determines the visibility of a given tile.  The tile may be fully visible, partially visible, or not
     * visible at all.  Tiles that are renderable and are at least partially visible will be shown by a call
     * to {@link GlobeSurfaceTileProvider#showTileThisFrame}.
     *
     * @param {QuadtreeTile} tile The tile instance.
     * @param {FrameState} frameState The state information about the current frame.
     * @param {QuadtreeOccluders} occluders The objects that may occlude this tile.
     *
     * @returns {Visibility} The visibility of the tile.
     */
    GlobeSurfaceTileProvider.prototype.computeTileVisibility = function(tile, frameState, occluders) {
        var distance = this.computeDistanceToTile(tile, frameState);
        tile._distance = distance;

        if (frameState.fog.enabled) {
            if (CesiumMath.fog(distance, frameState.fog.density) >= 1.0) {
                // Tile is completely in fog so return that it is not visible.
                return Visibility.NONE;
            }
        }

        var surfaceTile = tile.data;
        var tileBoundingRegion = surfaceTile.tileBoundingRegion;

        if (surfaceTile.boundingVolumeSourceTile === undefined) {
            // We have no idea where this tile is, so let's just call it partially visible.
            return Visibility.PARTIAL;
        }

        var cullingVolume = frameState.cullingVolume;
        var boundingVolume = surfaceTile.orientedBoundingBox;

        // Check if the tile is outside the limit area in cartographic space
        surfaceTile.clippedByBoundaries = false;
        var clippedCartographicLimitRectangle = clipRectangleAntimeridian(tile.rectangle, this.cartographicLimitRectangle);
        var areaLimitIntersection = Rectangle.simpleIntersection(clippedCartographicLimitRectangle, tile.rectangle, rectangleIntersectionScratch);
        if (!defined(areaLimitIntersection)) {
            return Visibility.NONE;
        }
        if (!Rectangle.equals(areaLimitIntersection, tile.rectangle)) {
            surfaceTile.clippedByBoundaries = true;
        }

        if (frameState.mode !== SceneMode.SCENE3D) {
            boundingVolume = boundingSphereScratch;
            BoundingSphere.fromRectangleWithHeights2D(tile.rectangle, frameState.mapProjection, tileBoundingRegion.minimumHeight, tileBoundingRegion.maximumHeight, boundingVolume);
            Cartesian3.fromElements(boundingVolume.center.z, boundingVolume.center.x, boundingVolume.center.y, boundingVolume.center);

            if (frameState.mode === SceneMode.MORPHING && defined(surfaceTile.renderedMesh)) {
                boundingVolume = BoundingSphere.union(surfaceTile.renderedMesh.boundingSphere3D, boundingVolume, boundingVolume);
            }
        }

        var clippingPlanes = this._clippingPlanes;
        if (defined(clippingPlanes) && clippingPlanes.enabled) {
            var planeIntersection = clippingPlanes.computeIntersectionWithBoundingVolume(boundingVolume);
            tile.isClipped = (planeIntersection !== Intersect.INSIDE);
            if (planeIntersection === Intersect.OUTSIDE) {
                return Visibility.NONE;
            }
        }

        var intersection = cullingVolume.computeVisibility(boundingVolume);
        if (intersection === Intersect.OUTSIDE) {
            return Visibility.NONE;
        }

        var ortho3D = frameState.mode === SceneMode.SCENE3D && frameState.camera.frustum instanceof OrthographicFrustum;
        if (frameState.mode === SceneMode.SCENE3D && !ortho3D && defined(occluders)) {
            var occludeePointInScaledSpace = surfaceTile.occludeePointInScaledSpace;
            if (!defined(occludeePointInScaledSpace)) {
                return intersection;
            }

            if (occluders.ellipsoid.isScaledSpacePointVisible(occludeePointInScaledSpace)) {
                return intersection;
            }

            return Visibility.NONE;
        }

        return intersection;
    };

    /**
     * Determines if the given tile can be refined
     * @param {QuadtreeTile} tile The tile to check.
     * @returns {boolean} True if the tile can be refined, false if it cannot.
     */
    GlobeSurfaceTileProvider.prototype.canRefine = function(tile) {
        // Only allow refinement it we know whether or not the children of this tile exist.
        // For a tileset with `availability`, we'll always be able to refine.
        // We can ask for availability of _any_ child tile because we only need to confirm
        // that we get a yes or no answer, it doesn't matter what the answer is.
        if (defined(tile.data.terrainData)) {
            return true;
        }
        var childAvailable = this.terrainProvider.getTileDataAvailable(tile.x * 2, tile.y * 2, tile.level + 1);
        return childAvailable !== undefined;
    };

    var readyImageryScratch = [];
    var canRenderTraversalStack = [];

    /**
     * Determines if the given not-fully-loaded tile can be rendered without losing detail that
     * was present last frame as a result of rendering descendant tiles. This method will only be
     * called if this tile's descendants were rendered last frame. If the tile is fully loaded,
     * it is assumed that this method will return true and it will not be called.
     * @param {QuadtreeTile} tile The tile to check.
     * @returns {boolean} True if the tile can be rendered without losing detail.
     */
    GlobeSurfaceTileProvider.prototype.canRenderWithoutLosingDetail = function(tile, frameState) {
        var surfaceTile = tile.data;

        var readyImagery = readyImageryScratch;
        readyImagery.length = this._imageryLayers.length;

        var terrainReady = false;
        var initialImageryState = false;
        var imagery;

        if (defined(surfaceTile)) {
            // We can render even with non-ready terrain as long as all our rendered descendants
            // are missing terrain geometry too. i.e. if we rendered fills for more detailed tiles
            // last frame, it's ok to render a fill for this tile this frame.
            terrainReady = surfaceTile.terrainState === TerrainState.READY;

            // Initially assume all imagery layers are ready, unless imagery hasn't been initialized at all.
            initialImageryState = true;

            imagery = surfaceTile.imagery;
        }

        var i;
        var len;

        for (i = 0, len = readyImagery.length; i < len; ++i) {
            readyImagery[i] = initialImageryState;
        }

        if (defined(imagery)) {
            for (i = 0, len = imagery.length; i < len; ++i) {
                var tileImagery = imagery[i];
                var loadingImagery = tileImagery.loadingImagery;
                var isReady = !defined(loadingImagery) || loadingImagery.state === ImageryState.FAILED || loadingImagery.state === ImageryState.INVALID;
                var layerIndex = (tileImagery.loadingImagery || tileImagery.readyImagery).imageryLayer._layerIndex;

                // For a layer to be ready, all tiles belonging to that layer must be ready.
                readyImagery[layerIndex] = isReady && readyImagery[layerIndex];
            }
        }

        var lastFrame = this.quadtree._lastSelectionFrameNumber;

        // Traverse the descendants looking for one with terrain or imagery that is not loaded on this tile.
        var stack = canRenderTraversalStack;
        stack.length = 0;
        stack.push(tile.southwestChild, tile.southeastChild, tile.northwestChild, tile.northeastChild);

        while (stack.length > 0) {
            var descendant = stack.pop();
            var lastFrameSelectionResult = descendant._lastSelectionResultFrame === lastFrame ? descendant._lastSelectionResult : TileSelectionResult.NONE;

            if (lastFrameSelectionResult === TileSelectionResult.RENDERED) {
                var descendantSurface = descendant.data;

                if (!defined(descendantSurface)) {
                    // Descendant has no data, so it can't block rendering.
                    continue;
                }

                if (!terrainReady && descendant.data.terrainState === TerrainState.READY) {
                    // Rendered descendant has real terrain, but we don't. Rendering is blocked.
                    return false;
                }

                var descendantImagery = descendant.data.imagery;
                for (i = 0, len = descendantImagery.length; i < len; ++i) {
                    var descendantTileImagery = descendantImagery[i];
                    var descendantLoadingImagery = descendantTileImagery.loadingImagery;
                    var descendantIsReady = !defined(descendantLoadingImagery) || descendantLoadingImagery.state === ImageryState.FAILED || descendantLoadingImagery.state === ImageryState.INVALID;
                    var descendantLayerIndex = (descendantTileImagery.loadingImagery || descendantTileImagery.readyImagery).imageryLayer._layerIndex;

                    // If this imagery tile of a descendant is ready but the layer isn't ready in this tile,
                    // then rendering is blocked.
                    if (descendantIsReady && !readyImagery[descendantLayerIndex]) {
                        return false;
                    }
                }
            } else if (lastFrameSelectionResult === TileSelectionResult.REFINED) {
                stack.push(descendant.southwestChild, descendant.southeastChild, descendant.northwestChild, descendant.northeastChild);
            }
        }

        return true;
    };

    var tileDirectionScratch = new Cartesian3();

    /**
     * Determines the priority for loading this tile. Lower priority values load sooner.
     * @param {QuatreeTile} tile The tile.
     * @param {FrameState} frameState The frame state.
     * @returns {Number} The load priority value.
     */
    GlobeSurfaceTileProvider.prototype.computeTileLoadPriority = function(tile, frameState) {
        var surfaceTile = tile.data;
        if (surfaceTile === undefined) {
            return 0.0;
        }

        var obb = surfaceTile.orientedBoundingBox;
        if (obb === undefined) {
            return 0.0;
        }

        var cameraPosition = frameState.camera.positionWC;
        var cameraDirection = frameState.camera.directionWC;
        var tileDirection = Cartesian3.subtract(obb.center, cameraPosition, tileDirectionScratch);
        var magnitude = Cartesian3.magnitude(tileDirection);
        if (magnitude < CesiumMath.EPSILON5) {
            return 0.0;
        }
        Cartesian3.divideByScalar(tileDirection, magnitude, tileDirection);
        return (1.0 - Cartesian3.dot(tileDirection, cameraDirection)) * tile._distance;
    };

    var modifiedModelViewScratch = new Matrix4();
    var modifiedModelViewProjectionScratch = new Matrix4();
    var tileRectangleScratch = new Cartesian4();
    var localizedCartographicLimitRectangleScratch = new Cartesian4();
    var rtcScratch = new Cartesian3();
    var centerEyeScratch = new Cartesian3();
    var southwestScratch = new Cartesian3();
    var northeastScratch = new Cartesian3();

    /**
     * Shows a specified tile in this frame.  The provider can cause the tile to be shown by adding
     * render commands to the commandList, or use any other method as appropriate.  The tile is not
     * expected to be visible next frame as well, unless this method is called next frame, too.
     *
     * @param {QuadtreeTile} tile The tile instance.
     * @param {FrameState} frameState The state information of the current rendering frame.
     */
    GlobeSurfaceTileProvider.prototype.showTileThisFrame = function(tile, frameState) {
        var readyTextureCount = 0;
        var tileImageryCollection = tile.data.imagery;
        for (var i = 0, len = tileImageryCollection.length; i < len; ++i) {
            var tileImagery = tileImageryCollection[i];
            if (defined(tileImagery.readyImagery) && tileImagery.readyImagery.imageryLayer.alpha !== 0.0) {
                ++readyTextureCount;
            }
        }

        var tileSet = this._tilesToRenderByTextureCount[readyTextureCount];
        if (!defined(tileSet)) {
            tileSet = [];
            this._tilesToRenderByTextureCount[readyTextureCount] = tileSet;
        }

        tileSet.push(tile);

        var surfaceTile = tile.data;
        if (!defined(surfaceTile.vertexArray)) {
            this._hasFillTilesThisFrame = true;
        } else {
            this._hasLoadedTilesThisFrame = true;
        }

        var debug = this._debug;
        ++debug.tilesRendered;
        debug.texturesRendered += readyTextureCount;
    };

    var cornerPositionsScratch = [new Cartesian3(), new Cartesian3(), new Cartesian3(), new Cartesian3()];

    function computeOccludeePoint(tileProvider, center, rectangle, height, result) {
        var ellipsoidalOccluder = tileProvider.quadtree._occluders.ellipsoid;
        var ellipsoid = ellipsoidalOccluder.ellipsoid;

        var cornerPositions = cornerPositionsScratch;
        Cartesian3.fromRadians(rectangle.west, rectangle.south, height, ellipsoid, cornerPositions[0]);
        Cartesian3.fromRadians(rectangle.east, rectangle.south, height, ellipsoid, cornerPositions[1]);
        Cartesian3.fromRadians(rectangle.west, rectangle.north, height, ellipsoid, cornerPositions[2]);
        Cartesian3.fromRadians(rectangle.east, rectangle.north, height, ellipsoid, cornerPositions[3]);

        return ellipsoidalOccluder.computeHorizonCullingPoint(center, cornerPositions, result);
    }

    /**
     * Gets the distance from the camera to the closest point on the tile.  This is used for level-of-detail selection.
     *
     * @param {QuadtreeTile} tile The tile instance.
     * @param {FrameState} frameState The state information of the current rendering frame.
     *
     * @returns {Number} The distance from the camera to the closest point on the tile, in meters.
     */
    GlobeSurfaceTileProvider.prototype.computeDistanceToTile = function(tile, frameState) {
        // The distance should be:
        // 1. the actual distance to the tight-fitting bounding volume, or
        // 2. a distance that is equal to or greater than the actual distance to the tight-fitting bounding volume.
        //
        // When we don't know the min/max heights for a tile, but we do know the min/max of an ancestor tile, we can
        // build a tight-fitting bounding volume horizontally, but not vertically. The min/max heights from the
        // ancestor will likely form a volume that is much bigger than it needs to be. This means that the volume may
        // be deemed to be much closer to the camera than it really is, causing us to select tiles that are too detailed.
        // Loading too-detailed tiles is super expensive, so we don't want to do that. We don't know where the child
        // tile really lies within the parent range of heights, but we _do_ know the child tile can't be any closer than
        // the ancestor height surface (min or max) that is _farthest away_ from the camera. So if we compute distance
        // based that conservative metric, we may end up loading tiles that are not detailed enough, but that's much
        // better (faster) than loading tiles that are too detailed.

        var heightSource = updateTileBoundingRegion(tile, this.terrainProvider, frameState);
        var surfaceTile = tile.data;
        var tileBoundingRegion = surfaceTile.tileBoundingRegion;

        if (heightSource === undefined) {
            // Can't find any min/max heights anywhere? Ok, let's just say the
            // tile is really far away so we'll load and render it rather than
            // refining.
            return 9999999999.0;
        } else if (surfaceTile.boundingVolumeSourceTile !== heightSource) {
            // Heights are from a new source tile, so update the bounding volume.
            surfaceTile.boundingVolumeSourceTile = heightSource;
            surfaceTile.orientedBoundingBox = OrientedBoundingBox.fromRectangle(
                tile.rectangle,
                tileBoundingRegion.minimumHeight,
                tileBoundingRegion.maximumHeight,
                tile.tilingScheme.ellipsoid,
                surfaceTile.orientedBoundingBox);

            surfaceTile.occludeePointInScaledSpace = computeOccludeePoint(this, surfaceTile.orientedBoundingBox.center, tile.rectangle, tileBoundingRegion.maximumHeight, surfaceTile.occludeePointInScaledSpace);
        }

        var min = tileBoundingRegion.minimumHeight;
        var max = tileBoundingRegion.maximumHeight;

        if (surfaceTile.boundingVolumeSourceTile !== tile) {
            var cameraHeight = frameState.camera.positionCartographic.height;
            var distanceToMin = Math.abs(cameraHeight - min);
            var distanceToMax = Math.abs(cameraHeight - max);
            if (distanceToMin > distanceToMax) {
                tileBoundingRegion.minimumHeight = min;
                tileBoundingRegion.maximumHeight = min;
            } else {
                tileBoundingRegion.minimumHeight = max;
                tileBoundingRegion.maximumHeight = max;
            }
        }

        var result = tileBoundingRegion.distanceToCamera(frameState);

        tileBoundingRegion.minimumHeight = min;
        tileBoundingRegion.maximumHeight = max;

        return result;
    };

    function updateTileBoundingRegion(tile, terrainProvider, frameState) {
        var surfaceTile = tile.data;
        if (surfaceTile === undefined) {
            surfaceTile = tile.data = new GlobeSurfaceTile();
        }

        if (surfaceTile.tileBoundingRegion === undefined) {
            surfaceTile.tileBoundingRegion = new TileBoundingRegion({
                computeBoundingVolumes : false,
                rectangle : tile.rectangle,
                ellipsoid : tile.tilingScheme.ellipsoid,
                minimumHeight : 0.0,
                maximumHeight : 0.0
            });
        }

        var terrainData = surfaceTile.terrainData;
        var mesh = surfaceTile.mesh;
        var tileBoundingRegion = surfaceTile.tileBoundingRegion;

        if (mesh !== undefined && mesh.minimumHeight !== undefined && mesh.maximumHeight !== undefined) {
            // We have tight-fitting min/max heights from the mesh.
            tileBoundingRegion.minimumHeight = mesh.minimumHeight;
            tileBoundingRegion.maximumHeight = mesh.maximumHeight;
            return tile;
        }

        if (terrainData !== undefined && terrainData._minimumHeight !== undefined && terrainData._maximumHeight !== undefined) {
            // We have tight-fitting min/max heights from the terrain data.
            tileBoundingRegion.minimumHeight = terrainData._minimumHeight * frameState.terrainExaggeration;
            tileBoundingRegion.maximumHeight = terrainData._maximumHeight * frameState.terrainExaggeration;
            return tile;
        }

        // No accurate min/max heights available, so we're stuck with min/max heights from an ancestor tile.
        tileBoundingRegion.minimumHeight = Number.NaN;
        tileBoundingRegion.maximumHeight = Number.NaN;

        var ancestor = tile.parent;
        while (ancestor !== undefined) {
            var ancestorSurfaceTile = ancestor.data;
            if (ancestorSurfaceTile !== undefined) {
                var ancestorMesh = ancestorSurfaceTile.mesh;
                if (ancestorMesh !== undefined && ancestorMesh.minimumHeight !== undefined && ancestorMesh.maximumHeight !== undefined) {
                    tileBoundingRegion.minimumHeight = ancestorMesh.minimumHeight;
                    tileBoundingRegion.maximumHeight = ancestorMesh.maximumHeight;
                    return ancestor;
                }

                var ancestorTerrainData = ancestorSurfaceTile.terrainData;
                if (ancestorTerrainData !== undefined && ancestorTerrainData._minimumHeight !== undefined && ancestorTerrainData._maximumHeight !== undefined) {
                    tileBoundingRegion.minimumHeight = ancestorTerrainData._minimumHeight * frameState.terrainExaggeration;
                    tileBoundingRegion.maximumHeight = ancestorTerrainData._maximumHeight * frameState.terrainExaggeration;
                    return ancestor;
                }
            }
            ancestor = ancestor.parent;
        }

        return undefined;
    }

    /**
     * Returns true if this object was destroyed; otherwise, false.
     * <br /><br />
     * If this object was destroyed, it should not be used; calling any function other than
     * <code>isDestroyed</code> will result in a {@link DeveloperError} exception.
     *
     * @returns {Boolean} True if this object was destroyed; otherwise, false.
     *
     * @see GlobeSurfaceTileProvider#destroy
     */
    GlobeSurfaceTileProvider.prototype.isDestroyed = function() {
        return false;
    };

    /**
     * Destroys the WebGL resources held by this object.  Destroying an object allows for deterministic
     * release of WebGL resources, instead of relying on the garbage collector to destroy this object.
     * <br /><br />
     * Once an object is destroyed, it should not be used; calling any function other than
     * <code>isDestroyed</code> will result in a {@link DeveloperError} exception.  Therefore,
     * assign the return value (<code>undefined</code>) to the object as done in the example.
     *
     * @exception {DeveloperError} This object was destroyed, i.e., destroy() was called.
     *
     *
     * @example
     * provider = provider && provider();
     *
     * @see GlobeSurfaceTileProvider#isDestroyed
     */
    GlobeSurfaceTileProvider.prototype.destroy = function() {
        this._tileProvider = this._tileProvider && this._tileProvider.destroy();
        this._clippingPlanes = this._clippingPlanes && this._clippingPlanes.destroy();

        return destroyObject(this);
    };

    function getTileReadyCallback(tileImageriesToFree, layer, terrainProvider) {
        return function(tile) {
            var tileImagery;
            var imagery;
            var startIndex = -1;
            var tileImageryCollection = tile.data.imagery;
            var length = tileImageryCollection.length;
            var i;
            for (i = 0; i < length; ++i) {
                tileImagery = tileImageryCollection[i];
                imagery = defaultValue(tileImagery.readyImagery, tileImagery.loadingImagery);
                if (imagery.imageryLayer === layer) {
                    startIndex = i;
                    break;
                }
            }

            if (startIndex !== -1) {
                var endIndex = startIndex + tileImageriesToFree;
                tileImagery = tileImageryCollection[endIndex];
                imagery = defined(tileImagery) ? defaultValue(tileImagery.readyImagery, tileImagery.loadingImagery) : undefined;
                if (!defined(imagery) || imagery.imageryLayer !== layer) {
                    // Return false to keep the callback if we have to wait on the skeletons
                    // Return true to remove the callback if something went wrong
                    return !(layer._createTileImagerySkeletons(tile, terrainProvider, endIndex));
                }

                for (i = startIndex; i < endIndex; ++i) {
                    tileImageryCollection[i].freeResources();
                }

                tileImageryCollection.splice(startIndex, tileImageriesToFree);
            }

            return true; // Everything is done, so remove the callback
        };
    }

    GlobeSurfaceTileProvider.prototype._onLayerAdded = function(layer, index) {
        if (layer.show) {
            var terrainProvider = this._terrainProvider;

            var that = this;
            var imageryProvider = layer.imageryProvider;
            var tileImageryUpdatedEvent = this._imageryLayersUpdatedEvent;
            imageryProvider._reload = function() {
                // Clear the layer's cache
                layer._imageryCache = {};

                that._quadtree.forEachLoadedTile(function(tile) {
                    // If this layer is still waiting to for the loaded callback, just return
                    if (defined(tile._loadedCallbacks[layer._layerIndex])) {
                        return;
                    }

                    var i;

                    // Figure out how many TileImageries we will need to remove and where to insert new ones
                    var tileImageryCollection = tile.data.imagery;
                    var length = tileImageryCollection.length;
                    var startIndex = -1;
                    var tileImageriesToFree = 0;
                    for (i = 0; i < length; ++i) {
                        var tileImagery = tileImageryCollection[i];
                        var imagery = defaultValue(tileImagery.readyImagery, tileImagery.loadingImagery);
                        if (imagery.imageryLayer === layer) {
                            if (startIndex === -1) {
                                startIndex = i;
                            }

                            ++tileImageriesToFree;
                        } else if (startIndex !== -1) {
                            // iterated past the section of TileImageries belonging to this layer, no need to continue.
                            break;
                        }
                    }

                    if (startIndex === -1) {
                        return;
                    }

                    // Insert immediately after existing TileImageries
                    var insertionPoint = startIndex + tileImageriesToFree;

                    // Create new TileImageries for all loaded tiles
                    if (layer._createTileImagerySkeletons(tile, terrainProvider, insertionPoint)) {
                        // Add callback to remove old TileImageries when the new TileImageries are ready
                        tile._loadedCallbacks[layer._layerIndex] = getTileReadyCallback(tileImageriesToFree, layer, terrainProvider);

                        tile.state = QuadtreeTileLoadState.LOADING;
                    }
                });
            };

            // create TileImageries for this layer for all previously loaded tiles
            this._quadtree.forEachLoadedTile(function(tile) {
                if (layer._createTileImagerySkeletons(tile, terrainProvider)) {
                    tile.state = QuadtreeTileLoadState.LOADING;

                    // Tiles that are not currently being rendered need to load the new layer before they're renderable.
                    // We don't mark the rendered tiles non-renderable, though, because that would make the globe disappear.
                    if (tile.level !== 0 && (tile._lastSelectionResultFrame !== that.quadtree._lastSelectionFrameNumber || tile._lastSelectionResult !== TileSelectionResult.RENDERED)) {
                        tile.renderable = false;
                    }
                }
            });

            this._layerOrderChanged = true;
            tileImageryUpdatedEvent.raiseEvent();
        }
    };

    GlobeSurfaceTileProvider.prototype._onLayerRemoved = function(layer, index) {
        // destroy TileImagerys for this layer for all previously loaded tiles
        this._quadtree.forEachLoadedTile(function(tile) {
            var tileImageryCollection = tile.data.imagery;

            var startIndex = -1;
            var numDestroyed = 0;
            for (var i = 0, len = tileImageryCollection.length; i < len; ++i) {
                var tileImagery = tileImageryCollection[i];
                var imagery = tileImagery.loadingImagery;
                if (!defined(imagery)) {
                    imagery = tileImagery.readyImagery;
                }
                if (imagery.imageryLayer === layer) {
                    if (startIndex === -1) {
                        startIndex = i;
                    }

                    tileImagery.freeResources();
                    ++numDestroyed;
                } else if (startIndex !== -1) {
                    // iterated past the section of TileImagerys belonging to this layer, no need to continue.
                    break;
                }
            }

            if (startIndex !== -1) {
                tileImageryCollection.splice(startIndex, numDestroyed);
            }
        });

        if (defined(layer.imageryProvider)) {
            layer.imageryProvider._reload = undefined;
        }

        this._imageryLayersUpdatedEvent.raiseEvent();
    };

    GlobeSurfaceTileProvider.prototype._onLayerMoved = function(layer, newIndex, oldIndex) {
        this._layerOrderChanged = true;
        this._imageryLayersUpdatedEvent.raiseEvent();
    };

    GlobeSurfaceTileProvider.prototype._onLayerShownOrHidden = function(layer, index, show) {
        if (show) {
            this._onLayerAdded(layer, index);
        } else {
            this._onLayerRemoved(layer, index);
        }
    };

    var scratchClippingPlaneMatrix = new Matrix4();
    function createTileUniformMap(frameState, globeSurfaceTileProvider) {
        var uniformMap = {
            u_initialColor : function() {
                return this.properties.initialColor;
            },
            u_fillHighlightColor : function() {
                return this.properties.fillHighlightColor;
            },
            u_zoomedOutOceanSpecularIntensity : function() {
                return this.properties.zoomedOutOceanSpecularIntensity;
            },
            u_oceanNormalMap : function() {
                return this.properties.oceanNormalMap;
            },
            u_lightingFadeDistance : function() {
                return this.properties.lightingFadeDistance;
            },
            u_nightFadeDistance : function() {
                return this.properties.nightFadeDistance;
            },
            u_center3D : function() {
                return this.properties.center3D;
            },
            u_center2D : function() {
                return this.properties.center2D;
            },
            u_tileRectangle : function() {
                return this.properties.tileRectangle;
            },
            u_modifiedModelView : function() {
                var viewMatrix = frameState.context.uniformState.view;
                var centerEye = Matrix4.multiplyByPoint(viewMatrix, this.properties.rtc, centerEyeScratch);
                Matrix4.setTranslation(viewMatrix, centerEye, modifiedModelViewScratch);
                return modifiedModelViewScratch;
            },
            u_modifiedModelViewProjection : function() {
                var viewMatrix = frameState.context.uniformState.view;
                var projectionMatrix = frameState.context.uniformState.projection;
                var centerEye = Matrix4.multiplyByPoint(viewMatrix, this.properties.rtc, centerEyeScratch);
                Matrix4.setTranslation(viewMatrix, centerEye, modifiedModelViewProjectionScratch);
                Matrix4.multiply(projectionMatrix, modifiedModelViewProjectionScratch, modifiedModelViewProjectionScratch);
                return modifiedModelViewProjectionScratch;
            },
            u_dayTextures : function() {
                return this.properties.dayTextures;
            },
            u_dayTextureTranslationAndScale : function() {
                return this.properties.dayTextureTranslationAndScale;
            },
            u_dayTextureTexCoordsRectangle : function() {
                return this.properties.dayTextureTexCoordsRectangle;
            },
            u_dayTextureUseWebMercatorT : function() {
                return this.properties.dayTextureUseWebMercatorT;
            },
            u_dayTextureAlpha : function() {
                return this.properties.dayTextureAlpha;
            },
            u_dayTextureBrightness : function() {
                return this.properties.dayTextureBrightness;
            },
            u_dayTextureContrast : function() {
                return this.properties.dayTextureContrast;
            },
            u_dayTextureHue : function() {
                return this.properties.dayTextureHue;
            },
            u_dayTextureSaturation : function() {
                return this.properties.dayTextureSaturation;
            },
            u_dayTextureOneOverGamma : function() {
                return this.properties.dayTextureOneOverGamma;
            },
            u_dayIntensity : function() {
                return this.properties.dayIntensity;
            },
            u_southAndNorthLatitude : function() {
                return this.properties.southAndNorthLatitude;
            },
            u_southMercatorYAndOneOverHeight : function() {
                return this.properties.southMercatorYAndOneOverHeight;
            },
            u_waterMask : function() {
                return this.properties.waterMask;
            },
            u_waterMaskTranslationAndScale : function() {
                return this.properties.waterMaskTranslationAndScale;
            },
            u_minMaxHeight : function() {
                return this.properties.minMaxHeight;
            },
            u_scaleAndBias : function() {
                return this.properties.scaleAndBias;
            },
            u_dayTextureSplit : function() {
                return this.properties.dayTextureSplit;
            },
            u_dayTextureCutoutRectangles : function() {
                return this.properties.dayTextureCutoutRectangles;
            },
            u_clippingPlanes : function() {
                var clippingPlanes = globeSurfaceTileProvider._clippingPlanes;
                if (defined(clippingPlanes) && defined(clippingPlanes.texture)) {
                    // Check in case clippingPlanes hasn't been updated yet.
                    return clippingPlanes.texture;
                }
                return frameState.context.defaultTexture;
            },
            u_cartographicLimitRectangle : function() {
                return this.properties.localizedCartographicLimitRectangle;
            },
            u_clippingPlanesMatrix : function() {
                var clippingPlanes = globeSurfaceTileProvider._clippingPlanes;
                return defined(clippingPlanes) ? Matrix4.multiply(frameState.context.uniformState.view, clippingPlanes.modelMatrix, scratchClippingPlaneMatrix) : Matrix4.IDENTITY;
            },
            u_clippingPlanesEdgeStyle : function() {
                var style = this.properties.clippingPlanesEdgeColor;
                style.alpha = this.properties.clippingPlanesEdgeWidth;
                return style;
            },
            u_minimumBrightness : function() {
                return frameState.fog.minimumBrightness;
            },
            u_hsbShift : function() {
                return this.properties.hsbShift;
            },

            // make a separate object so that changes to the properties are seen on
            // derived commands that combine another uniform map with this one.
            properties : {
                initialColor : new Cartesian4(0.0, 0.0, 0.5, 1.0),
                fillHighlightColor : new Color(0.0, 0.0, 0.0, 0.0),
                zoomedOutOceanSpecularIntensity : 0.5,
                oceanNormalMap : undefined,
                lightingFadeDistance : new Cartesian2(6500000.0, 9000000.0),
                nightFadeDistance : new Cartesian2(10000000.0, 40000000.0),
                hsbShift : new Cartesian3(),

                center3D : undefined,
                center2D : undefined,
                rtc : new Cartesian3(),
                modifiedModelView : new Matrix4(),
                tileRectangle : new Cartesian4(),

                dayTextures : [],
                dayTextureTranslationAndScale : [],
                dayTextureTexCoordsRectangle : [],
                dayTextureUseWebMercatorT : [],
                dayTextureAlpha : [],
                dayTextureBrightness : [],
                dayTextureContrast : [],
                dayTextureHue : [],
                dayTextureSaturation : [],
                dayTextureOneOverGamma : [],
                dayTextureSplit : [],
                dayTextureCutoutRectangles : [],
                dayIntensity : 0.0,

                southAndNorthLatitude : new Cartesian2(),
                southMercatorYAndOneOverHeight : new Cartesian2(),

                waterMask : undefined,
                waterMaskTranslationAndScale : new Cartesian4(),

                minMaxHeight : new Cartesian2(),
                scaleAndBias : new Matrix4(),
                clippingPlanesEdgeColor : Color.clone(Color.WHITE),
                clippingPlanesEdgeWidth : 0.0,

                localizedCartographicLimitRectangle : new Cartesian4()
            }
        };

        return uniformMap;
    }

    function createWireframeVertexArrayIfNecessary(context, provider, tile) {
        var surfaceTile = tile.data;

        var mesh;
        var vertexArray;

        if (defined(surfaceTile.vertexArray)) {
            mesh = surfaceTile.mesh;
            vertexArray = surfaceTile.vertexArray;
        } else if (defined(surfaceTile.fill) && defined(surfaceTile.fill.vertexArray)) {
            mesh = surfaceTile.fill.mesh;
            vertexArray = surfaceTile.fill.vertexArray;
        }

        if (!defined(mesh) || !defined(vertexArray)) {
            return;
        }

        if (defined(surfaceTile.wireframeVertexArray)) {
            if (surfaceTile.wireframeVertexArray.mesh === mesh) {
                return;
            }

            surfaceTile.wireframeVertexArray.destroy();
            surfaceTile.wireframeVertexArray = undefined;
        }

        surfaceTile.wireframeVertexArray = createWireframeVertexArray(context, vertexArray, mesh);
        surfaceTile.wireframeVertexArray.mesh = mesh;
    }

    /**
     * Creates a vertex array for wireframe rendering of a terrain tile.
     *
     * @private
     *
     * @param {Context} context The context in which to create the vertex array.
     * @param {VertexArray} vertexArray The existing, non-wireframe vertex array.  The new vertex array
     *                      will share vertex buffers with this existing one.
     * @param {TerrainMesh} terrainMesh The terrain mesh containing non-wireframe indices.
     * @returns {VertexArray} The vertex array for wireframe rendering.
     */
    function createWireframeVertexArray(context, vertexArray, terrainMesh) {
        var indices = terrainMesh.indices;

        var geometry = {
            indices : indices,
            primitiveType : PrimitiveType.TRIANGLES
        };

        GeometryPipeline.toWireframe(geometry);

        var wireframeIndices = geometry.indices;
        var wireframeIndexBuffer = Buffer.createIndexBuffer({
            context : context,
            typedArray : wireframeIndices,
            usage : BufferUsage.STATIC_DRAW,
            indexDatatype : IndexDatatype.fromSizeInBytes(wireframeIndices.BYTES_PER_ELEMENT)
        });
        return new VertexArray({
            context : context,
            attributes : vertexArray._attributes,
            indexBuffer : wireframeIndexBuffer
        });
    }

    var getDebugOrientedBoundingBox;
    var getDebugBoundingSphere;
    var debugDestroyPrimitive;

    (function() {
        var instanceOBB = new GeometryInstance({
            geometry : BoxOutlineGeometry.fromDimensions({dimensions : new Cartesian3(2.0, 2.0, 2.0)})
        });
        var instanceSphere = new GeometryInstance({
            geometry : new SphereOutlineGeometry({radius : 1.0})
        });
        var modelMatrix = new Matrix4();
        var previousVolume;
        var primitive;

        function createDebugPrimitive(instance) {
            return new Primitive({
                geometryInstances : instance,
                appearance : new PerInstanceColorAppearance({
                    translucent : false,
                    flat : true
                }),
                asynchronous : false
            });
        }

        getDebugOrientedBoundingBox = function(obb, color) {
            if (obb === previousVolume) {
                return primitive;
            }
            debugDestroyPrimitive();

            previousVolume = obb;
            modelMatrix = Matrix4.fromRotationTranslation(obb.halfAxes, obb.center, modelMatrix);

            instanceOBB.modelMatrix = modelMatrix;
            instanceOBB.attributes.color = ColorGeometryInstanceAttribute.fromColor(color);

            primitive = createDebugPrimitive(instanceOBB);
            return primitive;
        };

        getDebugBoundingSphere = function(sphere, color) {
            if (sphere === previousVolume) {
                return primitive;
            }
            debugDestroyPrimitive();

            previousVolume = sphere;
            modelMatrix = Matrix4.fromTranslation(sphere.center, modelMatrix);
            modelMatrix = Matrix4.multiplyByUniformScale(modelMatrix, sphere.radius, modelMatrix);

            instanceSphere.modelMatrix = modelMatrix;
            instanceSphere.attributes.color = ColorGeometryInstanceAttribute.fromColor(color);

            primitive = createDebugPrimitive(instanceSphere);
            return primitive;
        };

        debugDestroyPrimitive = function() {
            if (defined(primitive)) {
                primitive.destroy();
                primitive = undefined;
                previousVolume = undefined;
            }
        };
    })();

    var otherPassesInitialColor = new Cartesian4(0.0, 0.0, 0.0, 0.0);
    var surfaceShaderSetOptionsScratch = {
        frameState : undefined,
        surfaceTile : undefined,
        numberOfDayTextures : undefined,
        applyBrightness : undefined,
        applyContrast : undefined,
        applyHue : undefined,
        applySaturation : undefined,
        applyGamma : undefined,
        applyAlpha : undefined,
        applySplit : undefined,
        showReflectiveOcean : undefined,
        showOceanWaves : undefined,
        enableLighting : undefined,
        showGroundAtmosphere : undefined,
        perFragmentGroundAtmosphere : undefined,
        hasVertexNormals : undefined,
        useWebMercatorProjection : undefined,
        enableFog : undefined,
        enableClippingPlanes : undefined,
        clippingPlanes : undefined,
        clippedByBoundaries : undefined,
        hasImageryLayerCutout : undefined,
        colorCorrect : undefined
    };

    function addDrawCommandsForTile(tileProvider, tile, frameState) {
        var surfaceTile = tile.data;

        if (!defined(surfaceTile.vertexArray)) {
            if (surfaceTile.fill === undefined) {
                // No fill was created for this tile, probably because this tile is not connected to
                // any renderable tiles. So create a simple tile in the middle of the tile's possible
                // height range.
                surfaceTile.fill = new TerrainFillMesh(tile);
            }
            surfaceTile.fill.update(tileProvider, frameState);
        }

        var creditDisplay = frameState.creditDisplay;

        var terrainData = surfaceTile.terrainData;
        if (defined(terrainData) && defined(terrainData.credits)) {
            var tileCredits = terrainData.credits;
            for (var tileCreditIndex = 0,
                     tileCreditLength = tileCredits.length; tileCreditIndex < tileCreditLength; ++tileCreditIndex) {
                creditDisplay.addCredit(tileCredits[tileCreditIndex]);
            }
        }

        var maxTextures = ContextLimits.maximumTextureImageUnits;

        var waterMaskTexture = surfaceTile.waterMaskTexture;
        var waterMaskTranslationAndScale = surfaceTile.waterMaskTranslationAndScale;
        if (!defined(waterMaskTexture) && defined(surfaceTile.fill)) {
            waterMaskTexture = surfaceTile.fill.waterMaskTexture;
            waterMaskTranslationAndScale = surfaceTile.fill.waterMaskTranslationAndScale;
        }

        var showReflectiveOcean = tileProvider.hasWaterMask && defined(waterMaskTexture);
        var oceanNormalMap = tileProvider.oceanNormalMap;
        var showOceanWaves = showReflectiveOcean && defined(oceanNormalMap);
        var hasVertexNormals = tileProvider.terrainProvider.ready && tileProvider.terrainProvider.hasVertexNormals;
        var enableFog = frameState.fog.enabled;
        var showGroundAtmosphere = tileProvider.showGroundAtmosphere;
        var castShadows = ShadowMode.castShadows(tileProvider.shadows);
        var receiveShadows = ShadowMode.receiveShadows(tileProvider.shadows);

        var hueShift = tileProvider.hueShift;
        var saturationShift = tileProvider.saturationShift;
        var brightnessShift = tileProvider.brightnessShift;

        var colorCorrect = !(CesiumMath.equalsEpsilon(hueShift, 0.0, CesiumMath.EPSILON7) &&
                             CesiumMath.equalsEpsilon(saturationShift, 0.0, CesiumMath.EPSILON7) &&
                             CesiumMath.equalsEpsilon(brightnessShift, 0.0, CesiumMath.EPSILON7));

        var perFragmentGroundAtmosphere = false;
        if (showGroundAtmosphere) {
            var mode = frameState.mode;
            var camera = frameState.camera;
            var cameraDistance;
            if (mode === SceneMode.SCENE2D || mode === SceneMode.COLUMBUS_VIEW) {
                cameraDistance = camera.positionCartographic.height;
            } else {
                cameraDistance = Cartesian3.magnitude(camera.positionWC);
            }
            var fadeOutDistance = tileProvider.nightFadeOutDistance;
            if (mode !== SceneMode.SCENE3D) {
                fadeOutDistance -= frameState.mapProjection.ellipsoid.maximumRadius;
            }
            perFragmentGroundAtmosphere = cameraDistance > fadeOutDistance;
        }

        if (showReflectiveOcean) {
            --maxTextures;
        }
        if (showOceanWaves) {
            --maxTextures;
        }

        var mesh = surfaceTile.renderedMesh;
        var rtc = mesh.center;
        var encoding = mesh.encoding;

        // Not used in 3D.
        var tileRectangle = tileRectangleScratch;

        // Only used for Mercator projections.
        var southLatitude = 0.0;
        var northLatitude = 0.0;
        var southMercatorY = 0.0;
        var oneOverMercatorHeight = 0.0;

        var useWebMercatorProjection = false;

        if (frameState.mode !== SceneMode.SCENE3D) {
            var projection = frameState.mapProjection;
            var southwest = projection.project(Rectangle.southwest(tile.rectangle), southwestScratch);
            var northeast = projection.project(Rectangle.northeast(tile.rectangle), northeastScratch);

            tileRectangle.x = southwest.x;
            tileRectangle.y = southwest.y;
            tileRectangle.z = northeast.x;
            tileRectangle.w = northeast.y;

            // In 2D and Columbus View, use the center of the tile for RTC rendering.
            if (frameState.mode !== SceneMode.MORPHING) {
                // If using a custom projection, project the existing tile center instead.
                rtc = rtcScratch;
                if (frameState.mapProjection.isNormalCylindrical) {
                    rtc.x = 0.0;
                    rtc.y = (tileRectangle.z + tileRectangle.x) * 0.5;
                    rtc.z = (tileRectangle.w + tileRectangle.y) * 0.5;
                } else {
                    rtc.x = surfaceTile.center2D.z;
                    rtc.y = surfaceTile.center2D.x;
                    rtc.z = surfaceTile.center2D.y;
                }

                tileRectangle.x -= rtc.y;
                tileRectangle.y -= rtc.z;
                tileRectangle.z -= rtc.y;
                tileRectangle.w -= rtc.z;
            }

            if (frameState.mode === SceneMode.SCENE2D && encoding.quantization === TerrainQuantization.BITS12) {
                // In 2D, the texture coordinates of the tile are interpolated over the rectangle to get the position in the vertex shader.
                // When the texture coordinates are quantized, error is introduced. This can be seen through the 1px wide cracking
                // between the quantized tiles in 2D. To compensate for the error, move the expand the rectangle in each direction by
                // half the error amount.
                var epsilon = (1.0 / (Math.pow(2.0, 12.0) - 1.0)) * 0.5;
                var widthEpsilon = (tileRectangle.z - tileRectangle.x) * epsilon;
                var heightEpsilon = (tileRectangle.w - tileRectangle.y) * epsilon;
                tileRectangle.x -= widthEpsilon;
                tileRectangle.y -= heightEpsilon;
                tileRectangle.z += widthEpsilon;
                tileRectangle.w += heightEpsilon;
            }

            if (projection instanceof WebMercatorProjection) {
                southLatitude = tile.rectangle.south;
                northLatitude = tile.rectangle.north;

                southMercatorY = WebMercatorProjection.geodeticLatitudeToMercatorAngle(southLatitude);

                oneOverMercatorHeight = 1.0 / (WebMercatorProjection.geodeticLatitudeToMercatorAngle(northLatitude) - southMercatorY);

                useWebMercatorProjection = true;
            }
        }

        var surfaceShaderSetOptions = surfaceShaderSetOptionsScratch;
        surfaceShaderSetOptions.frameState = frameState;
        surfaceShaderSetOptions.surfaceTile = surfaceTile;
        surfaceShaderSetOptions.showReflectiveOcean = showReflectiveOcean;
        surfaceShaderSetOptions.showOceanWaves = showOceanWaves;
        surfaceShaderSetOptions.enableLighting = tileProvider.enableLighting;
        surfaceShaderSetOptions.showGroundAtmosphere = showGroundAtmosphere;
        surfaceShaderSetOptions.perFragmentGroundAtmosphere = perFragmentGroundAtmosphere;
        surfaceShaderSetOptions.hasVertexNormals = hasVertexNormals;
        surfaceShaderSetOptions.useWebMercatorProjection = useWebMercatorProjection;
        surfaceShaderSetOptions.clippedByBoundaries = surfaceTile.clippedByBoundaries;

        var tileImageryCollection = surfaceTile.imagery;
        var imageryIndex = 0;
        var imageryLen = tileImageryCollection.length;

        var firstPassRenderState = tileProvider._renderState;
        var otherPassesRenderState = tileProvider._blendRenderState;
        var renderState = firstPassRenderState;

        var initialColor = tileProvider._firstPassInitialColor;

        var context = frameState.context;

        if (!defined(tileProvider._debug.boundingSphereTile)) {
            debugDestroyPrimitive();
        }

        do {
            var numberOfDayTextures = 0;

            var command;
            var uniformMap;

            if (tileProvider._drawCommands.length <= tileProvider._usedDrawCommands) {
                command = new DrawCommand();
                command.owner = tile;
                command.cull = false;
                command.boundingVolume = new BoundingSphere();
                command.orientedBoundingBox = undefined;

                uniformMap = createTileUniformMap(frameState, tileProvider);

                tileProvider._drawCommands.push(command);
                tileProvider._uniformMaps.push(uniformMap);
            } else {
                command = tileProvider._drawCommands[tileProvider._usedDrawCommands];
                uniformMap = tileProvider._uniformMaps[tileProvider._usedDrawCommands];
            }

            command.owner = tile;

            ++tileProvider._usedDrawCommands;

            if (tile === tileProvider._debug.boundingSphereTile) {
                var obb = surfaceTile.orientedBoundingBox;
                // If a debug primitive already exists for this tile, it will not be
                // re-created, to avoid allocation every frame. If it were possible
                // to have more than one selected tile, this would have to change.
                if (defined(obb)) {
                    getDebugOrientedBoundingBox(obb, Color.RED).update(frameState);
                } else if (defined(mesh) && defined(mesh.boundingSphere3D)) {
                    getDebugBoundingSphere(mesh.boundingSphere3D, Color.RED).update(frameState);
                }
            }

            var uniformMapProperties = uniformMap.properties;
            Cartesian4.clone(initialColor, uniformMapProperties.initialColor);
            uniformMapProperties.oceanNormalMap = oceanNormalMap;
            uniformMapProperties.lightingFadeDistance.x = tileProvider.lightingFadeOutDistance;
            uniformMapProperties.lightingFadeDistance.y = tileProvider.lightingFadeInDistance;
            uniformMapProperties.nightFadeDistance.x = tileProvider.nightFadeOutDistance;
            uniformMapProperties.nightFadeDistance.y = tileProvider.nightFadeInDistance;
            uniformMapProperties.zoomedOutOceanSpecularIntensity = tileProvider.zoomedOutOceanSpecularIntensity;

<<<<<<< HEAD
            uniformMapProperties.center3D = surfaceTile.center;
            uniformMapProperties.center2D = surfaceTile.center2D;
=======
            var highlightFillTile = !defined(surfaceTile.vertexArray) && defined(tileProvider.fillHighlightColor) && tileProvider.fillHighlightColor.alpha > 0.0;
            if (highlightFillTile) {
                Color.clone(tileProvider.fillHighlightColor, uniformMapProperties.fillHighlightColor);
            }

            uniformMapProperties.center3D = mesh.center;
>>>>>>> 62a70de8
            Cartesian3.clone(rtc, uniformMapProperties.rtc);

            Cartesian4.clone(tileRectangle, uniformMapProperties.tileRectangle);
            uniformMapProperties.southAndNorthLatitude.x = southLatitude;
            uniformMapProperties.southAndNorthLatitude.y = northLatitude;
            uniformMapProperties.southMercatorYAndOneOverHeight.x = southMercatorY;
            uniformMapProperties.southMercatorYAndOneOverHeight.y = oneOverMercatorHeight;

            // Convert tile limiter rectangle from cartographic to texture space using the tileRectangle.
            var localizedCartographicLimitRectangle = localizedCartographicLimitRectangleScratch;
            var cartographicLimitRectangle = clipRectangleAntimeridian(tile.rectangle, tileProvider.cartographicLimitRectangle);

            Cartesian3.fromElements(hueShift, saturationShift, brightnessShift, uniformMapProperties.hsbShift);

            var cartographicTileRectangle = tile.rectangle;
            var inverseTileWidth = 1.0 / cartographicTileRectangle.width;
            var inverseTileHeight = 1.0 / cartographicTileRectangle.height;
            localizedCartographicLimitRectangle.x = (cartographicLimitRectangle.west - cartographicTileRectangle.west) * inverseTileWidth;
            localizedCartographicLimitRectangle.y = (cartographicLimitRectangle.south - cartographicTileRectangle.south) * inverseTileHeight;
            localizedCartographicLimitRectangle.z = (cartographicLimitRectangle.east - cartographicTileRectangle.west) * inverseTileWidth;
            localizedCartographicLimitRectangle.w = (cartographicLimitRectangle.north - cartographicTileRectangle.south) * inverseTileHeight;

            Cartesian4.clone(localizedCartographicLimitRectangle, uniformMapProperties.localizedCartographicLimitRectangle);

            // For performance, use fog in the shader only when the tile is in fog.
            var applyFog = enableFog && CesiumMath.fog(tile._distance, frameState.fog.density) > CesiumMath.EPSILON3;
            colorCorrect = colorCorrect && (applyFog || showGroundAtmosphere);

            var applyBrightness = false;
            var applyContrast = false;
            var applyHue = false;
            var applySaturation = false;
            var applyGamma = false;
            var applyAlpha = false;
            var applySplit = false;
            var applyCutout = false;

            while (numberOfDayTextures < maxTextures && imageryIndex < imageryLen) {
                var tileImagery = tileImageryCollection[imageryIndex];
                var imagery = tileImagery.readyImagery;
                ++imageryIndex;

                if (!defined(imagery) || imagery.imageryLayer.alpha === 0.0) {
                    continue;
                }

                var texture = tileImagery.useWebMercatorT ? imagery.textureWebMercator : imagery.texture;

                //>>includeStart('debug', pragmas.debug);
                if (!defined(texture)) {
                    // Our "ready" texture isn't actually ready.  This should never happen.
                    //
                    // Side note: It IS possible for it to not be in the READY ImageryState, though.
                    // This can happen when a single imagery tile is shared by two terrain tiles (common)
                    // and one of them (A) needs a geographic version of the tile because it is near the poles,
                    // and the other (B) does not.  B can and will transition the imagery tile to the READY state
                    // without reprojecting to geographic.  Then, later, A will deem that same tile not-ready-yet
                    // because it only has the Web Mercator texture, and flip it back to the TRANSITIONING state.
                    // The imagery tile won't be in the READY state anymore, but it's still READY enough for B's
                    // purposes.
                    throw new DeveloperError('readyImagery is not actually ready!');
                }
                //>>includeEnd('debug');

                var imageryLayer = imagery.imageryLayer;

                if (!defined(tileImagery.textureTranslationAndScale)) {
                    tileImagery.textureTranslationAndScale = imageryLayer._calculateTextureTranslationAndScale(tile, tileImagery);
                }

                uniformMapProperties.dayTextures[numberOfDayTextures] = texture;
                uniformMapProperties.dayTextureTranslationAndScale[numberOfDayTextures] = tileImagery.textureTranslationAndScale;
                uniformMapProperties.dayTextureTexCoordsRectangle[numberOfDayTextures] = tileImagery.textureCoordinateRectangle;
                uniformMapProperties.dayTextureUseWebMercatorT[numberOfDayTextures] = tileImagery.useWebMercatorT;

                uniformMapProperties.dayTextureAlpha[numberOfDayTextures] = imageryLayer.alpha;
                applyAlpha = applyAlpha || uniformMapProperties.dayTextureAlpha[numberOfDayTextures] !== 1.0;

                uniformMapProperties.dayTextureBrightness[numberOfDayTextures] = imageryLayer.brightness;
                applyBrightness = applyBrightness || uniformMapProperties.dayTextureBrightness[numberOfDayTextures] !== ImageryLayer.DEFAULT_BRIGHTNESS;

                uniformMapProperties.dayTextureContrast[numberOfDayTextures] = imageryLayer.contrast;
                applyContrast = applyContrast || uniformMapProperties.dayTextureContrast[numberOfDayTextures] !== ImageryLayer.DEFAULT_CONTRAST;

                uniformMapProperties.dayTextureHue[numberOfDayTextures] = imageryLayer.hue;
                applyHue = applyHue || uniformMapProperties.dayTextureHue[numberOfDayTextures] !== ImageryLayer.DEFAULT_HUE;

                uniformMapProperties.dayTextureSaturation[numberOfDayTextures] = imageryLayer.saturation;
                applySaturation = applySaturation || uniformMapProperties.dayTextureSaturation[numberOfDayTextures] !== ImageryLayer.DEFAULT_SATURATION;

                uniformMapProperties.dayTextureOneOverGamma[numberOfDayTextures] = 1.0 / imageryLayer.gamma;
                applyGamma = applyGamma || uniformMapProperties.dayTextureOneOverGamma[numberOfDayTextures] !== 1.0 / ImageryLayer.DEFAULT_GAMMA;

                uniformMapProperties.dayTextureSplit[numberOfDayTextures] = imageryLayer.splitDirection;
                applySplit = applySplit || uniformMapProperties.dayTextureSplit[numberOfDayTextures] !== 0.0;

                // Update cutout rectangle
                var dayTextureCutoutRectangle = uniformMapProperties.dayTextureCutoutRectangles[numberOfDayTextures];
                if (!defined(dayTextureCutoutRectangle)) {
                    dayTextureCutoutRectangle = uniformMapProperties.dayTextureCutoutRectangles[numberOfDayTextures] = new Cartesian4();
                }

                Cartesian4.clone(Cartesian4.ZERO, dayTextureCutoutRectangle);
                if (defined(imageryLayer.cutoutRectangle)) {
                    var cutoutRectangle = clipRectangleAntimeridian(cartographicTileRectangle, imageryLayer.cutoutRectangle);
                    var intersection = Rectangle.simpleIntersection(cutoutRectangle, cartographicTileRectangle, rectangleIntersectionScratch);
                    applyCutout = defined(intersection) || applyCutout;

                    dayTextureCutoutRectangle.x = (cutoutRectangle.west - cartographicTileRectangle.west) * inverseTileWidth;
                    dayTextureCutoutRectangle.y = (cutoutRectangle.south - cartographicTileRectangle.south) * inverseTileHeight;
                    dayTextureCutoutRectangle.z = (cutoutRectangle.east - cartographicTileRectangle.west) * inverseTileWidth;
                    dayTextureCutoutRectangle.w = (cutoutRectangle.north - cartographicTileRectangle.south) * inverseTileHeight;
                }

                if (defined(imagery.credits)) {
                    var credits = imagery.credits;
                    for (var creditIndex = 0, creditLength = credits.length; creditIndex < creditLength; ++creditIndex) {
                        creditDisplay.addCredit(credits[creditIndex]);
                    }
                }

                ++numberOfDayTextures;
            }

            // trim texture array to the used length so we don't end up using old textures
            // which might get destroyed eventually
            uniformMapProperties.dayTextures.length = numberOfDayTextures;
            uniformMapProperties.waterMask = waterMaskTexture;
            Cartesian4.clone(waterMaskTranslationAndScale, uniformMapProperties.waterMaskTranslationAndScale);

            uniformMapProperties.minMaxHeight.x = encoding.minimumHeight;
            uniformMapProperties.minMaxHeight.y = encoding.maximumHeight;
            Matrix4.clone(encoding.matrix, uniformMapProperties.scaleAndBias);

            // update clipping planes
            var clippingPlanes = tileProvider._clippingPlanes;
            var clippingPlanesEnabled = defined(clippingPlanes) && clippingPlanes.enabled && tile.isClipped;
            if (clippingPlanesEnabled) {
                uniformMapProperties.clippingPlanesEdgeColor = Color.clone(clippingPlanes.edgeColor, uniformMapProperties.clippingPlanesEdgeColor);
                uniformMapProperties.clippingPlanesEdgeWidth = clippingPlanes.edgeWidth;
            }

            if (defined(tileProvider.uniformMap)) {
                uniformMap = combine(uniformMap, tileProvider.uniformMap);
            }

            surfaceShaderSetOptions.numberOfDayTextures = numberOfDayTextures;
            surfaceShaderSetOptions.applyBrightness = applyBrightness;
            surfaceShaderSetOptions.applyContrast = applyContrast;
            surfaceShaderSetOptions.applyHue = applyHue;
            surfaceShaderSetOptions.applySaturation = applySaturation;
            surfaceShaderSetOptions.applyGamma = applyGamma;
            surfaceShaderSetOptions.applyAlpha = applyAlpha;
            surfaceShaderSetOptions.applySplit = applySplit;
            surfaceShaderSetOptions.enableFog = applyFog;
            surfaceShaderSetOptions.enableClippingPlanes = clippingPlanesEnabled;
            surfaceShaderSetOptions.clippingPlanes = clippingPlanes;
            surfaceShaderSetOptions.hasImageryLayerCutout = applyCutout;
            surfaceShaderSetOptions.colorCorrect = colorCorrect;
            surfaceShaderSetOptions.highlightFillTile = highlightFillTile;

            command.shaderProgram = tileProvider._surfaceShaderSet.getShaderProgram(surfaceShaderSetOptions);
            command.castShadows = castShadows;
            command.receiveShadows = receiveShadows;
            command.renderState = renderState;
            command.primitiveType = PrimitiveType.TRIANGLES;
            command.vertexArray = surfaceTile.vertexArray || surfaceTile.fill.vertexArray;
            command.uniformMap = uniformMap;
            command.pass = Pass.GLOBE;

            if (tileProvider._debug.wireframe) {
                createWireframeVertexArrayIfNecessary(context, tileProvider, tile);
                if (defined(surfaceTile.wireframeVertexArray)) {
                    command.vertexArray = surfaceTile.wireframeVertexArray;
                    command.primitiveType = PrimitiveType.LINES;
                }
            }

            var boundingVolume = command.boundingVolume;
            var orientedBoundingBox = command.orientedBoundingBox;

            if (frameState.mode !== SceneMode.SCENE3D) {
                var tileBoundingRegion = surfaceTile.tileBoundingRegion;
                BoundingSphere.fromRectangleWithHeights2D(tile.rectangle, frameState.mapProjection, tileBoundingRegion.minimumHeight, tileBoundingRegion.maximumHeight, boundingVolume);
                Cartesian3.fromElements(boundingVolume.center.z, boundingVolume.center.x, boundingVolume.center.y, boundingVolume.center);

                if (frameState.mode === SceneMode.MORPHING) {
                    boundingVolume = BoundingSphere.union(mesh.boundingSphere3D, boundingVolume, boundingVolume);
                }
            } else {
                command.boundingVolume = BoundingSphere.clone(mesh.boundingSphere3D, boundingVolume);
                command.orientedBoundingBox = OrientedBoundingBox.clone(surfaceTile.orientedBoundingBox, orientedBoundingBox);
            }

            command.dirty = true;
            frameState.commandList.push(command);

            renderState = otherPassesRenderState;
            initialColor = otherPassesInitialColor;
        } while (imageryIndex < imageryLen);
    }

    return GlobeSurfaceTileProvider;
});<|MERGE_RESOLUTION|>--- conflicted
+++ resolved
@@ -1640,9 +1640,9 @@
                     rtc.y = (tileRectangle.z + tileRectangle.x) * 0.5;
                     rtc.z = (tileRectangle.w + tileRectangle.y) * 0.5;
                 } else {
-                    rtc.x = surfaceTile.center2D.z;
-                    rtc.y = surfaceTile.center2D.x;
-                    rtc.z = surfaceTile.center2D.y;
+                    rtc.x = mesh.center2D.z;
+                    rtc.y = mesh.center2D.x;
+                    rtc.z = mesh.center2D.y;
                 }
 
                 tileRectangle.x -= rtc.y;
@@ -1752,17 +1752,14 @@
             uniformMapProperties.nightFadeDistance.y = tileProvider.nightFadeInDistance;
             uniformMapProperties.zoomedOutOceanSpecularIntensity = tileProvider.zoomedOutOceanSpecularIntensity;
 
-<<<<<<< HEAD
-            uniformMapProperties.center3D = surfaceTile.center;
-            uniformMapProperties.center2D = surfaceTile.center2D;
-=======
             var highlightFillTile = !defined(surfaceTile.vertexArray) && defined(tileProvider.fillHighlightColor) && tileProvider.fillHighlightColor.alpha > 0.0;
             if (highlightFillTile) {
                 Color.clone(tileProvider.fillHighlightColor, uniformMapProperties.fillHighlightColor);
             }
 
+            uniformMapProperties.center2D = mesh.center2D;
+
             uniformMapProperties.center3D = mesh.center;
->>>>>>> 62a70de8
             Cartesian3.clone(rtc, uniformMapProperties.rtc);
 
             Cartesian4.clone(tileRectangle, uniformMapProperties.tileRectangle);
