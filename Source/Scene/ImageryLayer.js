/*global define*/
define([
        '../Core/defaultValue',
        '../Core/destroyObject',
        '../Core/BoundingRectangle',
        '../Core/ComponentDatatype',
        '../Core/Cartesian2',
        '../Core/Cartesian4',
        '../Core/Color',
        '../Core/DeveloperError',
        '../Core/Event',
        '../Core/Extent',
        '../Core/Math',
        '../Core/PrimitiveType',
        '../Renderer/BufferUsage',
        '../Renderer/MipmapHint',
        '../Renderer/TextureMagnificationFilter',
        '../Renderer/TextureMinificationFilter',
        '../Renderer/TextureWrap',
        './GeographicTilingScheme',
        './Imagery',
        './ImageryProviderError',
        './ImageryState',
        './TileImagery',
        './TexturePool',
        '../ThirdParty/when',
        '../Shaders/ReprojectWebMercatorFS',
        '../Shaders/ReprojectWebMercatorVS'
    ], function(
        defaultValue,
        destroyObject,
        BoundingRectangle,
        ComponentDatatype,
        Cartesian2,
        Cartesian4,
        Color,
        DeveloperError,
        Event,
        Extent,
        CesiumMath,
        PrimitiveType,
        BufferUsage,
        MipmapHint,
        TextureMagnificationFilter,
        TextureMinificationFilter,
        TextureWrap,
        GeographicTilingScheme,
        Imagery,
        ImageryProviderError,
        ImageryState,
        TileImagery,
        TexturePool,
        when,
        ReprojectWebMercatorFS,
        ReprojectWebMercatorVS) {
    "use strict";

    /**
     * An imagery layer that displays tiled image data from a single imagery provider
     * on a {@link CentralBody}.
     *
     * @alias ImageryLayer
     * @constructor
     *
     * @param {ImageryProvider} imageryProvider The imagery provider to use.
     * @param {Extent} [description.extent=imageryProvider.extent] The extent of the layer.  This extent
     *        can limit the visible portion of the imagery provider.
     * @param {Number|Function} [description.alpha=1.0] The alpha blending value of this layer, from 0.0 to 1.0.
     *                          This can either be a simple number or a function with the signature
     *                          <code>function(frameState, layer, x, y, level)</code>.  The function is passed the
     *                          current {@link FrameState}, this layer, and the x, y, and level coordinates of the
     *                          imagery tile for which the alpha is required, and it is expected to return
     *                          the alpha value to use for the tile.
     * @param {Number|Function} [description.brightness=1.0] The brightness of this layer.  1.0 uses the unmodified imagery
     *                          color.  Less than 1.0 makes the imagery darker while greater than 1.0 makes it brighter.
     *                          This can either be a simple number or a function with the signature
     *                          <code>function(frameState, layer, x, y, level)</code>.  The function is passed the
     *                          current {@link FrameState}, this layer, and the x, y, and level coordinates of the
     *                          imagery tile for which the brightness is required, and it is expected to return
     *                          the brightness value to use for the tile.  The function is executed for every
     *                          frame and for every tile, so it must be fast.
     * @param {Number|Function} [description.contrast=1.0] The contrast of this layer.  1.0 uses the unmodified imagery color.
     *                          Less than 1.0 reduces the contrast while greater than 1.0 increases it.
     *                          This can either be a simple number or a function with the signature
     *                          <code>function(frameState, layer, x, y, level)</code>.  The function is passed the
     *                          current {@link FrameState}, this layer, and the x, y, and level coordinates of the
     *                          imagery tile for which the contrast is required, and it is expected to return
     *                          the contrast value to use for the tile.  The function is executed for every
     *                          frame and for every tile, so it must be fast.
     * @param {Number|Function} [description.gamma=1.0] The gamma correction to apply to this layer.  1.0 uses the unmodified imagery color.
     *                          This can either be a simple number or a function with the signature
     *                          <code>function(frameState, layer, x, y, level)</code>.  The function is passed the
     *                          current {@link FrameState}, this layer, and the x, y, and level coordinates of the
     *                          imagery tile for which the gamma is required, and it is expected to return
     *                          the gamma value to use for the tile.  The function is executed for every
     *                          frame and for every tile, so it must be fast.
     * @param {Boolean} [description.show=true] True if the layer is shown; otherwise, false.
     * @param {Number} [description.maximumAnisotropy=maximum supported] The maximum anisotropy level to use
     *        for texture filtering.  If this parameter is not specified, the maximum anisotropy supported
     *        by the WebGL stack will be used.  Larger values make the imagery look better in horizon
     *        views.
     */
    var ImageryLayer = function ImageryLayer(imageryProvider, description) {
        this._imageryProvider = imageryProvider;

        description = defaultValue(description, {});

        /**
         * The alpha blending value of this layer, usually from 0.0 to 1.0.
         * This can either be a simple number or a function with the signature
         * <code>function(frameState, layer, x, y, level)</code>.  The function is passed the
         * current {@link FrameState}, this layer, and the x, y, and level coordinates of the
         * imagery tile for which the alpha is required, and it is expected to return
         * the alpha value to use for the tile.  The function is executed for every
         * frame and for every tile, so it must be fast.
         *
         * @type {Number}
         */
        this.alpha = defaultValue(description.alpha, defaultValue(imageryProvider.defaultAlpha, 1.0));

        /**
         * The brightness of this layer.  1.0 uses the unmodified imagery color.  Less than 1.0
         * makes the imagery darker while greater than 1.0 makes it brighter.
         * This can either be a simple number or a function with the signature
         * <code>function(frameState, layer, x, y, level)</code>.  The function is passed the
         * current {@link FrameState}, this layer, and the x, y, and level coordinates of the
         * imagery tile for which the brightness is required, and it is expected to return
         * the brightness value to use for the tile.  The function is executed for every
         * frame and for every tile, so it must be fast.
         *
         * @type {Number}
         */
        this.brightness = defaultValue(description.brightness, defaultValue(imageryProvider.defaultBrightness, ImageryLayer.DEFAULT_BRIGHTNESS));

        /**
         * The contrast of this layer.  1.0 uses the unmodified imagery color.  Less than 1.0 reduces
         * the contrast while greater than 1.0 increases it.
         * This can either be a simple number or a function with the signature
         * <code>function(frameState, layer, x, y, level)</code>.  The function is passed the
         * current {@link FrameState}, this layer, and the x, y, and level coordinates of the
         * imagery tile for which the contrast is required, and it is expected to return
         * the contrast value to use for the tile.  The function is executed for every
         * frame and for every tile, so it must be fast.
         *
         * @type {Number}
         */
        this.contrast = defaultValue(description.contrast, defaultValue(imageryProvider.defaultContrast, ImageryLayer.DEFAULT_CONTRAST));

        /**
         * The hue of this layer in radians. 0.0 uses the unmodified imagery color. This can either be a
         * simple number or a function with the signature <code>function(frameState, layer, x, y, level)</code>.
         * The function is passed the current {@link FrameState}, this layer, and the x, y, and level
         * coordinates of the imagery tile for which the hue is required, and it is expected to return
         * the hue value to use for the tile.  The function is executed for every
         * frame and for every tile, so it must be fast.
         *
         * @type {Number}
         */
        this.hue = defaultValue(description.hue, defaultValue(imageryProvider.defaultHue, ImageryLayer.DEFAULT_HUE));

        /**
         * The saturation of this layer. 1.0 uses the unmodified imagery color. Less than 1.0 reduces the
         * saturation while greater than 1.0 increases it. This can either be a simple number or a function
         * with the signature <code>function(frameState, layer, x, y, level)</code>.  The function is passed the
         * current {@link FrameState}, this layer, and the x, y, and level coordinates of the
         * imagery tile for which the saturation is required, and it is expected to return
         * the saturation value to use for the tile.  The function is executed for every
         * frame and for every tile, so it must be fast.
         *
         * @type {Number}
         */
        this.saturation = defaultValue(description.saturation, defaultValue(imageryProvider.defaultSaturation, ImageryLayer.DEFAULT_SATURATION));

        /**
         * The gamma correction to apply to this layer.  1.0 uses the unmodified imagery color.
         * This can either be a simple number or a function with the signature
         * <code>function(frameState, layer, x, y, level)</code>.  The function is passed the
         * current {@link FrameState}, this layer, and the x, y, and level coordinates of the
         * imagery tile for which the gamma is required, and it is expected to return
         * the gamma value to use for the tile.  The function is executed for every
         * frame and for every tile, so it must be fast.
         *
         * @type {Number}
         */
        this.gamma = defaultValue(description.gamma, defaultValue(imageryProvider.defaultGamma, ImageryLayer.DEFAULT_GAMMA));

        /**
         * Determines if this layer is shown.
         *
         * @type {Boolean}
         */
        this.show = defaultValue(description.show, true);

        this._extent = defaultValue(description.extent, Extent.MAX_VALUE);
        this._maximumAnisotropy = description.maximumAnisotropy;

        this._imageryCache = {};
        this._texturePool = new TexturePool();

        this._spReproject = undefined;
        this._vaReproject = undefined;
        this._fbReproject = undefined;

        this._skeletonPlaceholder = new TileImagery(Imagery.createPlaceholder(this));

        // The value of the show property on the last update.
        this._show = false;

        // The index of this layer in the ImageryLayerCollection.
        this._layerIndex = -1;

        // true if this is the base (lowest shown) layer.
        this._isBaseLayer = false;

        this._requestImageError = undefined;

        this._nonMipmapSampler = undefined;
        this._mipmapSampler = undefined;
        this._reprojectSampler = undefined;
    };

    /**
     * This value is used as the default brightness for the imagery layer if one is not provided during construction
     * or by the imagery provider. This value does not modify the brightness of the imagery.
     * @type {number}
     */
    ImageryLayer.DEFAULT_BRIGHTNESS = 1.0;
    /**
     * This value is used as the default contrast for the imagery layer if one is not provided during construction
     * or by the imagery provider. This value does not modify the contrast of the imagery.
     * @type {number}
     */
    ImageryLayer.DEFAULT_CONTRAST = 1.0;
    /**
     * This value is used as the default hue for the imagery layer if one is not provided during construction
     * or by the imagery provider. This value does not modify the hue of the imagery.
     * @type {number}
     */
    ImageryLayer.DEFAULT_HUE = 0.0;
    /**
     * This value is used as the default saturation for the imagery layer if one is not provided during construction
     * or by the imagery provider. This value does not modify the saturation of the imagery.
     * @type {number}
     */
    ImageryLayer.DEFAULT_SATURATION = 1.0;
    /**
     * This value is used as the default gamma for the imagery layer if one is not provided during construction
     * or by the imagery provider. This value does not modify the gamma of the imagery.
     * @type {number}
     */
    ImageryLayer.DEFAULT_GAMMA = 1.0;

    /**
     * Gets the imagery provider for this layer.
     *
     * @memberof ImageryLayer
     *
     * @returns {ImageryProvider} The imagery provider.
     */
    ImageryLayer.prototype.getImageryProvider = function() {
        return this._imageryProvider;
    };

    /**
     * Gets the extent of this layer.  If this extent is smaller than the extent of the
     * {@link ImageryProvider}, only a portion of the imagery provider is shown.
     *
     * @memberof ImageryLayer
     *
     * @returns {Extent} The extent.
     */
    ImageryLayer.prototype.getExtent = function() {
        return this._extent;
    };

    /**
     * Gets a value indicating whether this layer is the base layer in the
     * {@link ImageryLayerCollection}.  The base layer is the one that underlies all
     * others.  It is special in that it is treated as if it has global extent, even if
     * it actually does not, by stretching the texels at the edges over the entire
     * globe.
     *
     * @memberof ImageryLayer
     *
     * @returns {Boolean} true if this is the base layer; otherwise, false.
     */
    ImageryLayer.prototype.isBaseLayer = function() {
        return this._isBaseLayer;
    };

    /**
     * Returns true if this object was destroyed; otherwise, false.
     * <br /><br />
     * If this object was destroyed, it should not be used; calling any function other than
     * <code>isDestroyed</code> will result in a {@link DeveloperError} exception.
     *
     * @memberof ImageryLayer
     *
     * @return {Boolean} True if this object was destroyed; otherwise, false.
     *
     * @see ImageryLayer#destroy
     */
    ImageryLayer.prototype.isDestroyed = function() {
        return false;
    };

    /**
     * Destroys the WebGL resources held by this object.  Destroying an object allows for deterministic
     * release of WebGL resources, instead of relying on the garbage collector to destroy this object.
     * <br /><br />
     * Once an object is destroyed, it should not be used; calling any function other than
     * <code>isDestroyed</code> will result in a {@link DeveloperError} exception.  Therefore,
     * assign the return value (<code>undefined</code>) to the object as done in the example.
     *
     * @memberof ImageryLayer
     *
     * @return {undefined}
     *
     * @exception {DeveloperError} This object was destroyed, i.e., destroy() was called.
     *
     * @see ImageryLayer#isDestroyed
     *
     * @example
     * imageryLayer = imageryLayer && imageryLayer.destroy();
     */
    ImageryLayer.prototype.destroy = function() {
        this._texturePool = this._texturePool && this._texturePool.destroy();

        return destroyObject(this);
    };

    /**
     * Create skeletons for the imagery tiles that partially or completely overlap a given terrain
     * tile.
     *
     * @memberof ImageryLayer
     * @private
     *
     * @param {Tile} tile The terrain tile.
     * @param {TerrainProvider} terrainProvider The terrain provider associated with the terrain tile.
     * @param {Number} insertionPoint The position to insert new skeletons before in the tile's imagery lsit.
     * @returns {Boolean} true if this layer overlaps any portion of the terrain tile; otherwise, false.
     */
    ImageryLayer.prototype._createTileImagerySkeletons = function(tile, terrainProvider, insertionPoint) {
        var imageryProvider = this._imageryProvider;

        if (typeof insertionPoint === 'undefined') {
            insertionPoint = tile.imagery.length;
        }

        if (!imageryProvider.isReady()) {
            // The imagery provider is not ready, so we can't create skeletons, yet.
            // Instead, add a placeholder so that we'll know to create
            // the skeletons once the provider is ready.
            this._skeletonPlaceholder.imagery.addReference();
            tile.imagery.splice(insertionPoint, 0, this._skeletonPlaceholder);
            return true;
        }

        // Compute the extent of the imagery from this imageryProvider that overlaps
        // the geometry tile.  The ImageryProvider and ImageryLayer both have the
        // opportunity to constrain the extent.  The imagery TilingScheme's extent
        // always fully contains the ImageryProvider's extent.
        var extent = tile.extent.intersectWith(imageryProvider.getExtent());
        extent = extent.intersectWith(this._extent);

        if (extent.east <= extent.west || extent.north <= extent.south) {
            // There is no overlap between this terrain tile and this imagery
            // provider.  Unless this is the base layer, no skeletons need to be created.
            // We stretch texels at the edge of the base layer over the entire globe.
            if (!this.isBaseLayer()) {
                return false;
            }

            var baseImageryExtent = imageryProvider.getExtent().intersectWith(this._extent);
            var baseTerrainExtent = tile.extent;

            if (baseTerrainExtent.south >= baseImageryExtent.north) {
                extent.north = extent.south = baseImageryExtent.north;
            } else if (baseTerrainExtent.north <= baseImageryExtent.south) {
                extent.north = extent.south = baseImageryExtent.south;
            }

            if (baseTerrainExtent.west >= baseImageryExtent.east) {
                extent.west = extent.east = baseImageryExtent.east;
            } else if (baseTerrainExtent.east <= baseImageryExtent.west) {
                extent.west = extent.east = baseImageryExtent.west;
            }
        }

        var latitudeClosestToEquator = 0.0;
        if (extent.south > 0.0) {
            latitudeClosestToEquator = extent.south;
        } else if (extent.north < 0.0) {
            latitudeClosestToEquator = extent.north;
        }

        // Compute the required level in the imagery tiling scheme.
        // The errorRatio should really be imagerySSE / terrainSSE rather than this hard-coded value.
        // But first we need configurable imagery SSE and we need the rendering to be able to handle more
        // images attached to a terrain tile than there are available texture units.  So that's for the future.
        var errorRatio = 1.0;
        var targetGeometricError = errorRatio * terrainProvider.getLevelMaximumGeometricError(tile.level);
        var imageryLevel = getLevelWithMaximumTexelSpacing(this, targetGeometricError, latitudeClosestToEquator);
        imageryLevel = Math.max(0, imageryLevel);
        var maximumLevel = imageryProvider.getMaximumLevel();
        if (imageryLevel > maximumLevel) {
            imageryLevel = maximumLevel;
        }

        var imageryTilingScheme = imageryProvider.getTilingScheme();
        var northwestTileCoordinates = imageryTilingScheme.positionToTileXY(extent.getNorthwest(), imageryLevel);
        var southeastTileCoordinates = imageryTilingScheme.positionToTileXY(extent.getSoutheast(), imageryLevel);

        // If the southeast corner of the extent lies very close to the north or west side
        // of the southeast tile, we don't actually need the southernmost or easternmost
        // tiles.
        // Similarly, if the northwest corner of the extent lies very close to the south or east side
        // of the northwest tile, we don't actually need the northernmost or westernmost tiles.

        // We define "very close" as being within 1/512 of the width of the tile.
        var veryCloseX = (tile.extent.north - tile.extent.south) / 512.0;
        var veryCloseY = (tile.extent.east - tile.extent.west) / 512.0;

        var northwestTileExtent = imageryTilingScheme.tileXYToExtent(northwestTileCoordinates.x, northwestTileCoordinates.y, imageryLevel);
        if (Math.abs(northwestTileExtent.south - extent.north) < veryCloseY && northwestTileCoordinates.y < southeastTileCoordinates.y) {
            ++northwestTileCoordinates.y;
        }
        if (Math.abs(northwestTileExtent.east - extent.west) < veryCloseX && northwestTileCoordinates.x < southeastTileCoordinates.x) {
            ++northwestTileCoordinates.x;
        }

        var southeastTileExtent = imageryTilingScheme.tileXYToExtent(southeastTileCoordinates.x, southeastTileCoordinates.y, imageryLevel);
        if (Math.abs(southeastTileExtent.north - extent.south) < veryCloseY && southeastTileCoordinates.y > northwestTileCoordinates.y) {
            --southeastTileCoordinates.y;
        }
        if (Math.abs(southeastTileExtent.west - extent.east) < veryCloseX && southeastTileCoordinates.x > northwestTileCoordinates.x) {
            --southeastTileCoordinates.x;
        }

        var imageryMaxX = imageryTilingScheme.getNumberOfXTilesAtLevel(imageryLevel);
        var imageryMaxY = imageryTilingScheme.getNumberOfYTilesAtLevel(imageryLevel);

        // Create TileImagery instances for each imagery tile overlapping this terrain tile.
        // We need to do all texture coordinate computations in the imagery tile's tiling scheme.

        var terrainExtent = tile.extent;
        var imageryExtent = imageryTilingScheme.tileXYToExtent(northwestTileCoordinates.x, northwestTileCoordinates.y, imageryLevel);

        var minU;
        var maxU = 0.0;

        var minV = 1.0;
        var maxV;

        // If this is the northern-most or western-most tile in the imagery tiling scheme,
        // it may not start at the northern or western edge of the terrain tile.
        // Calculate where it does start.
        if (!this.isBaseLayer() && northwestTileCoordinates.x === 0) {
            maxU = Math.min(1.0, (imageryExtent.west - terrainExtent.west) / (terrainExtent.east - terrainExtent.west));
        }

        if (!this.isBaseLayer() && northwestTileCoordinates.y === 0) {
            minV = Math.max(0.0, (imageryExtent.north - terrainExtent.south) / (terrainExtent.north - terrainExtent.south));
        }

        var initialMinV = minV;

        for ( var i = northwestTileCoordinates.x; i <= southeastTileCoordinates.x; i++) {
            minU = maxU;

            imageryExtent = imageryTilingScheme.tileXYToExtent(i, northwestTileCoordinates.y, imageryLevel);
            maxU = Math.min(1.0, (imageryExtent.east - terrainExtent.west) / (terrainExtent.east - terrainExtent.west));

            // If this is the eastern-most imagery tile mapped to this terrain tile,
            // and there are more imagery tiles to the east of this one, the maxU
            // should be 1.0 to make sure rounding errors don't make the last
            // image fall shy of the edge of the terrain tile.
            if (i === southeastTileCoordinates.x && (this.isBaseLayer() || i < imageryMaxX - 1)) {
                maxU = 1.0;
            }

            minV = initialMinV;

            for ( var j = northwestTileCoordinates.y; j <= southeastTileCoordinates.y; j++) {
                maxV = minV;

                imageryExtent = imageryTilingScheme.tileXYToExtent(i, j, imageryLevel);
                minV = Math.max(0.0, (imageryExtent.south - terrainExtent.south) / (terrainExtent.north - terrainExtent.south));

                // If this is the southern-most imagery tile mapped to this terrain tile,
                // and there are more imagery tiles to the south of this one, the minV
                // should be 0.0 to make sure rounding errors don't make the last
                // image fall shy of the edge of the terrain tile.
                if (j === southeastTileCoordinates.y && (this.isBaseLayer() || j < imageryMaxY - 1)) {
                    minV = 0.0;
                }

                var texCoordsExtent = new Cartesian4(minU, minV, maxU, maxV);
                var imagery = this.getImageryFromCache(i, j, imageryLevel, imageryExtent);
                tile.imagery.splice(insertionPoint, 0, new TileImagery(imagery, texCoordsExtent));
                ++insertionPoint;
            }
        }

        return true;
    };

<<<<<<< HEAD
    ImageryLayer.prototype.updateTiles = function(context, frameState, tilesToRenderByTextureCount) {
        var currentExtent = this.imageryProvider.currentExtent;
        if (typeof currentExtent !== 'undefined') {
            var imageryProvider = this.imageryProvider;

            if (typeof imageryProvider.update !== 'undefined') {
                imageryProvider.update(context, frameState, tilesToRenderByTextureCount);
            }

            for (var tileSetIndex = 0, tileSetLength = tilesToRenderByTextureCount.length; tileSetIndex < tileSetLength; ++tileSetIndex) {
                var tileSet = tilesToRenderByTextureCount[tileSetIndex];
                if (typeof tileSet === 'undefined' || tileSet.length === 0) {
                    continue;
                }

                for (var i = 0, len = tileSet.length; i < len; i++) {
                    var tile = tileSet[i];

                    var imageryList = tile.imagery;
                    for (var imageryIndex = 0, imageryLen = imageryList.length; imageryIndex < imageryLen; ++imageryIndex) {
                        var tileImagery = imageryList[imageryIndex];
                        var imagery = tileImagery.imagery;
                        if (imagery.imageryLayer !== this) {
                            continue;
                        }

                        imagery.extent = currentExtent.clone();
                        tileImagery.textureTranslationAndScale = this.calculateTextureTranslationAndScale(tile, tileImagery);

                        var imageryExtent = imagery.extent;
                        var terrainExtent = tile.extent;

                        var minU = Math.min(1.0, Math.max(0.0, (imageryExtent.west - terrainExtent.west) / (terrainExtent.east - terrainExtent.west)));
                        var maxU = Math.max(0.0, Math.min(1.0, (imageryExtent.east - terrainExtent.west) / (terrainExtent.east - terrainExtent.west)));
                        var minV = Math.min(1.0, Math.max(0.0, (imageryExtent.south - terrainExtent.south) / (terrainExtent.north - terrainExtent.south)));
                        var maxV = Math.max(0.0, Math.min(1.0, (imageryExtent.north - terrainExtent.south) / (terrainExtent.north - terrainExtent.south)));
                        tileImagery.textureCoordinateExtent = new Cartesian4(minU, minV, maxU, maxV);
                    }
                }
            }
        }
    };

    ImageryLayer.prototype.calculateTextureTranslationAndScale = function(tile, tileImagery) {
=======
    /**
     * Calculate the translation and scale for a particular {@link TileImagery} attached to a
     * particular terrain {@link Tile}.
     *
     * @memberof ImageryLayer
     * @private
     *
     * @param {Tile} tile The terrain tile.
     * @param {TileImagery} tileImagery The imagery tile mapping.
     * @returns {Cartesian4} The translation and scale where X and Y are the translation and Z and W
     *          are the scale.
     */
    ImageryLayer.prototype._calculateTextureTranslationAndScale = function(tile, tileImagery) {
>>>>>>> 0c0b5c99
        var imageryExtent = tileImagery.imagery.extent;
        var terrainExtent = tile.extent;
        var terrainWidth = terrainExtent.east - terrainExtent.west;
        var terrainHeight = terrainExtent.north - terrainExtent.south;

        var scaleX = terrainWidth / (imageryExtent.east - imageryExtent.west);
        var scaleY = terrainHeight / (imageryExtent.north - imageryExtent.south);
        return new Cartesian4(
                scaleX * (terrainExtent.west - imageryExtent.west) / terrainWidth,
                scaleY * (terrainExtent.south - imageryExtent.south) / terrainHeight,
                scaleX,
                scaleY);
    };

    /**
     * Request a particular piece of imagery from the imagery provider.  This method handles raising an
     * error event if the request fails, and retrying the request if necessary.
     *
     * @memberof ImageryLayer
     * @private
     *
     * @param {Imagery} imagery The imagery to request.
     */
    ImageryLayer.prototype._requestImagery = function(imagery) {
        var imageryProvider = this._imageryProvider;

        var that = this;

        function success(image) {
            if (typeof image === 'undefined') {
                return failure();
            }

            imagery.image = image;
            imagery.state = ImageryState.RECEIVED;

            ImageryProviderError.handleSuccess(that._requestImageError);
        }

        function failure(e) {
            // Initially assume failure.  handleError may retry, in which case the state will
            // change to TRANSITIONING.
            imagery.state = ImageryState.FAILED;

            var message = 'Failed to obtain image tile X: ' + imagery.x + ' Y: ' + imagery.y + ' Level: ' + imagery.level + '.';
            that._requestImageError = ImageryProviderError.handleError(
                    that._requestImageError,
                    imageryProvider,
                    imageryProvider.getErrorEvent(),
                    message,
                    imagery.x, imagery.y, imagery.level,
                    doRequest);
        }

        function doRequest() {
            imagery.state = ImageryState.TRANSITIONING;
            var imagePromise = imageryProvider.requestImage(imagery.x, imagery.y, imagery.level);

            if (typeof imagePromise === 'undefined') {
                // Too many parallel requests, so postpone loading tile.
                imagery.state = ImageryState.UNLOADED;
                return;
            }

            when(imagePromise, success, failure);
        }

        doRequest();
    };

    /**
     * Create a WebGL texture for a given {@link Imagery} instance.
     *
     *  @memberof ImageryLayer
     *  @private
     *
     *  @param {Context} context The rendered context to use to create textures.
     *  @param {Imagery} imagery The imagery for which to create a texture.
     */
    ImageryLayer.prototype._createTexture = function(context, imagery) {
        var imageryProvider = this._imageryProvider;

        // If this imagery provider has a discard policy, use it to check if this
        // image should be discarded.
        if (typeof imageryProvider.getTileDiscardPolicy !== 'undefined') {
            var discardPolicy = imageryProvider.getTileDiscardPolicy();
            if (typeof discardPolicy !== 'undefined') {
                // If the discard policy is not ready yet, transition back to the
                // RECEIVED state and we'll try again next time.
                if (!discardPolicy.isReady()) {
                    imagery.state = ImageryState.RECEIVED;
                    return;
                }

                // Mark discarded imagery tiles invalid.  Parent imagery will be used instead.
                if (discardPolicy.shouldDiscardImage(imagery.image)) {
                    imagery.state = ImageryState.INVALID;
                    return;
                }
            }
        }

        // Imagery does not need to be discarded, so upload it to WebGL.
        var texture = this._texturePool.createTexture2D(context, {
            source : imagery.image
        });

        imagery.texture = texture;
        imagery.image = undefined;
        imagery.state = ImageryState.TEXTURE_LOADED;
    };

    /**
     * Reproject a texture to a {@link GeographicProjection}, if necessary, and generate
     * mipmaps for the geographic texture.
     *
     * @memberof ImageryLayer
     * @private
     *
     * @param {Context} context The rendered context to use.
     * @param {Imagery} imagery The imagery instance to reproject.
     */
    ImageryLayer.prototype._reprojectTexture = function(context, imagery) {
        var texture = imagery.texture;
        var extent = imagery.extent;

        // Reproject this texture if it is not already in a geographic projection and
        // the pixels are more than 1e-5 radians apart.  The pixel spacing cutoff
        // avoids precision problems in the reprojection transformation while making
        // no noticeable difference in the georeferencing of the image.
        if (!(this._imageryProvider.getTilingScheme() instanceof GeographicTilingScheme) &&
            (extent.east - extent.west) / texture.getWidth() > 1e-5) {
                var reprojectedTexture = reprojectToGeographic(this, context, texture, imagery.extent);
                texture.destroy();
                imagery.texture = texture = reprojectedTexture;
        }

        // Use mipmaps if this texture has power-of-two dimensions.
        if (CesiumMath.isPowerOfTwo(texture.getWidth()) && CesiumMath.isPowerOfTwo(texture.getHeight())) {
            if (typeof this._mipmapSampler === 'undefined') {
                var maximumSupportedAnisotropy = context.getMaximumTextureFilterAnisotropy();
                this._mipmapSampler = context.createSampler({
                    wrapS : TextureWrap.CLAMP,
                    wrapT : TextureWrap.CLAMP,
                    minificationFilter : TextureMinificationFilter.LINEAR_MIPMAP_LINEAR,
                    magnificationFilter : TextureMagnificationFilter.LINEAR,
                    maximumAnisotropy : Math.min(maximumSupportedAnisotropy, defaultValue(this._maximumAnisotropy, maximumSupportedAnisotropy))
                });
            }
            texture.generateMipmap(MipmapHint.NICEST);
            texture.setSampler(this._mipmapSampler);
        } else {
            if (typeof this._nonMipmapSampler === 'undefined') {
                this._nonMipmapSampler = context.createSampler({
                    wrapS : TextureWrap.CLAMP,
                    wrapT : TextureWrap.CLAMP,
                    minificationFilter : TextureMinificationFilter.LINEAR,
                    magnificationFilter : TextureMagnificationFilter.LINEAR
                });
            }
            texture.setSampler(this._nonMipmapSampler);
        }

        imagery.state = ImageryState.READY;
    };

    ImageryLayer.prototype.getImageryFromCache = function(x, y, level, imageryExtent) {
        var cacheKey = getImageryCacheKey(x, y, level);
        var imagery = this._imageryCache[cacheKey];

        if (typeof imagery === 'undefined') {
            imagery = new Imagery(this, x, y, level, imageryExtent);
            this._imageryCache[cacheKey] = imagery;
        }

        imagery.addReference();
        return imagery;
    };

    ImageryLayer.prototype.removeImageryFromCache = function(imagery) {
        var cacheKey = getImageryCacheKey(imagery.x, imagery.y, imagery.level);
        delete this._imageryCache[cacheKey];
    };

    function getImageryCacheKey(x, y, level) {
        return JSON.stringify([x, y, level]);
    }

    var uniformMap = {
        u_textureDimensions : function() {
            return this.textureDimensions;
        },
        u_texture : function() {
            return this.texture;
        },
        u_northLatitude : function() {
            return this.northLatitude;
        },
        u_southLatitude : function() {
            return this.southLatitude;
        },
        u_southMercatorYLow : function() {
            return this.southMercatorYLow;
        },
        u_southMercatorYHigh : function() {
            return this.southMercatorYHigh;
        },
        u_oneOverMercatorHeight : function() {
            return this.oneOverMercatorHeight;
        },

        textureDimensions : new Cartesian2(0.0, 0.0),
        texture : undefined,
        northLatitude : 0,
        southLatitude : 0,
        southMercatorYHigh : 0,
        southMercatorYLow : 0,
        oneOverMercatorHeight : 0
    };

    var float32ArrayScratch = typeof Float32Array === 'undefined' ? undefined : new Float32Array(1);

    function reprojectToGeographic(imageryLayer, context, texture, extent) {
        if (typeof imageryLayer._fbReproject === 'undefined') {
            imageryLayer._fbReproject = context.createFramebuffer();
            imageryLayer._fbReproject.destroyAttachments = false;

            var reprojectMesh = {
                attributes : {
                    position : {
                        componentDatatype : ComponentDatatype.FLOAT,
                        componentsPerAttribute : 2,
                        values : [0.0, 0.0, 1.0, 0.0, 1.0, 1.0, 0.0, 1.0]
                    }
                }
            };

            var reprojectAttribInds = {
                position : 0
            };

            imageryLayer._vaReproject = context.createVertexArrayFromMesh({
                mesh : reprojectMesh,
                attributeIndices : reprojectAttribInds,
                bufferUsage : BufferUsage.STATIC_DRAW
            });

            imageryLayer._spReproject = context.getShaderCache().getShaderProgram(
                ReprojectWebMercatorVS,
                ReprojectWebMercatorFS,
                reprojectAttribInds);

            imageryLayer._rsColor = context.createRenderState();
        }

        if (typeof imageryLayer._reprojectSampler === 'undefined') {
            var maximumSupportedAnisotropy = context.getMaximumTextureFilterAnisotropy();
            imageryLayer._reprojectSampler = context.createSampler({
                wrapS : TextureWrap.CLAMP,
                wrapT : TextureWrap.CLAMP,
                minificationFilter : TextureMinificationFilter.LINEAR,
                magnificationFilter : TextureMagnificationFilter.LINEAR,
                maximumAnisotropy : Math.min(maximumSupportedAnisotropy, defaultValue(imageryLayer._maximumAnisotropy, maximumSupportedAnisotropy))
            });
        }

        texture.setSampler(imageryLayer._reprojectSampler);

        var width = texture.getWidth();
        var height = texture.getHeight();

        uniformMap.textureDimensions.x = width;
        uniformMap.textureDimensions.y = height;
        uniformMap.texture = texture;

        uniformMap.northLatitude = extent.north;
        uniformMap.southLatitude = extent.south;

        var sinLatitude = Math.sin(extent.south);
        var southMercatorY = 0.5 * Math.log((1 + sinLatitude) / (1 - sinLatitude));

        float32ArrayScratch[0] = southMercatorY;
        uniformMap.southMercatorYHigh = float32ArrayScratch[0];
        uniformMap.southMercatorYLow = southMercatorY - float32ArrayScratch[0];

        sinLatitude = Math.sin(extent.north);
        var northMercatorY = 0.5 * Math.log((1 + sinLatitude) / (1 - sinLatitude));
        uniformMap.oneOverMercatorHeight = 1.0 / (northMercatorY - southMercatorY);

        var outputTexture = imageryLayer._texturePool.createTexture2D(context, {
            width : width,
            height : height,
            pixelFormat : texture.getPixelFormat(),
            pixelDatatype : texture.getPixelDatatype(),
            preMultiplyAlpha : texture.getPreMultiplyAlpha()
        });

        // Allocate memory for the mipmaps.  Failure to do this before rendering
        // to the texture via the FBO, and calling generateMipmap later,
        // will result in the texture appearing blank.  I can't pretend to
        // understand exactly why this is.
        outputTexture.generateMipmap(MipmapHint.NICEST);

        imageryLayer._fbReproject.setColorTexture(outputTexture);

        context.clear(context.createClearState({
            framebuffer : imageryLayer._fbReproject,
            color : new Color(0.0, 0.0, 0.0, 0.0)
        }));

        var renderState = imageryLayer._rsColor;
        var viewport = renderState.viewport;
        if (typeof viewport === 'undefined') {
            viewport = new BoundingRectangle();
            renderState.viewport = viewport;
        }
        viewport.width = width;
        viewport.height = height;

        context.draw({
            framebuffer : imageryLayer._fbReproject,
            shaderProgram : imageryLayer._spReproject,
            renderState : renderState,
            primitiveType : PrimitiveType.TRIANGLE_FAN,
            vertexArray : imageryLayer._vaReproject,
            uniformMap : uniformMap
        });

        return outputTexture;
    }

    /**
     * Gets the level with the specified world coordinate spacing between texels, or less.
     *
     * @param {Number} texelSpacing The texel spacing for which to find a corresponding level.
     * @param {Number} latitudeClosestToEquator The latitude closest to the equator that we're concerned with.
     * @returns {Number} The level with the specified texel spacing or less.
     */
    function getLevelWithMaximumTexelSpacing(layer, texelSpacing, latitudeClosestToEquator) {
        // PERFORMANCE_IDEA: factor out the stuff that doesn't change.
        var imageryProvider = layer._imageryProvider;
        var tilingScheme = imageryProvider.getTilingScheme();
        var ellipsoid = tilingScheme.getEllipsoid();
        var latitudeFactor = Math.cos(latitudeClosestToEquator);
        var tilingSchemeExtent = tilingScheme.getExtent();
        var levelZeroMaximumTexelSpacing = ellipsoid.getMaximumRadius() * (tilingSchemeExtent.east - tilingSchemeExtent.west) * latitudeFactor / (imageryProvider.getTileWidth() * tilingScheme.getNumberOfXTilesAtLevel(0));

        var twoToTheLevelPower = levelZeroMaximumTexelSpacing / texelSpacing;
        var level = Math.log(twoToTheLevelPower) / Math.log(2);
        var rounded = Math.round(level);
        return rounded | 0;
    }

    return ImageryLayer;
});<|MERGE_RESOLUTION|>--- conflicted
+++ resolved
@@ -506,7 +506,6 @@
         return true;
     };
 
-<<<<<<< HEAD
     ImageryLayer.prototype.updateTiles = function(context, frameState, tilesToRenderByTextureCount) {
         var currentExtent = this.imageryProvider.currentExtent;
         if (typeof currentExtent !== 'undefined') {
@@ -550,8 +549,6 @@
         }
     };
 
-    ImageryLayer.prototype.calculateTextureTranslationAndScale = function(tile, tileImagery) {
-=======
     /**
      * Calculate the translation and scale for a particular {@link TileImagery} attached to a
      * particular terrain {@link Tile}.
@@ -565,7 +562,6 @@
      *          are the scale.
      */
     ImageryLayer.prototype._calculateTextureTranslationAndScale = function(tile, tileImagery) {
->>>>>>> 0c0b5c99
         var imageryExtent = tileImagery.imagery.extent;
         var terrainExtent = tile.extent;
         var terrainWidth = terrainExtent.east - terrainExtent.west;
