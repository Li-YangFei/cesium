import defined from "../Core/defined.js";
import destroyObject from "../Core/destroyObject.js";
import TerrainQuantization from "../Core/TerrainQuantization.js";
import ShaderProgram from "../Renderer/ShaderProgram.js";
import getClippingFunction from "./getClippingFunction.js";
import SceneMode from "./SceneMode.js";

function GlobeSurfaceShader(
  numberOfDayTextures,
  flags,
  material,
  shaderProgram,
  clippingShaderState
) {
  this.numberOfDayTextures = numberOfDayTextures;
  this.flags = flags;
  this.material = material;
  this.shaderProgram = shaderProgram;
  this.clippingShaderState = clippingShaderState;
}

/**
 * Manages the shaders used to shade the surface of a {@link Globe}.
 *
 * @alias GlobeSurfaceShaderSet
 * @private
 */
function GlobeSurfaceShaderSet() {
  this.baseVertexShaderSource = undefined;
  this.baseFragmentShaderSource = undefined;

  this._shadersByTexturesFlags = [];

  this.material = undefined;
}

function getPositionMode(sceneMode) {
  var getPosition3DMode =
    "vec4 getPosition(vec3 position, float height, vec2 textureCoordinates) { return getPosition3DMode(position, height, textureCoordinates); }";
  var getPositionColumbusViewAnd2DMode =
    "vec4 getPosition(vec3 position, float height, vec2 textureCoordinates) { return getPositionColumbusViewMode(position, height, textureCoordinates); }";
  var getPositionMorphingMode =
    "vec4 getPosition(vec3 position, float height, vec2 textureCoordinates) { return getPositionMorphingMode(position, height, textureCoordinates); }";

  var positionMode;

  switch (sceneMode) {
    case SceneMode.SCENE3D:
      positionMode = getPosition3DMode;
      break;
    case SceneMode.SCENE2D:
    case SceneMode.COLUMBUS_VIEW:
      positionMode = getPositionColumbusViewAnd2DMode;
      break;
    case SceneMode.MORPHING:
      positionMode = getPositionMorphingMode;
      break;
  }

  return positionMode;
}

function get2DYPositionFraction(useWebMercatorProjection) {
  var get2DYPositionFractionGeographicProjection =
    "float get2DYPositionFraction(vec2 textureCoordinates) { return get2DGeographicYPositionFraction(textureCoordinates); }";
  var get2DYPositionFractionMercatorProjection =
    "float get2DYPositionFraction(vec2 textureCoordinates) { return get2DMercatorYPositionFraction(textureCoordinates); }";
  return useWebMercatorProjection
    ? get2DYPositionFractionMercatorProjection
    : get2DYPositionFractionGeographicProjection;
}

GlobeSurfaceShaderSet.prototype.getShaderProgram = function (options) {
  var frameState = options.frameState;
  var surfaceTile = options.surfaceTile;
  var numberOfDayTextures = options.numberOfDayTextures;
  var applyBrightness = options.applyBrightness;
  var applyContrast = options.applyContrast;
  var applyHue = options.applyHue;
  var applySaturation = options.applySaturation;
  var applyGamma = options.applyGamma;
  var applyAlpha = options.applyAlpha;
  var applyDayNightAlpha = options.applyDayNightAlpha;
  var applySplit = options.applySplit;
  var showReflectiveOcean = options.showReflectiveOcean;
  var showOceanWaves = options.showOceanWaves;
  var enableLighting = options.enableLighting;
  var dynamicAtmosphereLighting = options.dynamicAtmosphereLighting;
  var dynamicAtmosphereLightingFromSun =
    options.dynamicAtmosphereLightingFromSun;
  var showGroundAtmosphere = options.showGroundAtmosphere;
  var perFragmentGroundAtmosphere = options.perFragmentGroundAtmosphere;
  var hasVertexNormals = options.hasVertexNormals;
  var useWebMercatorProjection = options.useWebMercatorProjection;
  var enableFog = options.enableFog;
  var enableClippingPlanes = options.enableClippingPlanes;
  var clippingPlanes = options.clippingPlanes;
  var clippedByBoundaries = options.clippedByBoundaries;
  var hasImageryLayerCutout = options.hasImageryLayerCutout;
  var colorCorrect = options.colorCorrect;
  var highlightFillTile = options.highlightFillTile;
  var colorToAlpha = options.colorToAlpha;
  var showUndergroundColor = options.showUndergroundColor;
  var translucent = options.translucent;

  var quantization = 0;
  var quantizationDefine = "";

  var mesh = surfaceTile.renderedMesh;
  var terrainEncoding = mesh.encoding;
  var quantizationMode = terrainEncoding.quantization;
  if (quantizationMode === TerrainQuantization.BITS12) {
    quantization = 1;
    quantizationDefine = "QUANTIZATION_BITS12";
  }

  var positions2d = 0;
  var positions2dDefine = "";
  if (!frameState.mapProjection.isNormalCylindrical) {
    positions2d = 1;
    positions2dDefine = "POSITIONS_2D";
  }

  var cartographicLimitRectangleFlag = 0;
  var cartographicLimitRectangleDefine = "";
  if (clippedByBoundaries) {
    cartographicLimitRectangleFlag = 1;
    cartographicLimitRectangleDefine = "TILE_LIMIT_RECTANGLE";
  }

  var imageryCutoutFlag = 0;
  var imageryCutoutDefine = "";
  if (hasImageryLayerCutout) {
    imageryCutoutFlag = 1;
    imageryCutoutDefine = "APPLY_IMAGERY_CUTOUT";
  }

  var sceneMode = frameState.mode;
  var flags =
    sceneMode |
    (applyBrightness << 2) |
    (applyContrast << 3) |
    (applyHue << 4) |
    (applySaturation << 5) |
    (applyGamma << 6) |
    (applyAlpha << 7) |
    (showReflectiveOcean << 8) |
    (showOceanWaves << 9) |
    (enableLighting << 10) |
    (dynamicAtmosphereLighting << 11) |
    (dynamicAtmosphereLightingFromSun << 12) |
    (showGroundAtmosphere << 13) |
    (perFragmentGroundAtmosphere << 14) |
    (hasVertexNormals << 15) |
    (useWebMercatorProjection << 16) |
    (enableFog << 17) |
    (quantization << 18) |
    (applySplit << 19) |
    (enableClippingPlanes << 20) |
    (cartographicLimitRectangleFlag << 21) |
    (imageryCutoutFlag << 22) |
    (colorCorrect << 23) |
    (highlightFillTile << 24) |
    (colorToAlpha << 25) |
<<<<<<< HEAD
    (positions2d << 26);
=======
    (showUndergroundColor << 26) |
    (translucent << 27) |
    (applyDayNightAlpha << 28);
>>>>>>> c5abf0d7

  var currentClippingShaderState = 0;
  if (defined(clippingPlanes) && clippingPlanes.length > 0) {
    currentClippingShaderState = enableClippingPlanes
      ? clippingPlanes.clippingPlanesState
      : 0;
  }
  var surfaceShader = surfaceTile.surfaceShader;
  if (
    defined(surfaceShader) &&
    surfaceShader.numberOfDayTextures === numberOfDayTextures &&
    surfaceShader.flags === flags &&
    surfaceShader.material === this.material &&
    surfaceShader.clippingShaderState === currentClippingShaderState
  ) {
    return surfaceShader.shaderProgram;
  }

  // New tile, or tile changed number of textures, flags, or clipping planes
  var shadersByFlags = this._shadersByTexturesFlags[numberOfDayTextures];
  if (!defined(shadersByFlags)) {
    shadersByFlags = this._shadersByTexturesFlags[numberOfDayTextures] = [];
  }

  surfaceShader = shadersByFlags[flags];
  if (
    !defined(surfaceShader) ||
    surfaceShader.material !== this.material ||
    surfaceShader.clippingShaderState !== currentClippingShaderState
  ) {
    // Cache miss - we've never seen this combination of numberOfDayTextures and flags before.
    var vs = this.baseVertexShaderSource.clone();
    var fs = this.baseFragmentShaderSource.clone();

    if (currentClippingShaderState !== 0) {
      fs.sources.unshift(
        getClippingFunction(clippingPlanes, frameState.context)
      ); // Need to go before GlobeFS
    }

    vs.defines.push(quantizationDefine, positions2dDefine);
    fs.defines.push(
      "TEXTURE_UNITS " + numberOfDayTextures,
      cartographicLimitRectangleDefine,
      imageryCutoutDefine
    );

    if (applyBrightness) {
      fs.defines.push("APPLY_BRIGHTNESS");
    }
    if (applyContrast) {
      fs.defines.push("APPLY_CONTRAST");
    }
    if (applyHue) {
      fs.defines.push("APPLY_HUE");
    }
    if (applySaturation) {
      fs.defines.push("APPLY_SATURATION");
    }
    if (applyGamma) {
      fs.defines.push("APPLY_GAMMA");
    }
    if (applyAlpha) {
      fs.defines.push("APPLY_ALPHA");
    }
    if (applyDayNightAlpha) {
      fs.defines.push("APPLY_DAY_NIGHT_ALPHA");
    }
    if (showReflectiveOcean) {
      fs.defines.push("SHOW_REFLECTIVE_OCEAN");
      vs.defines.push("SHOW_REFLECTIVE_OCEAN");
    }
    if (showOceanWaves) {
      fs.defines.push("SHOW_OCEAN_WAVES");
    }
    if (colorToAlpha) {
      fs.defines.push("APPLY_COLOR_TO_ALPHA");
    }
    if (showUndergroundColor) {
      vs.defines.push("UNDERGROUND_COLOR");
      fs.defines.push("UNDERGROUND_COLOR");
    }
    if (translucent) {
      vs.defines.push("TRANSLUCENT");
      fs.defines.push("TRANSLUCENT");
    }
    if (enableLighting) {
      if (hasVertexNormals) {
        vs.defines.push("ENABLE_VERTEX_LIGHTING");
        fs.defines.push("ENABLE_VERTEX_LIGHTING");
      } else {
        vs.defines.push("ENABLE_DAYNIGHT_SHADING");
        fs.defines.push("ENABLE_DAYNIGHT_SHADING");
      }
    }

    if (dynamicAtmosphereLighting) {
      fs.defines.push("DYNAMIC_ATMOSPHERE_LIGHTING");
      if (dynamicAtmosphereLightingFromSun) {
        fs.defines.push("DYNAMIC_ATMOSPHERE_LIGHTING_FROM_SUN");
      }
    }

    if (showGroundAtmosphere) {
      vs.defines.push("GROUND_ATMOSPHERE");
      fs.defines.push("GROUND_ATMOSPHERE");
      if (perFragmentGroundAtmosphere) {
        fs.defines.push("PER_FRAGMENT_GROUND_ATMOSPHERE");
      }
    }

    vs.defines.push("INCLUDE_WEB_MERCATOR_Y");
    fs.defines.push("INCLUDE_WEB_MERCATOR_Y");

    if (enableFog) {
      vs.defines.push("FOG");
      fs.defines.push("FOG");
    }

    if (applySplit) {
      fs.defines.push("APPLY_SPLIT");
    }

    if (enableClippingPlanes) {
      fs.defines.push("ENABLE_CLIPPING_PLANES");
    }

    if (colorCorrect) {
      fs.defines.push("COLOR_CORRECT");
    }

    if (highlightFillTile) {
      fs.defines.push("HIGHLIGHT_FILL_TILE");
    }

    var computeDayColor =
      "\
    vec4 computeDayColor(vec4 initialColor, vec3 textureCoordinates, float nightBlend)\n\
    {\n\
        vec4 color = initialColor;\n";

    if (hasImageryLayerCutout) {
      computeDayColor +=
        "\
        vec4 cutoutAndColorResult;\n\
        bool texelUnclipped;\n";
    }

    for (var i = 0; i < numberOfDayTextures; ++i) {
      if (hasImageryLayerCutout) {
        computeDayColor +=
          "\
        cutoutAndColorResult = u_dayTextureCutoutRectangles[" +
          i +
          "];\n\
        texelUnclipped = v_textureCoordinates.x < cutoutAndColorResult.x || cutoutAndColorResult.z < v_textureCoordinates.x || v_textureCoordinates.y < cutoutAndColorResult.y || cutoutAndColorResult.w < v_textureCoordinates.y;\n\
        cutoutAndColorResult = sampleAndBlend(\n";
      } else {
        computeDayColor += "\
        color = sampleAndBlend(\n";
      }
      computeDayColor +=
        "\
            color,\n\
            u_dayTextures[" +
        i +
        "],\n\
            u_dayTextureUseWebMercatorT[" +
        i +
        "] ? textureCoordinates.xz : textureCoordinates.xy,\n\
            u_dayTextureTexCoordsRectangle[" +
        i +
        "],\n\
            u_dayTextureTranslationAndScale[" +
        i +
        "],\n\
            " +
        (applyAlpha ? "u_dayTextureAlpha[" + i + "]" : "1.0") +
        ",\n\
            " +
        (applyDayNightAlpha ? "u_dayTextureNightAlpha[" + i + "]" : "1.0") +
        ",\n" +
        (applyDayNightAlpha ? "u_dayTextureDayAlpha[" + i + "]" : "1.0") +
        ",\n" +
        (applyBrightness ? "u_dayTextureBrightness[" + i + "]" : "0.0") +
        ",\n\
            " +
        (applyContrast ? "u_dayTextureContrast[" + i + "]" : "0.0") +
        ",\n\
            " +
        (applyHue ? "u_dayTextureHue[" + i + "]" : "0.0") +
        ",\n\
            " +
        (applySaturation ? "u_dayTextureSaturation[" + i + "]" : "0.0") +
        ",\n\
            " +
        (applyGamma ? "u_dayTextureOneOverGamma[" + i + "]" : "0.0") +
        ",\n\
            " +
        (applySplit ? "u_dayTextureSplit[" + i + "]" : "0.0") +
        ",\n\
            " +
        (colorToAlpha ? "u_colorsToAlpha[" + i + "]" : "vec4(0.0)") +
        ",\n\
        nightBlend\
        );\n";
      if (hasImageryLayerCutout) {
        computeDayColor +=
          "\
        color = czm_branchFreeTernary(texelUnclipped, cutoutAndColorResult, color);\n";
      }
    }

    computeDayColor += "\
        return color;\n\
    }";

    fs.sources.push(computeDayColor);

    vs.sources.push(getPositionMode(sceneMode));
    vs.sources.push(get2DYPositionFraction(useWebMercatorProjection));

    var shader = ShaderProgram.fromCache({
      context: frameState.context,
      vertexShaderSource: vs,
      fragmentShaderSource: fs,
      attributeLocations: terrainEncoding.getAttributeLocations(),
    });

    surfaceShader = shadersByFlags[flags] = new GlobeSurfaceShader(
      numberOfDayTextures,
      flags,
      this.material,
      shader,
      currentClippingShaderState
    );
  }

  surfaceTile.surfaceShader = surfaceShader;
  return surfaceShader.shaderProgram;
};

GlobeSurfaceShaderSet.prototype.destroy = function () {
  var flags;
  var shader;

  var shadersByTexturesFlags = this._shadersByTexturesFlags;
  for (var textureCount in shadersByTexturesFlags) {
    if (shadersByTexturesFlags.hasOwnProperty(textureCount)) {
      var shadersByFlags = shadersByTexturesFlags[textureCount];
      if (!defined(shadersByFlags)) {
        continue;
      }

      for (flags in shadersByFlags) {
        if (shadersByFlags.hasOwnProperty(flags)) {
          shader = shadersByFlags[flags];
          if (defined(shader)) {
            shader.shaderProgram.destroy();
          }
        }
      }
    }
  }

  return destroyObject(this);
};
export default GlobeSurfaceShaderSet;<|MERGE_RESOLUTION|>--- conflicted
+++ resolved
@@ -162,13 +162,10 @@
     (colorCorrect << 23) |
     (highlightFillTile << 24) |
     (colorToAlpha << 25) |
-<<<<<<< HEAD
-    (positions2d << 26);
-=======
     (showUndergroundColor << 26) |
     (translucent << 27) |
-    (applyDayNightAlpha << 28);
->>>>>>> c5abf0d7
+    (applyDayNightAlpha << 28) |
+    (positions2d << 29);
 
   var currentClippingShaderState = 0;
   if (defined(clippingPlanes) && clippingPlanes.length > 0) {
