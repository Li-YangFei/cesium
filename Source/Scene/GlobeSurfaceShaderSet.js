define([
        '../Core/defined',
        '../Core/destroyObject',
        '../Core/TerrainQuantization',
        '../Renderer/ShaderProgram',
        './getClippingFunction',
        './SceneMode'
    ], function(
        defined,
        destroyObject,
        TerrainQuantization,
        ShaderProgram,
        getClippingFunction,
        SceneMode) {
    'use strict';

    function GlobeSurfaceShader(numberOfDayTextures, flags, material, shaderProgram, clippingShaderState) {
        this.numberOfDayTextures = numberOfDayTextures;
        this.flags = flags;
        this.material = material;
        this.shaderProgram = shaderProgram;
        this.clippingShaderState = clippingShaderState;
    }

    /**
     * Manages the shaders used to shade the surface of a {@link Globe}.
     *
     * @alias GlobeSurfaceShaderSet
     * @private
     */
    function GlobeSurfaceShaderSet() {
        this.baseVertexShaderSource = undefined;
        this.baseFragmentShaderSource = undefined;

        this._shadersByTexturesFlags = [];

        this.material = undefined;
    }

    function getPositionMode(sceneMode) {
        var getPosition3DMode = 'vec4 getPosition(vec3 position, float height, vec2 textureCoordinates) { return getPosition3DMode(position, height, textureCoordinates); }';
        var getPositionColumbusViewAnd2DMode = 'vec4 getPosition(vec3 position, float height, vec2 textureCoordinates) { return getPositionColumbusViewMode(position, height, textureCoordinates); }';
        var getPositionMorphingMode = 'vec4 getPosition(vec3 position, float height, vec2 textureCoordinates) { return getPositionMorphingMode(position, height, textureCoordinates); }';

        var positionMode;

        switch (sceneMode) {
        case SceneMode.SCENE3D:
            positionMode = getPosition3DMode;
            break;
        case SceneMode.SCENE2D:
        case SceneMode.COLUMBUS_VIEW:
            positionMode = getPositionColumbusViewAnd2DMode;
            break;
        case SceneMode.MORPHING:
            positionMode = getPositionMorphingMode;
            break;
        }

        return positionMode;
    }

    function get2DYPositionFraction(useWebMercatorProjection) {
        var get2DYPositionFractionGeographicProjection = 'float get2DYPositionFraction(vec2 textureCoordinates) { return get2DGeographicYPositionFraction(textureCoordinates); }';
        var get2DYPositionFractionMercatorProjection = 'float get2DYPositionFraction(vec2 textureCoordinates) { return get2DMercatorYPositionFraction(textureCoordinates); }';
        return useWebMercatorProjection ? get2DYPositionFractionMercatorProjection : get2DYPositionFractionGeographicProjection;
    }

    GlobeSurfaceShaderSet.prototype.getShaderProgram = function(options) {
        var frameState = options.frameState;
        var surfaceTile = options.surfaceTile;
        var numberOfDayTextures = options.numberOfDayTextures;
        var applyBrightness = options.applyBrightness;
        var applyContrast = options.applyContrast;
        var applyHue = options.applyHue;
        var applySaturation = options.applySaturation;
        var applyGamma = options.applyGamma;
        var applyAlpha = options.applyAlpha;
        var applySplit = options.applySplit;
        var showReflectiveOcean = options.showReflectiveOcean;
        var showOceanWaves = options.showOceanWaves;
        var enableLighting = options.enableLighting;
        var showGroundAtmosphere = options.showGroundAtmosphere;
        var perFragmentGroundAtmosphere = options.perFragmentGroundAtmosphere;
        var hasVertexNormals = options.hasVertexNormals;
        var useWebMercatorProjection = options.useWebMercatorProjection;
        var enableFog = options.enableFog;
        var enableClippingPlanes = options.enableClippingPlanes;
        var clippingPlanes = options.clippingPlanes;
        var clippedByBoundaries = options.clippedByBoundaries;
<<<<<<< HEAD
        var colorCorrect = options.colorCorrect;
=======
        var hasImageryLayerCutout = options.hasImageryLayerCutout;
>>>>>>> e0e76ba0

        var quantization = 0;
        var quantizationDefine = '';

        var terrainEncoding = surfaceTile.pickTerrain.mesh.encoding;
        var quantizationMode = terrainEncoding.quantization;
        if (quantizationMode === TerrainQuantization.BITS12) {
            quantization = 1;
            quantizationDefine = 'QUANTIZATION_BITS12';
        }

        var vertexLogDepth = 0;
        var vertexLogDepthDefine = '';
        if (surfaceTile.terrainData._createdByUpsampling) {
            vertexLogDepth = 1;
            vertexLogDepthDefine = 'DISABLE_GL_POSITION_LOG_DEPTH';
        }

        var cartographicLimitRectangleFlag = 0;
        var cartographicLimitRectangleDefine = '';
        if (clippedByBoundaries) {
            cartographicLimitRectangleFlag = 1;
            cartographicLimitRectangleDefine = 'TILE_LIMIT_RECTANGLE';
        }

        var imageryCutoutFlag = 0;
        var imageryCutoutDefine = '';
        if (hasImageryLayerCutout) {
            imageryCutoutFlag = 1;
            imageryCutoutDefine = 'APPLY_IMAGERY_CUTOUT';
        }

        var sceneMode = frameState.mode;
        var flags = sceneMode |
                    (applyBrightness << 2) |
                    (applyContrast << 3) |
                    (applyHue << 4) |
                    (applySaturation << 5) |
                    (applyGamma << 6) |
                    (applyAlpha << 7) |
                    (showReflectiveOcean << 8) |
                    (showOceanWaves << 9) |
                    (enableLighting << 10) |
                    (showGroundAtmosphere << 11) |
                    (perFragmentGroundAtmosphere << 12) |
                    (hasVertexNormals << 13) |
                    (useWebMercatorProjection << 14) |
                    (enableFog << 15) |
                    (quantization << 16) |
                    (applySplit << 17) |
                    (enableClippingPlanes << 18) |
                    (vertexLogDepth << 19) |
                    (cartographicLimitRectangleFlag << 20) |
<<<<<<< HEAD
                    (colorCorrect << 21);
=======
                    (imageryCutoutFlag << 21);
>>>>>>> e0e76ba0

        var currentClippingShaderState = 0;
        if (defined(clippingPlanes)) {
            currentClippingShaderState = enableClippingPlanes ? clippingPlanes.clippingPlanesState : 0;
        }
        var surfaceShader = surfaceTile.surfaceShader;
        if (defined(surfaceShader) &&
            surfaceShader.numberOfDayTextures === numberOfDayTextures &&
            surfaceShader.flags === flags &&
            surfaceShader.material === this.material &&
            surfaceShader.clippingShaderState === currentClippingShaderState) {

            return surfaceShader.shaderProgram;
        }

        // New tile, or tile changed number of textures, flags, or clipping planes
        var shadersByFlags = this._shadersByTexturesFlags[numberOfDayTextures];
        if (!defined(shadersByFlags)) {
            shadersByFlags = this._shadersByTexturesFlags[numberOfDayTextures] = [];
        }

        surfaceShader = shadersByFlags[flags];
        if (!defined(surfaceShader) || surfaceShader.material !== this.material || surfaceShader.clippingShaderState !== currentClippingShaderState) {
            // Cache miss - we've never seen this combination of numberOfDayTextures and flags before.
            var vs = this.baseVertexShaderSource.clone();
            var fs = this.baseFragmentShaderSource.clone();

            if (currentClippingShaderState !== 0) {
                fs.sources.unshift(getClippingFunction(clippingPlanes, frameState.context)); // Need to go before GlobeFS
            }

            vs.defines.push(quantizationDefine, vertexLogDepthDefine);
            fs.defines.push('TEXTURE_UNITS ' + numberOfDayTextures, cartographicLimitRectangleDefine, imageryCutoutDefine);

            if (applyBrightness) {
                fs.defines.push('APPLY_BRIGHTNESS');
            }
            if (applyContrast) {
                fs.defines.push('APPLY_CONTRAST');
            }
            if (applyHue) {
                fs.defines.push('APPLY_HUE');
            }
            if (applySaturation) {
                fs.defines.push('APPLY_SATURATION');
            }
            if (applyGamma) {
                fs.defines.push('APPLY_GAMMA');
            }
            if (applyAlpha) {
                fs.defines.push('APPLY_ALPHA');
            }
            if (showReflectiveOcean) {
                fs.defines.push('SHOW_REFLECTIVE_OCEAN');
                vs.defines.push('SHOW_REFLECTIVE_OCEAN');
            }
            if (showOceanWaves) {
                fs.defines.push('SHOW_OCEAN_WAVES');
            }

            if (enableLighting) {
                if (hasVertexNormals) {
                    vs.defines.push('ENABLE_VERTEX_LIGHTING');
                    fs.defines.push('ENABLE_VERTEX_LIGHTING');
                } else {
                    vs.defines.push('ENABLE_DAYNIGHT_SHADING');
                    fs.defines.push('ENABLE_DAYNIGHT_SHADING');
                }
            }

            if (showGroundAtmosphere) {
                vs.defines.push('GROUND_ATMOSPHERE');
                fs.defines.push('GROUND_ATMOSPHERE');
                if (perFragmentGroundAtmosphere) {
                    fs.defines.push('PER_FRAGMENT_GROUND_ATMOSPHERE');
                }
            }

            vs.defines.push('INCLUDE_WEB_MERCATOR_Y');
            fs.defines.push('INCLUDE_WEB_MERCATOR_Y');

            if (enableFog) {
                vs.defines.push('FOG');
                fs.defines.push('FOG');
            }

            if (applySplit) {
                fs.defines.push('APPLY_SPLIT');
            }

            if (enableClippingPlanes) {
                fs.defines.push('ENABLE_CLIPPING_PLANES');
            }

            if (colorCorrect) {
                fs.defines.push('COLOR_CORRECT');
            }

            var computeDayColor = '\
    vec4 computeDayColor(vec4 initialColor, vec3 textureCoordinates)\n\
    {\n\
        vec4 color = initialColor;\n';

        if (hasImageryLayerCutout) {
            computeDayColor += '\
        vec4 cutoutAndColorResult;\n\
        bool texelUnclipped;\n';
        }

            for (var i = 0; i < numberOfDayTextures; ++i) {
                if (hasImageryLayerCutout) {
                    computeDayColor += '\
        cutoutAndColorResult = u_dayTextureCutoutRectangles[' + i + '];\n\
        texelUnclipped = v_textureCoordinates.x < cutoutAndColorResult.x || cutoutAndColorResult.z < v_textureCoordinates.x || v_textureCoordinates.y < cutoutAndColorResult.y || cutoutAndColorResult.w < v_textureCoordinates.y;\n\
        cutoutAndColorResult = sampleAndBlend(\n';
                } else {
                    computeDayColor += '\
        color = sampleAndBlend(\n';
                }
        computeDayColor += '\
            color,\n\
            u_dayTextures[' + i + '],\n\
            u_dayTextureUseWebMercatorT[' + i + '] ? textureCoordinates.xz : textureCoordinates.xy,\n\
            u_dayTextureTexCoordsRectangle[' + i + '],\n\
            u_dayTextureTranslationAndScale[' + i + '],\n\
            ' + (applyAlpha ? 'u_dayTextureAlpha[' + i + ']' : '1.0') + ',\n\
            ' + (applyBrightness ? 'u_dayTextureBrightness[' + i + ']' : '0.0') + ',\n\
            ' + (applyContrast ? 'u_dayTextureContrast[' + i + ']' : '0.0') + ',\n\
            ' + (applyHue ? 'u_dayTextureHue[' + i + ']' : '0.0') + ',\n\
            ' + (applySaturation ? 'u_dayTextureSaturation[' + i + ']' : '0.0') + ',\n\
            ' + (applyGamma ? 'u_dayTextureOneOverGamma[' + i + ']' : '0.0') + ',\n\
            ' + (applySplit ? 'u_dayTextureSplit[' + i + ']' : '0.0') + '\n\
        );\n';
                if (hasImageryLayerCutout) {
                    computeDayColor += '\
        color = czm_branchFreeTernary(texelUnclipped, cutoutAndColorResult, color);\n';
                }
            }

            computeDayColor += '\
        return color;\n\
    }';

            fs.sources.push(computeDayColor);

            vs.sources.push(getPositionMode(sceneMode));
            vs.sources.push(get2DYPositionFraction(useWebMercatorProjection));

            var shader = ShaderProgram.fromCache({
                context : frameState.context,
                vertexShaderSource : vs,
                fragmentShaderSource : fs,
                attributeLocations : terrainEncoding.getAttributeLocations()
            });

            surfaceShader = shadersByFlags[flags] = new GlobeSurfaceShader(numberOfDayTextures, flags, this.material, shader, currentClippingShaderState);
        }

        surfaceTile.surfaceShader = surfaceShader;
        return surfaceShader.shaderProgram;
    };

    GlobeSurfaceShaderSet.prototype.destroy = function() {
        var flags;
        var shader;

        var shadersByTexturesFlags = this._shadersByTexturesFlags;
        for (var textureCount in shadersByTexturesFlags) {
            if (shadersByTexturesFlags.hasOwnProperty(textureCount)) {
                var shadersByFlags = shadersByTexturesFlags[textureCount];
                if (!defined(shadersByFlags)) {
                    continue;
                }

                for (flags in shadersByFlags) {
                    if (shadersByFlags.hasOwnProperty(flags)) {
                        shader = shadersByFlags[flags];
                        if (defined(shader)) {
                            shader.shaderProgram.destroy();
                        }
                    }
                }
            }
        }

        return destroyObject(this);
    };

    return GlobeSurfaceShaderSet;
});<|MERGE_RESOLUTION|>--- conflicted
+++ resolved
@@ -88,11 +88,8 @@
         var enableClippingPlanes = options.enableClippingPlanes;
         var clippingPlanes = options.clippingPlanes;
         var clippedByBoundaries = options.clippedByBoundaries;
-<<<<<<< HEAD
+        var hasImageryLayerCutout = options.hasImageryLayerCutout;
         var colorCorrect = options.colorCorrect;
-=======
-        var hasImageryLayerCutout = options.hasImageryLayerCutout;
->>>>>>> e0e76ba0
 
         var quantization = 0;
         var quantizationDefine = '';
@@ -146,11 +143,8 @@
                     (enableClippingPlanes << 18) |
                     (vertexLogDepth << 19) |
                     (cartographicLimitRectangleFlag << 20) |
-<<<<<<< HEAD
-                    (colorCorrect << 21);
-=======
-                    (imageryCutoutFlag << 21);
->>>>>>> e0e76ba0
+                    (imageryCutoutFlag << 21) |
+                    (colorCorrect << 22);
 
         var currentClippingShaderState = 0;
         if (defined(clippingPlanes)) {
