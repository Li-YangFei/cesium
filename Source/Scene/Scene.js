--- conflicted
+++ resolved
@@ -1762,7 +1762,7 @@
             updateAndClearFramebuffers(scene, passState, backgroundColor, picking);
             executeComputeCommands(scene);
 
-            if (scene.shadowMap.enabled) {
+            if (scene.shadowMap.enabled && scene.shadowMap.visible) {
                 executeShadowMapCommands(scene);
             }
 
@@ -1913,7 +1913,7 @@
             updateAndClearFramebuffers(scene, passState, backgroundColor, picking);
             executeComputeCommands(scene);
 
-            if (scene.shadowMap.enabled) {
+            if (scene.shadowMap.enabled && scene.shadowMap.visible) {
                 executeShadowMapCommands(scene);
             }
         }
@@ -2152,20 +2152,7 @@
         }
 
         updateEnvironment(scene);
-<<<<<<< HEAD
-        updatePrimitives(scene);
-        createPotentiallyVisibleSet(scene);
-        updateAndClearFramebuffers(scene, passState, defaultValue(scene.backgroundColor, Color.BLACK));
-        executeComputeCommands(scene);
-
-        if (shadowMap.enabled && shadowMap.visible) {
-            executeShadowMapCommands(scene);
-        }
-
-        executeViewportCommands(scene, passState);
-=======
         updateAndExecuteCommands(scene, passState, defaultValue(scene.backgroundColor, Color.BLACK));
->>>>>>> 22e3d84f
         resolveFramebuffers(scene, passState);
         executeOverlayCommands(scene, passState);
 
