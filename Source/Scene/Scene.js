/*global define*/
define([
        '../Core/Math',
        '../Core/Color',
        '../Core/defaultValue',
        '../Core/destroyObject',
        '../Core/GeographicProjection',
        '../Core/Ellipsoid',
        '../Core/DeveloperError',
        '../Core/Occluder',
        '../Core/BoundingRectangle',
        '../Core/BoundingSphere',
        '../Core/Cartesian2',
        '../Core/Cartesian3',
        '../Core/Cartesian4',
        '../Core/Intersect',
        '../Core/IntersectionTests',
        '../Core/Interval',
        '../Core/Matrix4',
        '../Core/JulianDate',
        '../Renderer/Context',
        '../Renderer/ClearCommand',
        './Camera',
        './CameraMouseController',
        './CompositePrimitive',
        './CullingVolume',
        './AnimationCollection',
        './SceneMode',
        './FrameState',
        './OrthographicFrustum',
        './PerspectiveOffCenterFrustum',
        './FrustumCommands'
    ], function(
        CesiumMath,
        Color,
        defaultValue,
        destroyObject,
        GeographicProjection,
        Ellipsoid,
        DeveloperError,
        Occluder,
        BoundingRectangle,
        BoundingSphere,
        Cartesian2,
        Cartesian3,
        Cartesian4,
        Intersect,
        IntersectionTests,
        Interval,
        Matrix4,
        JulianDate,
        Context,
        ClearCommand,
        Camera,
        CameraMouseController,
        CompositePrimitive,
        CullingVolume,
        AnimationCollection,
        SceneMode,
        FrameState,
        OrthographicFrustum,
        PerspectiveOffCenterFrustum,
        FrustumCommands) {
    "use strict";

    /**
     * DOC_TBA
     *
     * @alias Scene
     * @constructor
     */
    var Scene = function(canvas) {
        var context = new Context(canvas);

        this._frameState = new FrameState();
        this._canvas = canvas;
        this._context = context;
        this._primitives = new CompositePrimitive();
        this._pickFramebuffer = undefined;
        this._camera = new Camera(canvas);
        this._cameraMouseController = new CameraMouseController(canvas, this._camera.controller);

        this._animations = new AnimationCollection();

        this._shaderFrameCount = 0;

        this._commandList = [];
        this._frustumCommandsList = [];

        this._clearColorCommand = new ClearCommand();
        this._clearColorCommand.clearState = context.createClearState({
            color : Color.BLACK
        });
        this._clearDepthStencilCommand = new ClearCommand();
        this._clearDepthStencilCommand.clearState = context.createClearState({
            depth : 1.0,
            stencil : 0.0
        });

        /**
         * The {@link SkyBox} used to draw the stars.
         *
         * @type SkyBox
         *
         * @default undefined
         */
        this.skyBox = undefined;

        /**
         * The sky atmosphere drawn around the globe.
         *
         * @type SkyAtmosphere
         *
         * @default undefined
         */
        this.skyAtmosphere = undefined;

        /**
         * The current mode of the scene.
         *
         * @type SceneMode
         */
        this.mode = SceneMode.SCENE3D;
        /**
         * DOC_TBA
         */
        this.scene2D = {
            /**
             * The projection to use in 2D mode.
             */
            projection : new GeographicProjection(Ellipsoid.WGS84)
        };
        /**
         * The current morph transition time between 2D/Columbus View and 3D,
         * with 0.0 being 2D or Columbus View and 1.0 being 3D.
         *
         * @type Number
         */
        this.morphTime = 1.0;
        /**
         * The far-to-near ratio of the multi-frustum. The default is 1,000.0.
         *
         * @type Number
         */
        this.farToNearRatio = 1000.0;

        // initial guess at frustums.
        var near = this._camera.frustum.near;
        var far = this._camera.frustum.far;
        var numFrustums = Math.ceil(Math.log(far / near) / Math.log(this.farToNearRatio));
        updateFrustums(near, far, this.farToNearRatio, numFrustums, this._frustumCommandsList);
    };

    /**
     * DOC_TBA
     * @memberof Scene
     */
    Scene.prototype.getCanvas = function() {
        return this._canvas;
    };

    /**
     * DOC_TBA
     * @memberof Scene
     */
    Scene.prototype.getContext = function() {
        return this._context;
    };

    /**
     * DOC_TBA
     * @memberof Scene
     */
    Scene.prototype.getPrimitives = function() {
        return this._primitives;
    };

    /**
     * DOC_TBA
     * @memberof Scene
     */
    Scene.prototype.getCamera = function() {
        return this._camera;
    };
    // TODO: setCamera

    /**
     * DOC_TBA
     * @memberof Scene
     */
    Scene.prototype.getCameraMouseController = function() {
        return this._cameraMouseController;
    };

    /**
     * DOC_TBA
     * @memberof Scene
     */
    Scene.prototype.getUniformState = function() {
        return this._context.getUniformState();
    };

    /**
     * Gets state information about the current scene.
     *
     * @memberof Scene
     */
    Scene.prototype.getFrameState = function() {
        return this._frameState;
    };

    /**
     * DOC_TBA
     * @memberof Scene
     */
    Scene.prototype.getAnimations = function() {
        return this._animations;
    };

    /**
     * DOC_TBA
     * @memberof Scene
     */
<<<<<<< HEAD
    Scene.prototype.setSunPosition = function(sunPosition) {
        this.getUniformState().setSunPosition(sunPosition);
=======
    Scene.prototype.setAnimation = function(animationCallback) {
        this._animate = animationCallback;
>>>>>>> 28ec3584
    };

    /**
     * DOC_TBA
     * @memberof Scene
     */
<<<<<<< HEAD
    Scene.prototype.getSunPosition = function() {
        return this.getUniformState().getSunPosition();
=======
    Scene.prototype.getAnimation = function() {
        return this._animate;
>>>>>>> 28ec3584
    };

    function clearPasses(passes) {
        passes.color = false;
        passes.pick = false;
        passes.overlay = false;
    }

    function updateFrameState(scene, frameNumber, time) {
        var camera = scene._camera;

        var frameState = scene._frameState;
        frameState.mode = scene.mode;
        frameState.morphTime = scene.morphTime;
        frameState.scene2D = scene.scene2D;
        frameState.frameNumber = frameNumber;
        frameState.time = time;
        frameState.camera = camera;
        frameState.cullingVolume = camera.frustum.computeCullingVolume(camera.getPositionWC(), camera.getDirectionWC(), camera.getUpWC());
        frameState.occluder = undefined;

        // TODO: The occluder is the top-level central body. When we add
        //       support for multiple central bodies, this should be the closest one.
        var cb = scene._primitives.getCentralBody();
        if (scene.mode === SceneMode.SCENE3D && typeof cb !== 'undefined') {
            var ellipsoid = cb.getEllipsoid();
            var occluder = new Occluder(new BoundingSphere(Cartesian3.ZERO, ellipsoid.getMinimumRadius()), camera.getPositionWC());
            frameState.occluder = occluder;
        }

        clearPasses(frameState.passes);
    }

    function update(scene, time) {
        var us = scene.getUniformState();
        var camera = scene._camera;
<<<<<<< HEAD
        us.update(camera);
        us.setFrameNumber(CesiumMath.incrementWrap(us.getFrameNumber(), 15000000.0, 1.0));

=======

        // Destroy released shaders once every 120 frames to avoid thrashing the cache
        if (scene._shaderFrameCount++ === 120) {
            scene._shaderFrameCount = 0;
            scene._context.getShaderCache().destroyReleasedShaderPrograms();
        }

        scene._animations.update();
        camera.update();

        var frameNumber = CesiumMath.incrementWrap(us.getFrameNumber(), 15000000.0, 1.0);
        updateFrameState(scene, frameNumber, time);
        scene._frameState.passes.color = true;
        scene._frameState.passes.overlay = true;

        us.update(scene._frameState);

        if (scene._animate) {
            scene._animate();
        }

>>>>>>> 28ec3584
        scene._commandList.length = 0;
        scene._primitives.update(scene._context, scene._frameState, scene._commandList);
    }

    function updateFrustums(near, far, farToNearRatio, numFrustums, frustumCommandsList) {
        frustumCommandsList.length = numFrustums;
        for (var m = 0; m < numFrustums; ++m) {
            var curNear = Math.max(near, Math.pow(farToNearRatio, m) * near);
            var curFar = Math.min(far, farToNearRatio * curNear);
            curNear *= 0.99;

            var frustumCommands = frustumCommandsList[m];
            if (typeof frustumCommands === 'undefined') {
                frustumCommands = frustumCommandsList[m] = new FrustumCommands(curNear, curFar);
            } else {
                frustumCommands.near = curNear;
                frustumCommands.far = curFar;
            }
        }
    }

    function insertIntoBin(scene, command, distance) {
        var frustumCommandsList = scene._frustumCommandsList;
        var length = frustumCommandsList.length;
        for (var i = 0; i < length; ++i) {
            var frustumCommands = frustumCommandsList[i];
            var curNear = frustumCommands.near;
            var curFar = frustumCommands.far;

            if (typeof distance !== 'undefined') {
                if (distance.start > curFar) {
                    continue;
                }

                if (distance.stop < curNear) {
                    break;
                }
            }

            // PERFORMANCE_IDEA: sort bins
            frustumCommands.commands.push(command);
        }
    }

    var scratchCullingVolume = new CullingVolume();
    var distances = new Interval();
    function createPotentiallyVisibleSet(scene, listName) {
        var commandLists = scene._commandList;
        var cullingVolume = scene._frameState.cullingVolume;
        var camera = scene._camera;

        var direction = camera.getDirectionWC();
        var position = camera.getPositionWC();

        var frustumCommandsList = scene._frustumCommandsList;
        var frustumsLength = frustumCommandsList.length;
        for (var n = 0; n < frustumsLength; ++n) {
            frustumCommandsList[n].commands.length = 0;
        }

        var near = Number.MAX_VALUE;
        var far = Number.MIN_VALUE;
        var undefBV = false;

        var occluder;
        if (scene._frameState.mode === SceneMode.SCENE3D) {
            occluder = scene._frameState.occluder;
        }

        // get user culling volume minus the far plane.
        var planes = scratchCullingVolume.planes;
        for (var k = 0; k < 5; ++k) {
            planes[k] = cullingVolume.planes[k];
        }
        cullingVolume = scratchCullingVolume;

        var length = commandLists.length;
        for (var i = 0; i < length; ++i) {
            var commandList = commandLists[i][listName];
            var commandListLength = commandList.length;
            for (var j = 0; j < commandListLength; ++j) {
                var command = commandList[j];
                var boundingVolume = command.boundingVolume;
                if (typeof boundingVolume !== 'undefined') {
                    var modelMatrix = defaultValue(command.modelMatrix, Matrix4.IDENTITY);
                    var transformedBV = boundingVolume.transform(modelMatrix);               //TODO: Remove this allocation.
                    if (cullingVolume.getVisibility(transformedBV) === Intersect.OUTSIDE ||
                            (typeof occluder !== 'undefined' && !occluder.isBoundingSphereVisible(transformedBV))) {
                        continue;
                    }

                    distances = transformedBV.getPlaneDistances(position, direction, distances);
                    near = Math.min(near, distances.start);
                    far = Math.max(far, distances.stop);

                    insertIntoBin(scene, command, distances);
                } else {
                    // Clear commands don't need a bounding volume - just add the clear to all frustums.
                    // If another command has no bounding volume, though, we need to use the camera's
                    // worst-case near and far planes to avoid clipping something important.
                    undefBV = !(command instanceof ClearCommand);
                    insertIntoBin(scene, command);
                }
            }
        }

        if (undefBV) {
            near = camera.frustum.near;
            far = camera.frustum.far;
        } else {
            near = Math.max(near, camera.frustum.near);
            far = Math.min(far, camera.frustum.far);
        }

        // Exploit temporal coherence. If the frustums haven't changed much, use the frustums computed
        // last frame, else compute the new frustums and sort them by frustum again.
        var farToNearRatio = scene.farToNearRatio;
        var numFrustums = Math.ceil(Math.log(far / near) / Math.log(farToNearRatio));
        if (near !== Number.MAX_VALUE && (numFrustums !== frustumsLength || (frustumCommandsList.length !== 0 &&
                (near < frustumCommandsList[0].near || far > frustumCommandsList[frustumsLength - 1].far)))) {
            updateFrustums(near, far, farToNearRatio, numFrustums, frustumCommandsList);
            createPotentiallyVisibleSet(scene, listName);
        }
    }

    function executeCommands(scene, framebuffer) {
        var camera = scene._camera;
        var frustum = camera.frustum.clone();
        var context = scene._context;
        var us = context.getUniformState();
        var skyBoxCommand = (typeof scene.skyBox !== 'undefined') ? scene.skyBox.update(context, scene._frameState) : undefined;
        var skyAtmosphereCommand = (typeof scene.skyAtmosphere !== 'undefined') ? scene.skyAtmosphere.update(context, scene._frameState) : undefined;

        scene._clearColorCommand.execute(context, framebuffer);

        // Ideally, we would render the sky box and atmosphere last for
        // early-z, but we would have to draw it in each frustum
        frustum.near = camera.frustum.near;
        frustum.far = camera.frustum.far;
        us.updateFrustum(frustum);

        if (typeof skyBoxCommand !== 'undefined') {
            skyBoxCommand.execute(context, framebuffer);
        }

        if (typeof skyAtmosphereCommand !== 'undefined') {
            skyAtmosphereCommand.execute(context, framebuffer);
        }

        var clearDepthStencil = scene._clearDepthStencilCommand;

        var frustumCommandsList = scene._frustumCommandsList;
        var numFrustums = frustumCommandsList.length;
        for (var i = 0; i < numFrustums; ++i) {
            clearDepthStencil.execute(context, framebuffer);

            var index = numFrustums - i - 1.0;
            var frustumCommands = frustumCommandsList[index];
            frustum.near = frustumCommands.near;
            frustum.far = frustumCommands.far;

            us.updateFrustum(frustum);

            var commands = frustumCommands.commands;
            var length = commands.length;
            for (var j = 0; j < length; ++j) {
                commands[j].execute(context, framebuffer);
            }
        }
    }

    function executeOverlayCommands(scene) {
        var context = scene._context;
        var commandLists = scene._commandList;
        var length = commandLists.length;
        for (var i = 0; i < length; ++i) {
            var commandList = commandLists[i].overlayList;
            var commandListLength = commandList.length;
            for (var j = 0; j < commandListLength; ++j) {
                commandList[j].execute(context);
            }
        }
    }

    /**
     * DOC_TBA
     * @memberof Scene
     */
<<<<<<< HEAD
    Scene.prototype.initializeFrame = function() {
        // Destroy released shaders once every 120 frames to avoid thrashing the cache
        if (this._shaderFrameCount++ === 120) {
            this._shaderFrameCount = 0;
            this._context.getShaderCache().destroyReleasedShaderPrograms();
        }

        this._animations.update();

        this._camera.controller.update(this._frameState);
        this._cameraMouseController.update(this._frameState);

        updateFrameState(this);
        this._frameState.passes.color = true;
        this._frameState.passes.overlay = true;
    };

    /**
     * DOC_TBA
     * @memberof Scene
     */
    Scene.prototype.render = function() {
        update(this);
=======
    Scene.prototype.render = function(time) {
        if (typeof time === 'undefined') {
            time = new JulianDate();
        }

        update(this, time);
>>>>>>> 28ec3584
        createPotentiallyVisibleSet(this, 'colorList');
        executeCommands(this);
        executeOverlayCommands(this);
    };

    var orthoPickingFrustum = new OrthographicFrustum();
    function getPickOrthographicCullingVolume(scene, windowPosition, width, height) {
        var canvas = scene._canvas;
        var camera = scene._camera;
        var frustum = camera.frustum;

        var canvasWidth = canvas.clientWidth;
        var canvasHeight = canvas.clientHeight;

        var x = (2.0 / canvasWidth) * windowPosition.x - 1.0;
        x *= (frustum.right - frustum.left) * 0.5;
        var y = (2.0 / canvasHeight) * (canvasHeight - windowPosition.y) - 1.0;
        y *= (frustum.top - frustum.bottom) * 0.5;

        var position = camera.position;
        position = new Cartesian3(position.z, position.x, position.y);
        position.y += x;
        position.z += y;

        var pixelSize = frustum.getPixelSize(new Cartesian2(canvasWidth, canvasHeight));

        var ortho = orthoPickingFrustum;
        ortho.right = pixelSize.x * 0.5;
        ortho.left = -ortho.right;
        ortho.top = pixelSize.y * 0.5;
        ortho.bottom = -ortho.top;
        ortho.near = frustum.near;
        ortho.far = frustum.far;

        return ortho.computeCullingVolume(position, camera.getDirectionWC(), camera.getUpWC());
    }

    var perspPickingFrustum = new PerspectiveOffCenterFrustum();
    function getPickPerspectiveCullingVolume(scene, windowPosition, width, height) {
        var canvas = scene._canvas;
        var camera = scene._camera;
        var frustum = camera.frustum;
        var near = frustum.near;

        var canvasWidth = canvas.clientWidth;
        var canvasHeight = canvas.clientHeight;

        var tanPhi = Math.tan(frustum.fovy * 0.5);
        var tanTheta = frustum.aspectRatio * tanPhi;

        var x = (2.0 / canvasWidth) * windowPosition.x - 1.0;
        var y = (2.0 / canvasHeight) * (canvasHeight - windowPosition.y) - 1.0;

        var xDir = x * near * tanTheta;
        var yDir = y * near * tanPhi;

        var pixelSize = frustum.getPixelSize(new Cartesian2(canvasWidth, canvasHeight));
        var pickWidth = pixelSize.x * width * 0.5;
        var pickHeight = pixelSize.y * height * 0.5;

        var offCenter = perspPickingFrustum;
        offCenter.top = yDir + pickHeight;
        offCenter.bottom = yDir - pickHeight;
        offCenter.right = xDir + pickWidth;
        offCenter.left = xDir - pickWidth;
        offCenter.near = near;
        offCenter.far = frustum.far;

        return offCenter.computeCullingVolume(camera.getPositionWC(), camera.getDirectionWC(), camera.getUpWC());
    }

    function getPickCullingVolume(scene, windowPosition, width, height) {
        if (scene.mode === SceneMode.SCENE2D) {
            return getPickOrthographicCullingVolume(scene, windowPosition, width, height);
        }

        return getPickPerspectiveCullingVolume(scene, windowPosition, width, height);
    }

    // pick rectangle width and height, assumed odd
    var rectangleWidth = 3.0;
    var rectangleHeight = 3.0;
    var scratchRectangle = new BoundingRectangle(0.0, 0.0, rectangleWidth, rectangleHeight);

    /**
     * DOC_TBA
     * @memberof Scene
     */
    Scene.prototype.pick = function(windowPosition) {
        var context = this._context;
        var primitives = this._primitives;
        var frameState = this._frameState;

        this._pickFramebuffer = this._pickFramebuffer || context.createPickFramebuffer();
        var fb = this._pickFramebuffer.begin();

        updateFrameState(this);
        frameState.cullingVolume = getPickCullingVolume(this, windowPosition, rectangleWidth, rectangleHeight);
        frameState.passes.pick = true;

        var commandLists = this._commandList;
        commandLists.length = 0;
        primitives.update(context, frameState, commandLists);

        createPotentiallyVisibleSet(this, 'pickList');
        executeCommands(this, fb);

        scratchRectangle.x = windowPosition.x - ((rectangleWidth - 1.0) * 0.5);
        scratchRectangle.y = (this._canvas.clientHeight - windowPosition.y) - ((rectangleHeight - 1.0) * 0.5);
        return this._pickFramebuffer.end(scratchRectangle);
    };

    /**
     * DOC_TBA
     * @memberof Scene
     */
    Scene.prototype.isDestroyed = function() {
        return false;
    };

    /**
     * DOC_TBA
     * @memberof Scene
     */
    Scene.prototype.destroy = function() {
        this._cameraMouseController = this._cameraMouseController && this._cameraMouseController.destroy();
        this._pickFramebuffer = this._pickFramebuffer && this._pickFramebuffer.destroy();
        this._primitives = this._primitives && this._primitives.destroy();
        this.skyBox = this.skyBox && this.skyBox.destroy();
        this.skyAtmosphere = this.skyAtmosphere && this.skyAtmosphere.destroy();
        this._context = this._context && this._context.destroy();
        return destroyObject(this);
    };

    return Scene;
});<|MERGE_RESOLUTION|>--- conflicted
+++ resolved
@@ -221,28 +221,6 @@
      * DOC_TBA
      * @memberof Scene
      */
-<<<<<<< HEAD
-    Scene.prototype.setSunPosition = function(sunPosition) {
-        this.getUniformState().setSunPosition(sunPosition);
-=======
-    Scene.prototype.setAnimation = function(animationCallback) {
-        this._animate = animationCallback;
->>>>>>> 28ec3584
-    };
-
-    /**
-     * DOC_TBA
-     * @memberof Scene
-     */
-<<<<<<< HEAD
-    Scene.prototype.getSunPosition = function() {
-        return this.getUniformState().getSunPosition();
-=======
-    Scene.prototype.getAnimation = function() {
-        return this._animate;
->>>>>>> 28ec3584
-    };
-
     function clearPasses(passes) {
         passes.color = false;
         passes.pick = false;
@@ -277,11 +255,6 @@
     function update(scene, time) {
         var us = scene.getUniformState();
         var camera = scene._camera;
-<<<<<<< HEAD
-        us.update(camera);
-        us.setFrameNumber(CesiumMath.incrementWrap(us.getFrameNumber(), 15000000.0, 1.0));
-
-=======
 
         // Destroy released shaders once every 120 frames to avoid thrashing the cache
         if (scene._shaderFrameCount++ === 120) {
@@ -299,11 +272,6 @@
 
         us.update(scene._frameState);
 
-        if (scene._animate) {
-            scene._animate();
-        }
-
->>>>>>> 28ec3584
         scene._commandList.length = 0;
         scene._primitives.update(scene._context, scene._frameState, scene._commandList);
     }
@@ -492,38 +460,12 @@
      * DOC_TBA
      * @memberof Scene
      */
-<<<<<<< HEAD
-    Scene.prototype.initializeFrame = function() {
-        // Destroy released shaders once every 120 frames to avoid thrashing the cache
-        if (this._shaderFrameCount++ === 120) {
-            this._shaderFrameCount = 0;
-            this._context.getShaderCache().destroyReleasedShaderPrograms();
-        }
-
-        this._animations.update();
-
-        this._camera.controller.update(this._frameState);
-        this._cameraMouseController.update(this._frameState);
-
-        updateFrameState(this);
-        this._frameState.passes.color = true;
-        this._frameState.passes.overlay = true;
-    };
-
-    /**
-     * DOC_TBA
-     * @memberof Scene
-     */
-    Scene.prototype.render = function() {
-        update(this);
-=======
     Scene.prototype.render = function(time) {
         if (typeof time === 'undefined') {
             time = new JulianDate();
         }
 
         update(this, time);
->>>>>>> 28ec3584
         createPotentiallyVisibleSet(this, 'colorList');
         executeCommands(this);
         executeOverlayCommands(this);
