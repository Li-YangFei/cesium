--- conflicted
+++ resolved
@@ -1992,11 +1992,7 @@
                 clearDepth.execute(context, passState);
             }
 
-<<<<<<< HEAD
-            if (!scene.frameState.invertClassification || picking) {
-=======
             if (!environmentState.useInvertClassification || picking) {
->>>>>>> 099abba1
                 // Common/fastest path. Draw 3D Tiles and classification normally.
 
                 // Draw 3D Tiles
@@ -2119,11 +2115,7 @@
             }
 
             var invertClassification;
-<<<<<<< HEAD
-            if (!picking && scene.frameState.invertClassification && scene.frameState.invertClassificationColor.alpha < 1.0) {
-=======
             if (!picking && environmentState.useInvertClassification && scene.frameState.invertClassificationColor.alpha < 1.0) {
->>>>>>> 099abba1
                 // Fullscreen pass to copy unclassified fragments when alpha < 0.0.
                 // Not executed when undefined.
                 invertClassification = scene._invertClassification;
