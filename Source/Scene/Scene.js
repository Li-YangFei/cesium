--- conflicted
+++ resolved
@@ -4194,11 +4194,7 @@
         var that = this;
         ray = Ray.clone(ray);
         objectsToExclude = defined(objectsToExclude) ? objectsToExclude.slice() : objectsToExclude;
-<<<<<<< HEAD
-        return launchMostDetailedRayPick(this, ray, objectsToExclude, width, function() {
-=======
         return deferPromiseUntilPostRender(this, launchAsyncRayPick(this, ray, objectsToExclude, width, function() {
->>>>>>> 502f34ab
             return pickFromRay(that, ray, objectsToExclude, width, false, true);
         }));
     };
@@ -4227,11 +4223,7 @@
         var that = this;
         ray = Ray.clone(ray);
         objectsToExclude = defined(objectsToExclude) ? objectsToExclude.slice() : objectsToExclude;
-<<<<<<< HEAD
-        return launchMostDetailedRayPick(this, ray, objectsToExclude, width, function() {
-=======
         return deferPromiseUntilPostRender(this, launchAsyncRayPick(this, ray, objectsToExclude, width, function() {
->>>>>>> 502f34ab
             return drillPickFromRay(that, ray, limit, objectsToExclude, width, false, true);
         }));
     };
