define([
        '../Core/BoundingRectangle',
        '../Core/BoundingSphere',
        '../Core/BoxGeometry',
        '../Core/Cartesian2',
        '../Core/Cartesian3',
        '../Core/Cartesian4',
        '../Core/Cartographic',
        '../Core/Color',
        '../Core/ColorGeometryInstanceAttribute',
        '../Core/createGuid',
        '../Core/CullingVolume',
        '../Core/defaultValue',
        '../Core/defined',
        '../Core/defineProperties',
        '../Core/deprecationWarning',
        '../Core/destroyObject',
        '../Core/DeveloperError',
        '../Core/EllipsoidGeometry',
        '../Core/Event',
        '../Core/GeographicProjection',
        '../Core/GeometryInstance',
        '../Core/GeometryPipeline',
        '../Core/getTimestamp',
        '../Core/Intersect',
        '../Core/Interval',
        '../Core/JulianDate',
        '../Core/Math',
        '../Core/Matrix4',
        '../Core/mergeSort',
        '../Core/Occluder',
        '../Core/OrthographicFrustum',
        '../Core/OrthographicOffCenterFrustum',
        '../Core/PerspectiveFrustum',
        '../Core/PerspectiveOffCenterFrustum',
        '../Core/PixelFormat',
        '../Core/RequestScheduler',
        '../Core/ShowGeometryInstanceAttribute',
        '../Core/TaskProcessor',
        '../Core/Transforms',
        '../Renderer/ClearCommand',
        '../Renderer/ComputeEngine',
        '../Renderer/Context',
        '../Renderer/ContextLimits',
        '../Renderer/DrawCommand',
        '../Renderer/Framebuffer',
        '../Renderer/Pass',
        '../Renderer/PassState',
        '../Renderer/PixelDatatype',
        '../Renderer/ShaderProgram',
        '../Renderer/ShaderSource',
        '../Renderer/Texture',
        './BrdfLutGenerator',
        './Camera',
        './CreditDisplay',
        './DebugCameraPrimitive',
        './DepthPlane',
        './DerivedCommand',
        './DeviceOrientationCameraController',
        './Fog',
        './FrameState',
        './FrustumCommands',
        './GlobeDepth',
        './InvertClassification',
        './JobScheduler',
        './MapMode2D',
        './OIT',
        './PerformanceDisplay',
        './PerInstanceColorAppearance',
        './PickDepth',
        './PostProcessStageCollection',
        './Primitive',
        './PrimitiveCollection',
        './SceneFramebuffer',
        './SceneMode',
        './SceneTransforms',
        './SceneTransitioner',
        './ScreenSpaceCameraController',
        './ShadowMap',
        './SunPostProcess',
        './TweenCollection'
    ], function(
        BoundingRectangle,
        BoundingSphere,
        BoxGeometry,
        Cartesian2,
        Cartesian3,
        Cartesian4,
        Cartographic,
        Color,
        ColorGeometryInstanceAttribute,
        createGuid,
        CullingVolume,
        defaultValue,
        defined,
        defineProperties,
        deprecationWarning,
        destroyObject,
        DeveloperError,
        EllipsoidGeometry,
        Event,
        GeographicProjection,
        GeometryInstance,
        GeometryPipeline,
        getTimestamp,
        Intersect,
        Interval,
        JulianDate,
        CesiumMath,
        Matrix4,
        mergeSort,
        Occluder,
        OrthographicFrustum,
        OrthographicOffCenterFrustum,
        PerspectiveFrustum,
        PerspectiveOffCenterFrustum,
        PixelFormat,
        RequestScheduler,
        ShowGeometryInstanceAttribute,
        TaskProcessor,
        Transforms,
        ClearCommand,
        ComputeEngine,
        Context,
        ContextLimits,
        DrawCommand,
        Framebuffer,
        Pass,
        PassState,
        PixelDatatype,
        ShaderProgram,
        ShaderSource,
        Texture,
        BrdfLutGenerator,
        Camera,
        CreditDisplay,
        DebugCameraPrimitive,
        DepthPlane,
        DerivedCommand,
        DeviceOrientationCameraController,
        Fog,
        FrameState,
        FrustumCommands,
        GlobeDepth,
        InvertClassification,
        JobScheduler,
        MapMode2D,
        OIT,
        PerformanceDisplay,
        PerInstanceColorAppearance,
        PickDepth,
        PostProcessStageCollection,
        Primitive,
        PrimitiveCollection,
        SceneFramebuffer,
        SceneMode,
        SceneTransforms,
        SceneTransitioner,
        ScreenSpaceCameraController,
        ShadowMap,
        SunPostProcess,
        TweenCollection) {
    'use strict';

    var requestRenderAfterFrame = function (scene) {
        return function () {
            scene.frameState.afterRender.push(function() {
                scene.requestRender();
            });
        };
    };

    /**
     * The container for all 3D graphical objects and state in a Cesium virtual scene.  Generally,
     * a scene is not created directly; instead, it is implicitly created by {@link CesiumWidget}.
     * <p>
     * <em><code>contextOptions</code> parameter details:</em>
     * </p>
     * <p>
     * The default values are:
     * <code>
     * {
     *   webgl : {
     *     alpha : false,
     *     depth : true,
     *     stencil : false,
     *     antialias : true,
     *     premultipliedAlpha : true,
     *     preserveDrawingBuffer : false,
     *     failIfMajorPerformanceCaveat : false
     *   },
     *   allowTextureFilterAnisotropic : true
     * }
     * </code>
     * </p>
     * <p>
     * The <code>webgl</code> property corresponds to the {@link http://www.khronos.org/registry/webgl/specs/latest/#5.2|WebGLContextAttributes}
     * object used to create the WebGL context.
     * </p>
     * <p>
     * <code>webgl.alpha</code> defaults to false, which can improve performance compared to the standard WebGL default
     * of true.  If an application needs to composite Cesium above other HTML elements using alpha-blending, set
     * <code>webgl.alpha</code> to true.
     * </p>
     * <p>
     * The other <code>webgl</code> properties match the WebGL defaults for {@link http://www.khronos.org/registry/webgl/specs/latest/#5.2|WebGLContextAttributes}.
     * </p>
     * <p>
     * <code>allowTextureFilterAnisotropic</code> defaults to true, which enables anisotropic texture filtering when the
     * WebGL extension is supported.  Setting this to false will improve performance, but hurt visual quality, especially for horizon views.
     * </p>
     *
     * @alias Scene
     * @constructor
     *
     * @param {Object} [options] Object with the following properties:
     * @param {Canvas} options.canvas The HTML canvas element to create the scene for.
     * @param {Object} [options.contextOptions] Context and WebGL creation properties.  See details above.
     * @param {Element} [options.creditContainer] The HTML element in which the credits will be displayed.
     * @param {Element} [options.creditViewport] The HTML element in which to display the credit popup.  If not specified, the viewport will be a added as a sibling of the canvas.
     * @param {MapProjection} [options.mapProjection=new GeographicProjection()] The map projection to use in 2D and Columbus View modes.
     * @param {Boolean} [options.orderIndependentTranslucency=true] If true and the configuration supports it, use order independent translucency.
     * @param {Boolean} [options.scene3DOnly=false] If true, optimizes memory use and performance for 3D mode but disables the ability to use 2D or Columbus View.
     * @param {Number} [options.terrainExaggeration=1.0] A scalar used to exaggerate the terrain. Note that terrain exaggeration will not modify any other primitive as they are positioned relative to the ellipsoid.
     * @param {Boolean} [options.shadows=false] Determines if shadows are cast by the sun.
     * @param {MapMode2D} [options.mapMode2D=MapMode2D.INFINITE_SCROLL] Determines if the 2D map is rotatable or can be scrolled infinitely in the horizontal direction.
     * @param {Boolean} [options.requestRenderMode=false] If true, rendering a frame will only occur when needed as determined by changes within the scene. Enabling improves performance of the application, but requires using {@link Scene#requestRender} to render a new frame explicitly in this mode. This will be necessary in many cases after making changes to the scene in other parts of the API. See {@link https://cesium.com/blog/2018/01/24/cesium-scene-rendering-performance/|Improving Performance with Explicit Rendering}.
     * @param {Number} [options.maximumRenderTimeChange=0.0] If requestRenderMode is true, this value defines the maximum change in simulation time allowed before a render is requested. See {@link https://cesium.com/blog/2018/01/24/cesium-scene-rendering-performance/|Improving Performance with Explicit Rendering}.
     *
     * @see CesiumWidget
     * @see {@link http://www.khronos.org/registry/webgl/specs/latest/#5.2|WebGLContextAttributes}
     *
     * @exception {DeveloperError} options and options.canvas are required.
     *
     * @example
     * // Create scene without anisotropic texture filtering
     * var scene = new Cesium.Scene({
     *   canvas : canvas,
     *   contextOptions : {
     *     allowTextureFilterAnisotropic : false
     *   }
     * });
     */
    function Scene(options) {
        options = defaultValue(options, defaultValue.EMPTY_OBJECT);
        var canvas = options.canvas;
        var contextOptions = options.contextOptions;
        var creditContainer = options.creditContainer;
        var creditViewport = options.creditViewport;

        //>>includeStart('debug', pragmas.debug);
        if (!defined(canvas)) {
            throw new DeveloperError('options and options.canvas are required.');
        }
        //>>includeEnd('debug');
        var hasCreditContainer = defined(creditContainer);
        var context = new Context(canvas, contextOptions);
        if (!hasCreditContainer) {
            creditContainer = document.createElement('div');
            creditContainer.style.position = 'absolute';
            creditContainer.style.bottom = '0';
            creditContainer.style['text-shadow'] = '0 0 2px #000000';
            creditContainer.style.color = '#ffffff';
            creditContainer.style['font-size'] = '10px';
            creditContainer.style['padding-right'] = '5px';
            canvas.parentNode.appendChild(creditContainer);
        }
        if (!defined(creditViewport)) {
            creditViewport = canvas.parentNode;
        }

        this._id = createGuid();
        this._jobScheduler = new JobScheduler();
        this._frameState = new FrameState(context, new CreditDisplay(creditContainer, ' • ', creditViewport), this._jobScheduler);
        this._frameState.scene3DOnly = defaultValue(options.scene3DOnly, false);
        this._removeCreditContainer = !hasCreditContainer;
        this._creditContainer = creditContainer;

        var ps = new PassState(context);
        ps.viewport = new BoundingRectangle();
        ps.viewport.x = 0;
        ps.viewport.y = 0;
        ps.viewport.width = context.drawingBufferWidth;
        ps.viewport.height = context.drawingBufferHeight;
        this._passState = ps;

        this._canvas = canvas;
        this._context = context;
        this._computeEngine = new ComputeEngine(context);
        this._globe = undefined;
        this._primitives = new PrimitiveCollection();
        this._groundPrimitives = new PrimitiveCollection();

        this._logDepthBuffer = context.fragmentDepth;
        this._logDepthBufferDirty = true;
        this._updateFrustums = false;

        this._tweens = new TweenCollection();

        this._shaderFrameCount = 0;

        this._sunPostProcess = undefined;

        this._computeCommandList = [];
        this._frustumCommandsList = [];
        this._overlayCommandList = [];

        this._pickFramebuffer = undefined;

        this._useOIT = defaultValue(options.orderIndependentTranslucency, true);
        this._executeOITFunction = undefined;

        var globeDepth;
        if (context.depthTexture) {
            globeDepth = new GlobeDepth();
        }

        var oit;
        if (this._useOIT && defined(globeDepth)) {
            oit = new OIT(context);
        }

        this._globeDepth = globeDepth;
        this._depthPlane = new DepthPlane();
        this._oit = oit;
        this._sceneFramebuffer = new SceneFramebuffer();

        this._hdr = context.depthTexture && (context.colorBufferFloat || context.colorBufferHalfFloat);

        this._clearColorCommand = new ClearCommand({
            color : new Color(),
            stencil : 0,
            owner : this
        });
        this._depthClearCommand = new ClearCommand({
            depth : 1.0,
            owner : this
        });
        this._stencilClearCommand = new ClearCommand({
            stencil : 0
        });

        this._pickDepths = [];
        this._debugGlobeDepths = [];

        this._pickDepthPassState = undefined;
        this._pickDepthFramebuffer = undefined;
        this._pickDepthFramebufferWidth = undefined;
        this._pickDepthFramebufferHeight = undefined;
        this._depthOnlyRenderStateCache = {};
        this._pickRenderStateCache = {};

        this._transitioner = new SceneTransitioner(this);

        this._preUpdate = new Event();
        this._postUpdate = new Event();

        this._renderError = new Event();
        this._preRender = new Event();
        this._postRender = new Event();

        this._cameraStartFired = false;
        this._cameraMovedTime = undefined;

        this._pickPositionCache = {};
        this._pickPositionCacheDirty = false;

        this._minimumDisableDepthTestDistance = 0.0;

        /**
         * Exceptions occurring in <code>render</code> are always caught in order to raise the
         * <code>renderError</code> event.  If this property is true, the error is rethrown
         * after the event is raised.  If this property is false, the <code>render</code> function
         * returns normally after raising the event.
         *
         * @type {Boolean}
         * @default false
         */
        this.rethrowRenderErrors = false;

        /**
         * Determines whether or not to instantly complete the
         * scene transition animation on user input.
         *
         * @type {Boolean}
         * @default true
         */
        this.completeMorphOnUserInput = true;

        /**
         * The event fired at the beginning of a scene transition.
         * @type {Event}
         * @default Event()
         */
        this.morphStart = new Event();

        /**
         * The event fired at the completion of a scene transition.
         * @type {Event}
         * @default Event()
         */
        this.morphComplete = new Event();

        /**
         * The {@link SkyBox} used to draw the stars.
         *
         * @type {SkyBox}
         * @default undefined
         *
         * @see Scene#backgroundColor
         */
        this.skyBox = undefined;

        /**
         * The sky atmosphere drawn around the globe.
         *
         * @type {SkyAtmosphere}
         * @default undefined
         */
        this.skyAtmosphere = undefined;

        /**
         * The {@link Sun}.
         *
         * @type {Sun}
         * @default undefined
         */
        this.sun = undefined;

        /**
         * Uses a bloom filter on the sun when enabled.
         *
         * @type {Boolean}
         * @default true
         */
        this.sunBloom = !this._hdr; // TODO HDR
        //this.sunBloom = true;
        this._sunBloom = undefined;

        /**
         * The {@link Moon}
         *
         * @type Moon
         * @default undefined
         */
        this.moon = undefined;

        /**
         * The background color, which is only visible if there is no sky box, i.e., {@link Scene#skyBox} is undefined.
         *
         * @type {Color}
         * @default {@link Color.BLACK}
         *
         * @see Scene#skyBox
         */
        this.backgroundColor = Color.clone(Color.BLACK);

        this._mode = SceneMode.SCENE3D;

        this._mapProjection = defined(options.mapProjection) ? options.mapProjection : new GeographicProjection();

        /**
         * The current morph transition time between 2D/Columbus View and 3D,
         * with 0.0 being 2D or Columbus View and 1.0 being 3D.
         *
         * @type {Number}
         * @default 1.0
         */
        this.morphTime = 1.0;

        /**
         * The far-to-near ratio of the multi-frustum when using a normal depth buffer.
         * <p>
         * This value is used to create the near and far values for each frustum of the multi-frustum. It is only used
         * when {@link Scene#logarithmicDepthBuffer} is <code>false</code>. When <code>logarithmicDepthBuffer</code> is
         * <code>true</code>, use {@link Scene#logarithmicDepthFarToNearRatio}.
         * </p>
         *
         * @type {Number}
         * @default 1000.0
         */
        this.farToNearRatio = 1000.0;

        /**
         * The far-to-near ratio of the multi-frustum when using a logarithmic depth buffer.
         * <p>
         * This value is used to create the near and far values for each frustum of the multi-frustum. It is only used
         * when {@link Scene#logarithmicDepthBuffer} is <code>true</code>. When <code>logarithmicDepthBuffer</code> is
         * <code>false</code>, use {@link Scene#farToNearRatio}.
         * </p>
         *
         * @type {Number}
         * @default 1e9
         */
        this.logarithmicDepthFarToNearRatio = 1e9;

        /**
         * Determines the uniform depth size in meters of each frustum of the multifrustum in 2D. If a primitive or model close
         * to the surface shows z-fighting, decreasing this will eliminate the artifact, but decrease performance. On the
         * other hand, increasing this will increase performance but may cause z-fighting among primitives close to the surface.
         *
         * @type {Number}
         * @default 1.75e6
         */
        this.nearToFarDistance2D = 1.75e6;

        /**
         * This property is for debugging only; it is not for production use.
         * <p>
         * A function that determines what commands are executed.  As shown in the examples below,
         * the function receives the command's <code>owner</code> as an argument, and returns a boolean indicating if the
         * command should be executed.
         * </p>
         * <p>
         * The default is <code>undefined</code>, indicating that all commands are executed.
         * </p>
         *
         * @type Function
         *
         * @default undefined
         *
         * @example
         * // Do not execute any commands.
         * scene.debugCommandFilter = function(command) {
         *     return false;
         * };
         *
         * // Execute only the billboard's commands.  That is, only draw the billboard.
         * var billboards = new Cesium.BillboardCollection();
         * scene.debugCommandFilter = function(command) {
         *     return command.owner === billboards;
         * };
         */
        this.debugCommandFilter = undefined;

        /**
         * This property is for debugging only; it is not for production use.
         * <p>
         * When <code>true</code>, commands are randomly shaded.  This is useful
         * for performance analysis to see what parts of a scene or model are
         * command-dense and could benefit from batching.
         * </p>
         *
         * @type Boolean
         *
         * @default false
         */
        this.debugShowCommands = false;

        /**
         * This property is for debugging only; it is not for production use.
         * <p>
         * When <code>true</code>, commands are shaded based on the frustums they
         * overlap.  Commands in the closest frustum are tinted red, commands in
         * the next closest are green, and commands in the farthest frustum are
         * blue.  If a command overlaps more than one frustum, the color components
         * are combined, e.g., a command overlapping the first two frustums is tinted
         * yellow.
         * </p>
         *
         * @type Boolean
         *
         * @default false
         */
        this.debugShowFrustums = false;

        this._debugFrustumStatistics = undefined;

        /**
         * This property is for debugging only; it is not for production use.
         * <p>
         * Displays frames per second and time between frames.
         * </p>
         *
         * @type Boolean
         *
         * @default false
         */
        this.debugShowFramesPerSecond = false;

        /**
         * This property is for debugging only; it is not for production use.
         * <p>
         * Displays depth information for the indicated frustum.
         * </p>
         *
         * @type Boolean
         *
         * @default false
         */
        this.debugShowGlobeDepth = false;

        /**
         * This property is for debugging only; it is not for production use.
         * <p>
         * Indicates which frustum will have depth information displayed.
         * </p>
         *
         * @type Number
         *
         * @default 1
         */
        this.debugShowDepthFrustum = 1;

        /**
         * This property is for debugging only; it is not for production use.
         * <p>
         * When <code>true</code>, draws outlines to show the boundaries of the camera frustums
         * </p>
         *
         * @type Boolean
         *
         * @default false
         */
        this.debugShowFrustumPlanes = false;
        this._debugShowFrustumPlanes = false;
        this._debugFrustumPlanes = undefined;

        /**
         * When <code>true</code>, enables picking using the depth buffer.
         *
         * @type Boolean
         * @default true
         */
        this.useDepthPicking = true;

        /**
         * When <code>true</code>, enables picking translucent geometry using the depth buffer. Note that {@link Scene#useDepthPicking} must also be true for this enabling to work.
         *
         * <p>
         * Render must be called between picks.
         * <br>There is a decrease in performance when enabled. There are extra draw calls to write depth for
         * translucent geometry.
         * </p>
         *
         * @example
         * // picking the position of a translucent primitive
         * viewer.screenSpaceEventHandler.setInputAction(function onLeftClick(movement) {
         *      var pickedFeature = viewer.scene.pick(movement.position);
         *      if (!Cesium.defined(pickedFeature)) {
         *          // nothing picked
         *          return;
         *      }
         *      viewer.scene.render();
         *      var worldPosition = viewer.scene.pickPosition(movement.position));
         * }, Cesium.ScreenSpaceEventType.LEFT_CLICK);
         *
         * @type {Boolean}
         * @default false
         */
        this.pickTranslucentDepth = false;

        /**
         * The time in milliseconds to wait before checking if the camera has not moved and fire the cameraMoveEnd event.
         * @type {Number}
         * @default 500.0
         * @private
         */
        this.cameraEventWaitTime = 500.0;

        /**
         * Blends the atmosphere to geometry far from the camera for horizon views. Allows for additional
         * performance improvements by rendering less geometry and dispatching less terrain requests.
         * @type {Fog}
         */
        this.fog = new Fog();

        this._sunCamera = new Camera(this);

        /**
         * The shadow map in the scene. When enabled, models, primitives, and the globe may cast and receive shadows.
         * By default the light source of the shadow map is the sun.
         * @type {ShadowMap}
         */
        this.shadowMap = new ShadowMap({
            context : context,
            lightCamera : this._sunCamera,
            enabled : defaultValue(options.shadows, false)
        });

        /**
         * When <code>false</code>, 3D Tiles will render normally. When <code>true</code>, classified 3D Tile geometry will render normally and
         * unclassified 3D Tile geometry will render with the color multiplied by {@link Scene#invertClassificationColor}.
         * @type {Boolean}
         * @default false
         */
        this.invertClassification = false;

        /**
         * The highlight color of unclassified 3D Tile geometry when {@link Scene#invertClassification} is <code>true</code>.
         * <p>When the color's alpha is less than 1.0, the unclassified portions of the 3D Tiles will not blend correctly with the classified positions of the 3D Tiles.</p>
         * <p>Also, when the color's alpha is less than 1.0, the WEBGL_depth_texture and EXT_frag_depth WebGL extensions must be supported.</p>
         * @type {Color}
         * @default Color.WHITE
         */
        this.invertClassificationColor = Color.clone(Color.WHITE);

        this._actualInvertClassificationColor = Color.clone(this._invertClassificationColor);
        this._invertClassification = new InvertClassification();

        /**
         * The focal length for use when with cardboard or WebVR.
         * @type {Number}
         */
        this.focalLength = undefined;

        /**
         * The eye separation distance in meters for use with cardboard or WebVR.
         * @type {Number}
         */
        this.eyeSeparation = undefined;

        /**
         * Post processing effects applied to the final render.
         * @type {PostProcessStageCollection}
         */
        this.postProcessStages = new PostProcessStageCollection();

        this._brdfLutGenerator = new BrdfLutGenerator();

        this._terrainExaggeration = defaultValue(options.terrainExaggeration, 1.0);

        this._performanceDisplay = undefined;
        this._debugVolume = undefined;

        var camera = new Camera(this);
        this._camera = camera;
        this._screenSpaceCameraController = new ScreenSpaceCameraController(this);
        this._mapMode2D = defaultValue(options.mapMode2D, MapMode2D.INFINITE_SCROLL);

        if (this._logDepthBuffer) {
            this._camera.frustum.near = 0.1;
            this._camera.frustum.far = 10000000000.0;
        }

        this._cameraClone = Camera.clone(camera);
        this._frustumChanged = true;

        // Keeps track of the state of a frame. FrameState is the state across
        // the primitives of the scene. This state is for internally keeping track
        // of celestial and environment effects that need to be updated/rendered in
        // a certain order as well as updating/tracking framebuffer usage.
        this._environmentState = {
            skyBoxCommand : undefined,
            skyAtmosphereCommand : undefined,
            sunDrawCommand : undefined,
            sunComputeCommand : undefined,
            moonCommand : undefined,

            isSunVisible : false,
            isMoonVisible : false,
            isReadyForAtmosphere : false,
            isSkyAtmosphereVisible : false,

            clearGlobeDepth : false,
            useDepthPlane : false,

            originalFramebuffer : undefined,
            useGlobeDepthFramebuffer : false,
            useOIT : false,
            useInvertClassification : false,
            usePostProcess : false,
            usePostProcessSelected : false
        };

        this._useWebVR = false;
        this._cameraVR = undefined;
        this._aspectRatioVR = undefined;

        /**
         * When <code>true</code>, rendering a frame will only occur when needed as determined by changes within the scene.
         * Enabling improves performance of the application, but requires using {@link Scene#requestRender}
         * to render a new frame explicitly in this mode. This will be necessary in many cases after making changes
         * to the scene in other parts of the API.
         *
         * @see {@link https://cesium.com/blog/2018/01/24/cesium-scene-rendering-performance/|Improving Performance with Explicit Rendering}
         * @see Scene#maximumRenderTimeChange
         * @see Scene#requestRender
         *
         * @type {Boolean}
         * @default false
         */
        this.requestRenderMode = defaultValue(options.requestRenderMode, false);
        this._renderRequested = true;

        /**
         * If {@link Scene#requestRenderMode} is <code>true</code>, this value defines the maximum change in
         * simulation time allowed before a render is requested. Lower values increase the number of frames rendered
         * and higher values decrease the number of frames rendered. If <code>undefined</code>, changes to
         * the simulation time will never request a render.
         * This value impacts the rate of rendering for changes in the scene like lighting, entity property updates,
         * and animations.
         *
         * @see {@link https://cesium.com/blog/2018/01/24/cesium-scene-rendering-performance/|Improving Performance with Explicit Rendering}
         * @see Scene#requestRenderMode
         *
         * @type {Number}
         * @default 0.5
         */
        this.maximumRenderTimeChange = defaultValue(options.maximumRenderTimeChange, 0.0);
        this._lastRenderTime = undefined;

        this._removeRequestListenerCallback = RequestScheduler.requestCompletedEvent.addEventListener(requestRenderAfterFrame(this));
        this._removeTaskProcessorListenerCallback = TaskProcessor.taskCompletedEvent.addEventListener(requestRenderAfterFrame(this));
        this._removeGlobeCallbacks = [];

        // initial guess at frustums.
        var near = camera.frustum.near;
        var far = camera.frustum.far;
        var farToNearRatio = this._logDepthBuffer ? this.logarithmicDepthFarToNearRatio : this.farToNearRatio;

        var numFrustums = Math.ceil(Math.log(far / near) / Math.log(farToNearRatio));
        updateFrustums(near, far, farToNearRatio, numFrustums, this._logDepthBuffer, this._frustumCommandsList, false, undefined);

        // give frameState, camera, and screen space camera controller initial state before rendering
        updateFrameState(this, 0.0, JulianDate.now());
        this.initializeFrame();
    }

    function updateGlobeListeners(scene, globe) {
        for (var i = 0; i < scene._removeGlobeCallbacks.length; ++i) {
            scene._removeGlobeCallbacks[i]();
        }
        scene._removeGlobeCallbacks.length = 0;

        var removeGlobeCallbacks = [];
        if (defined(globe)) {
            removeGlobeCallbacks.push(globe.imageryLayersUpdatedEvent.addEventListener(requestRenderAfterFrame(scene)));
            removeGlobeCallbacks.push(globe.terrainProviderChanged.addEventListener(requestRenderAfterFrame(scene)));
        }
        scene._removeGlobeCallbacks = removeGlobeCallbacks;
    }

    defineProperties(Scene.prototype, {
        /**
         * Gets the canvas element to which this scene is bound.
         * @memberof Scene.prototype
         *
         * @type {Canvas}
         * @readonly
         */
        canvas : {
            get : function() {
                return this._canvas;
            }
        },

        /**
         * The drawingBufferWidth of the underlying GL context.
         * @memberof Scene.prototype
         *
         * @type {Number}
         * @readonly
         *
         * @see {@link https://www.khronos.org/registry/webgl/specs/1.0/#DOM-WebGLRenderingContext-drawingBufferWidth|drawingBufferWidth}
         */
        drawingBufferHeight : {
            get : function() {
                return this._context.drawingBufferHeight;
            }
        },

        /**
         * The drawingBufferHeight of the underlying GL context.
         * @memberof Scene.prototype
         *
         * @type {Number}
         * @readonly
         *
         * @see {@link https://www.khronos.org/registry/webgl/specs/1.0/#DOM-WebGLRenderingContext-drawingBufferHeight|drawingBufferHeight}
         */
        drawingBufferWidth : {
            get : function() {
                return this._context.drawingBufferWidth;
            }
        },

        /**
         * The maximum aliased line width, in pixels, supported by this WebGL implementation.  It will be at least one.
         * @memberof Scene.prototype
         *
         * @type {Number}
         * @readonly
         *
         * @see {@link https://www.khronos.org/opengles/sdk/docs/man/xhtml/glGet.xml|glGet} with <code>ALIASED_LINE_WIDTH_RANGE</code>.
         */
        maximumAliasedLineWidth : {
            get : function() {
                return ContextLimits.maximumAliasedLineWidth;
            }
        },

        /**
         * The maximum length in pixels of one edge of a cube map, supported by this WebGL implementation.  It will be at least 16.
         * @memberof Scene.prototype
         *
         * @type {Number}
         * @readonly
         *
         * @see {@link https://www.khronos.org/opengles/sdk/docs/man/xhtml/glGet.xml|glGet} with <code>GL_MAX_CUBE_MAP_TEXTURE_SIZE</code>.
         */
        maximumCubeMapSize : {
            get : function() {
                return ContextLimits.maximumCubeMapSize;
            }
        },

        /**
         * Returns true if the pickPosition function is supported.
         * @memberof Scene.prototype
         *
         * @type {Boolean}
         * @readonly
         */
        pickPositionSupported : {
            get : function() {
                return this._context.depthTexture;
            }
        },

        /**
         * Gets or sets the depth-test ellipsoid.
         * @memberof Scene.prototype
         *
         * @type {Globe}
         */
        globe : {
            get: function() {
                return this._globe;
            },

            set: function(globe) {
                this._globe = this._globe && this._globe.destroy();
                this._globe = globe;

                updateGlobeListeners(this, globe);
            }
        },

        /**
         * Gets the collection of primitives.
         * @memberof Scene.prototype
         *
         * @type {PrimitiveCollection}
         * @readonly
         */
        primitives : {
            get : function() {
                return this._primitives;
            }
        },

        /**
         * Gets the collection of ground primitives.
         * @memberof Scene.prototype
         *
         * @type {PrimitiveCollection}
         * @readonly
         */
        groundPrimitives : {
            get : function() {
                return this._groundPrimitives;
            }
        },

        /**
         * Gets the camera.
         * @memberof Scene.prototype
         *
         * @type {Camera}
         * @readonly
         */
        camera : {
            get : function() {
                return this._camera;
            }
        },
        // TODO: setCamera

        /**
         * Gets the controller for camera input handling.
         * @memberof Scene.prototype
         *
         * @type {ScreenSpaceCameraController}
         * @readonly
         */
        screenSpaceCameraController : {
            get : function() {
                return this._screenSpaceCameraController;
            }
        },

        /**
         * Get the map projection to use in 2D and Columbus View modes.
         * @memberof Scene.prototype
         *
         * @type {MapProjection}
         * @readonly
         *
         * @default new GeographicProjection()
         */
        mapProjection : {
            get: function() {
                return this._mapProjection;
            }
        },

        /**
         * Gets state information about the current scene. If called outside of a primitive's <code>update</code>
         * function, the previous frame's state is returned.
         * @memberof Scene.prototype
         *
         * @type {FrameState}
         * @readonly
         *
         * @private
         */
        frameState : {
            get: function() {
                return this._frameState;
            }
        },

        /**
         * Gets the collection of tweens taking place in the scene.
         * @memberof Scene.prototype
         *
         * @type {TweenCollection}
         * @readonly
         *
         * @private
         */
        tweens : {
            get : function() {
                return this._tweens;
            }
        },

        /**
         * Gets the collection of image layers that will be rendered on the globe.
         * @memberof Scene.prototype
         *
         * @type {ImageryLayerCollection}
         * @readonly
         */
        imageryLayers : {
            get : function() {
                if (!defined(this.globe)) {
                    return undefined;
                }

                return this.globe.imageryLayers;
            }
        },

        /**
         * The terrain provider providing surface geometry for the globe.
         * @memberof Scene.prototype
         *
         * @type {TerrainProvider}
         */
        terrainProvider : {
            get : function() {
                if (!defined(this.globe)) {
                    return undefined;
                }

                return this.globe.terrainProvider;
            },
            set : function(terrainProvider) {
                if (defined(this.globe)) {
                    this.globe.terrainProvider = terrainProvider;
                }
            }
        },

        /**
         * Gets an event that's raised when the terrain provider is changed
         * @memberof Scene.prototype
         *
         * @type {Event}
         * @readonly
         */
        terrainProviderChanged : {
            get : function() {
                if (!defined(this.globe)) {
                    return undefined;
                }

                return this.globe.terrainProviderChanged;
            }
        },

        /**
         * Gets the event that will be raised before the scene is updated or rendered.  Subscribers to the event
         * receive the Scene instance as the first parameter and the current time as the second parameter.
         * @memberof Scene.prototype
         *
         * @see {@link https://cesium.com/blog/2018/01/24/cesium-scene-rendering-performance/|Improving Performance with Explicit Rendering}
         * @see Scene#postUpdate
         * @see Scene#preRender
         * @see Scene#postRender
         *
         * @type {Event}
         * @readonly
         */
        preUpdate : {
            get : function() {
                return this._preUpdate;
            }
        },

        /**
         * Gets the event that will be raised immediately after the scene is updated and before the scene is rendered.
         * Subscribers to the event receive the Scene instance as the first parameter and the current time as the second
         * parameter.
         * @memberof Scene.prototype
         *
         * @see {@link https://cesium.com/blog/2018/01/24/cesium-scene-rendering-performance/|Improving Performance with Explicit Rendering}
         * @see Scene#preUpdate
         * @see Scene#preRender
         * @see Scene#postRender
         *
         * @type {Event}
         * @readonly
         */
        postUpdate : {
            get : function() {
                return this._postUpdate;
            }
        },

        /**
         * Gets the event that will be raised when an error is thrown inside the <code>render</code> function.
         * The Scene instance and the thrown error are the only two parameters passed to the event handler.
         * By default, errors are not rethrown after this event is raised, but that can be changed by setting
         * the <code>rethrowRenderErrors</code> property.
         * @memberof Scene.prototype
         *
         * @type {Event}
         * @readonly
         */
        renderError : {
            get : function() {
                return this._renderError;
            }
        },

        /**
         * Gets the event that will be raised after the scene is updated and immediately before the scene is rendered.
         * Subscribers to the event receive the Scene instance as the first parameter and the current time as the second
         * parameter.
         * @memberof Scene.prototype
         *
         * @see {@link https://cesium.com/blog/2018/01/24/cesium-scene-rendering-performance/|Improving Performance with Explicit Rendering}
         * @see Scene#preUpdate
         * @see Scene#postUpdate
         * @see Scene#postRender
         *
         * @type {Event}
         * @readonly
         */
        preRender : {
            get : function() {
                return this._preRender;
            }
        },

        /**
         * Gets the event that will be raised immediately after the scene is rendered.  Subscribers to the event
         * receive the Scene instance as the first parameter and the current time as the second parameter.
         * @memberof Scene.prototype
         *
         * @see {@link https://cesium.com/blog/2018/01/24/cesium-scene-rendering-performance/|Improving Performance with Explicit Rendering}
         * @see Scene#preUpdate
         * @see Scene#postUpdate
         * @see Scene#postRender
         *
         * @type {Event}
         * @readonly
         */
        postRender : {
            get : function() {
                return this._postRender;
            }
        },

        /**
         * Gets the simulation time when the scene was last rendered. Returns undefined if the scene has not yet been
         * rendered.
         * @memberof Scene.prototype
         *
         * @type {JulianDate}
         * @readonly
         */
        lastRenderTime : {
            get : function() {
                return this._lastRenderTime;
            }
        },

        /**
         * @memberof Scene.prototype
         * @private
         * @readonly
         */
        context : {
            get : function() {
                return this._context;
            }
        },

        /**
         * This property is for debugging only; it is not for production use.
         * <p>
         * When {@link Scene.debugShowFrustums} is <code>true</code>, this contains
         * properties with statistics about the number of command execute per frustum.
         * <code>totalCommands</code> is the total number of commands executed, ignoring
         * overlap. <code>commandsInFrustums</code> is an array with the number of times
         * commands are executed redundantly, e.g., how many commands overlap two or
         * three frustums.
         * </p>
         *
         * @memberof Scene.prototype
         *
         * @type {Object}
         * @readonly
         *
         * @default undefined
         */
        debugFrustumStatistics : {
            get : function() {
                return this._debugFrustumStatistics;
            }
        },

        /**
         * Gets whether or not the scene is optimized for 3D only viewing.
         * @memberof Scene.prototype
         * @type {Boolean}
         * @readonly
         */
        scene3DOnly : {
            get : function() {
                return this._frameState.scene3DOnly;
            }
        },

        /**
         * Gets whether or not the scene has order independent translucency enabled.
         * Note that this only reflects the original construction option, and there are
         * other factors that could prevent OIT from functioning on a given system configuration.
         * @memberof Scene.prototype
         * @type {Boolean}
         * @readonly
         */
        orderIndependentTranslucency : {
            get : function() {
                return defined(this._oit);
            }
        },

        /**
         * Gets the unique identifier for this scene.
         * @memberof Scene.prototype
         * @type {String}
         * @readonly
         */
        id : {
            get : function() {
                return this._id;
            }
        },

        /**
         * Gets or sets the current mode of the scene.
         * @memberof Scene.prototype
         * @type {SceneMode}
         * @default {@link SceneMode.SCENE3D}
         */
        mode : {
            get : function() {
                return this._mode;
            },
            set : function(value) {
                //>>includeStart('debug', pragmas.debug);
                if (this.scene3DOnly && value !== SceneMode.SCENE3D) {
                    throw new DeveloperError('Only SceneMode.SCENE3D is valid when scene3DOnly is true.');
                }
                //>>includeEnd('debug');
                if (value === SceneMode.SCENE2D) {
                    this.morphTo2D(0);
                } else if (value === SceneMode.SCENE3D) {
                    this.morphTo3D(0);
                } else if (value === SceneMode.COLUMBUS_VIEW) {
                    this.morphToColumbusView(0);
                    //>>includeStart('debug', pragmas.debug);
                } else {
                    throw new DeveloperError('value must be a valid SceneMode enumeration.');
                    //>>includeEnd('debug');
                }
                this._mode = value;
            }
        },

        /**
         * Gets the number of frustums used in the last frame.
         * @memberof Scene.prototype
         * @type {Number}
         *
         * @private
         */
        numberOfFrustums : {
            get : function() {
                return this._frustumCommandsList.length;
            }
        },

        /**
         * Gets the scalar used to exaggerate the terrain.
         * @memberof Scene.prototype
         * @type {Number}
         */
        terrainExaggeration : {
            get : function() {
                return this._terrainExaggeration;
            }
        },

        /**
         * When <code>true</code>, splits the scene into two viewports with steroscopic views for the left and right eyes.
         * Used for cardboard and WebVR.
         * @memberof Scene.prototype
         * @type {Boolean}
         * @default false
         */
        useWebVR : {
            get : function() {
                return this._useWebVR;
            },
            set : function(value) {
                //>>includeStart('debug', pragmas.debug);
                if (this.camera.frustum instanceof OrthographicFrustum) {
                    throw new DeveloperError('VR is unsupported with an orthographic projection.');
                }
                //>>includeEnd('debug');
                this._useWebVR = value;
                if (this._useWebVR) {
                    this._frameState.creditDisplay.container.style.visibility = 'hidden';
                    this._cameraVR = new Camera(this);
                    if (!defined(this._deviceOrientationCameraController)) {
                        this._deviceOrientationCameraController = new DeviceOrientationCameraController(this);
                    }

                    this._aspectRatioVR = this._camera.frustum.aspectRatio;
                } else {
                    this._frameState.creditDisplay.container.style.visibility = 'visible';
                    this._cameraVR = undefined;
                    this._deviceOrientationCameraController = this._deviceOrientationCameraController && !this._deviceOrientationCameraController.isDestroyed() && this._deviceOrientationCameraController.destroy();

                    this._camera.frustum.aspectRatio = this._aspectRatioVR;
                    this._camera.frustum.xOffset = 0.0;
                }
            }
        },

        /**
         * Determines if the 2D map is rotatable or can be scrolled infinitely in the horizontal direction.
         * @memberof Scene.prototype
         * @type {Boolean}
         */
        mapMode2D : {
            get : function() {
                return this._mapMode2D;
            }
        },

        /**
         * Gets or sets the position of the Imagery splitter within the viewport.  Valid values are between 0.0 and 1.0.
         * @memberof Scene.prototype
         *
         * @type {Number}
         */
        imagerySplitPosition : {
            get: function() {
                return this._frameState.imagerySplitPosition;
            },
            set: function(value) {
                this._frameState.imagerySplitPosition = value;
            }
        },

        /**
         * The distance from the camera at which to disable the depth test of billboards, labels and points
         * to, for example, prevent clipping against terrain. When set to zero, the depth test should always
         * be applied. When less than zero, the depth test should never be applied. Setting the disableDepthTestDistance
         * property of a billboard, label or point will override this value.
         * @memberof Scene.prototype
         * @type {Number}
         * @default 0.0
         */
        minimumDisableDepthTestDistance : {
            get : function() {
                return this._minimumDisableDepthTestDistance;
            },
            set : function(value) {
                //>>includeStart('debug', pragmas.debug);
                if (!defined(value) || value < 0.0) {
                    throw new DeveloperError('minimumDisableDepthTestDistance must be greater than or equal to 0.0.');
                }
                //>>includeEnd('debug');
                this._minimumDisableDepthTestDistance = value;
            }
        },

        /**
         * Whether or not to use a logarithmic depth buffer. Enabling this option will allow for less frustums in the multi-frustum,
         * increasing performance. This property relies on {@link Context#fragmentDepth} being supported.
         * @memberof Scene.prototype
         * @type {Boolean}
         */
        logarithmicDepthBuffer : {
            get : function() {
                return this._logDepthBuffer;
            },
            set : function(value) {
                value = this._context.fragmentDepth && value;
                if (this._logDepthBuffer !== value) {
                    this._logDepthBuffer = value;
                    this._logDepthBufferDirty = true;
                    this._updateFrustums = true;
                }
            }
        },

        /**
         * When <code>true</code>, enables Fast Approximate Anti-aliasing even when order independent translucency
         * is unsupported.
         * @memberof Scene.prototype
         * @type {Boolean}
         * @default true
         * @deprecated
         */
        fxaa : {
            get : function() {
                deprecationWarning('Scene.fxaa', 'The Scene.fxaa property has been deprecated. Use Scene.postProcessStages.fxaa.');
                return this.postProcessStages.fxaa.enabled;
            },
            set : function(value) {
                deprecationWarning('Scene.fxaa', 'The Scene.fxaa property has been deprecated. Use Scene.postProcessStages.fxaa.');
                this.postProcessStages.fxaa.enabled = value;
            }
        },

        /**
         * @private
         */
        opaqueFrustumNearOffset : {
            get : function() {
                return this._logDepthBuffer ? 0.9 : 0.9999;
            }
        }
    });

    /**
     * Determines if a compressed texture format is supported.
     * @param {String} format The texture format. May be the name of the format or the WebGL extension name, e.g. s3tc or WEBGL_compressed_texture_s3tc.
     * @return {boolean} Whether or not the format is supported.
     */
    Scene.prototype.getCompressedTextureFormatSupported = function(format) {
        var context = this.context;
        return ((format === 'WEBGL_compressed_texture_s3tc' || format === 's3tc') && context.s3tc) ||
               ((format === 'WEBGL_compressed_texture_pvrtc' || format === 'pvrtc') && context.pvrtc) ||
               ((format === 'WEBGL_compressed_texture_etc1' || format === 'etc1') && context.etc1);
    };

    var scratchPosition0 = new Cartesian3();
    var scratchPosition1 = new Cartesian3();
    function maxComponent(a, b) {
        var x = Math.max(Math.abs(a.x), Math.abs(b.x));
        var y = Math.max(Math.abs(a.y), Math.abs(b.y));
        var z = Math.max(Math.abs(a.z), Math.abs(b.z));
        return Math.max(Math.max(x, y), z);
    }

    function cameraEqual(camera0, camera1, epsilon) {
        var scalar = 1 / Math.max(1, maxComponent(camera0.position, camera1.position));
        Cartesian3.multiplyByScalar(camera0.position, scalar, scratchPosition0);
        Cartesian3.multiplyByScalar(camera1.position, scalar, scratchPosition1);
        return Cartesian3.equalsEpsilon(scratchPosition0, scratchPosition1, epsilon) &&
               Cartesian3.equalsEpsilon(camera0.direction, camera1.direction, epsilon) &&
               Cartesian3.equalsEpsilon(camera0.up, camera1.up, epsilon) &&
               Cartesian3.equalsEpsilon(camera0.right, camera1.right, epsilon) &&
               Matrix4.equalsEpsilon(camera0.transform, camera1.transform, epsilon);
    }

    function updateDerivedCommands(scene, command) {
        var frameState = scene.frameState;
        var context = scene._context;
        var shadowsEnabled = frameState.shadowHints.shadowsEnabled;
        var shadowMaps = frameState.shadowHints.shadowMaps;
        var lightShadowMaps = frameState.shadowHints.lightShadowMaps;
        var lightShadowsEnabled = shadowsEnabled && (lightShadowMaps.length > 0);

        // Update derived commands when any shadow maps become dirty
        var shadowsDirty = false;
        var lastDirtyTime = frameState.shadowHints.lastDirtyTime;
        if (command.lastDirtyTime !== lastDirtyTime) {
            command.lastDirtyTime = lastDirtyTime;
            command.dirty = true;
            shadowsDirty = true;
        }

        var derivedCommands = command.derivedCommands;
        if ((scene._logDepthBufferDirty || scene._frustumChanged || command.dirty) && defined(derivedCommands)) {
            command.dirty = false;

            var frustum = scene.camera.frustum;
            var useLogDepth = scene._logDepthBuffer && !(frustum instanceof OrthographicFrustum || frustum instanceof OrthographicOffCenterFrustum);
            var logDepthCommand;
            var logDepthDerivedCommands;
            if (useLogDepth) {
                derivedCommands.logDepth = DerivedCommand.createLogDepthCommand(command, context, derivedCommands.logDepth);
                logDepthCommand = derivedCommands.logDepth.command;
                logDepthDerivedCommands = logDepthCommand.derivedCommands;
            } else {
                derivedCommands.logDepth = undefined;
            }

            if (scene.frameState.passes.pick && !defined(command.pickId)) {
                return;
            }

            if (shadowsEnabled && (command.receiveShadows || command.castShadows)) {
                derivedCommands.shadows = ShadowMap.createDerivedCommands(shadowMaps, lightShadowMaps, command, shadowsDirty, context, derivedCommands.shadows);
                if (useLogDepth) {
                    logDepthDerivedCommands.shadows = ShadowMap.createDerivedCommands(shadowMaps, lightShadowMaps, logDepthCommand, shadowsDirty, context, logDepthDerivedCommands.shadows);
                }
            }

            if (useLogDepth) {
                command = logDepthCommand;
                derivedCommands = logDepthDerivedCommands;
            }

            if (defined(command.pickId)) {
                derivedCommands.picking = DerivedCommand.createPickDerivedCommand(scene, command, context, derivedCommands.picking);
            }

            var oit = scene._oit;
            if (command.pass === Pass.TRANSLUCENT && defined(oit) && oit.isSupported()) {
                if (lightShadowsEnabled && command.receiveShadows) {
                    derivedCommands.oit = defined(derivedCommands.oit) ? derivedCommands.oit : {};
                    derivedCommands.oit.shadows = oit.createDerivedCommands(derivedCommands.shadows.receiveCommand, context, derivedCommands.oit.shadows);
                } else {
                    derivedCommands.oit = oit.createDerivedCommands(command, context, derivedCommands.oit);
                }
            }

            derivedCommands.depth = DerivedCommand.createDepthOnlyDerivedCommand(scene, command, context, derivedCommands.depth);
        }
    }

    var scratchOccluderBoundingSphere = new BoundingSphere();
    var scratchOccluder;

    function getOccluder(scene) {
        // TODO: The occluder is the top-level globe. When we add
        //       support for multiple central bodies, this should be the closest one.
        var globe = scene.globe;
        if (scene._mode === SceneMode.SCENE3D && defined(globe) && globe.show) {
            var ellipsoid = globe.ellipsoid;
            scratchOccluderBoundingSphere.radius = ellipsoid.minimumRadius;
            scratchOccluder = Occluder.fromBoundingSphere(scratchOccluderBoundingSphere, scene._camera.positionWC, scratchOccluder);
            return scratchOccluder;
        }

        return undefined;
    }

    function clearPasses(passes) {
        passes.render = false;
        passes.pick = false;
        passes.depth = false;
        passes.postProcess = false;
    }

    function updateFrameState(scene, frameNumber, time) {
        var camera = scene._camera;

        var frameState = scene._frameState;
        frameState.commandList.length = 0;
        frameState.shadowMaps.length = 0;
        frameState.brdfLutGenerator = scene._brdfLutGenerator;
        frameState.environmentMap = scene.skyBox && scene.skyBox._cubeMap;
        frameState.mode = scene._mode;
        frameState.morphTime = scene.morphTime;
        frameState.mapProjection = scene.mapProjection;
        frameState.frameNumber = frameNumber;
        frameState.time = JulianDate.clone(time, frameState.time);
        frameState.camera = camera;
        frameState.cullingVolume = camera.frustum.computeCullingVolume(camera.positionWC, camera.directionWC, camera.upWC);
        frameState.occluder = getOccluder(scene);
        frameState.terrainExaggeration = scene._terrainExaggeration;
        frameState.minimumDisableDepthTestDistance = scene._minimumDisableDepthTestDistance;
        frameState.invertClassification = scene.invertClassification;

        scene._actualInvertClassificationColor = Color.clone(scene.invertClassificationColor, scene._actualInvertClassificationColor);
        if (!InvertClassification.isTranslucencySupported(scene._context)) {
            scene._actualInvertClassificationColor.alpha = 1.0;
        }

        frameState.invertClassificationColor = scene._actualInvertClassificationColor;

        if (defined(scene.globe)) {
            frameState.maximumScreenSpaceError = scene.globe.maximumScreenSpaceError;
        } else {
            frameState.maximumScreenSpaceError = 2;
        }

        clearPasses(frameState.passes);
    }

    function updateFrustums(near, far, farToNearRatio, numFrustums, logDepth, frustumCommandsList, is2D, nearToFarDistance2D) {
        frustumCommandsList.length = numFrustums;
        for (var m = 0; m < numFrustums; ++m) {
            var curNear;
            var curFar;

            if (!is2D) {
                curNear = Math.max(near, Math.pow(farToNearRatio, m) * near);
                curFar = farToNearRatio * curNear;
                if (!logDepth) {
                    curFar = Math.min(far, curFar);
                }
            } else {
                curNear = Math.min(far - nearToFarDistance2D, near + m * nearToFarDistance2D);
                curFar = Math.min(far, curNear + nearToFarDistance2D);
            }

            var frustumCommands = frustumCommandsList[m];
            if (!defined(frustumCommands)) {
                frustumCommands = frustumCommandsList[m] = new FrustumCommands(curNear, curFar);
            } else {
                frustumCommands.near = curNear;
                frustumCommands.far = curFar;
            }
        }
    }

    function insertIntoBin(scene, command, distance) {
        if (scene.debugShowFrustums) {
            command.debugOverlappingFrustums = 0;
        }

        var frustumCommandsList = scene._frustumCommandsList;
        var length = frustumCommandsList.length;

        for (var i = 0; i < length; ++i) {
            var frustumCommands = frustumCommandsList[i];
            var curNear = frustumCommands.near;
            var curFar = frustumCommands.far;

            if (distance.start > curFar) {
                continue;
            }

            if (distance.stop < curNear) {
                break;
            }

            var pass = command.pass;
            var index = frustumCommands.indices[pass]++;
            frustumCommands.commands[pass][index] = command;

            if (scene.debugShowFrustums) {
                command.debugOverlappingFrustums |= (1 << i);
            }

            if (command.executeInClosestFrustum) {
                break;
            }
        }

        if (scene.debugShowFrustums) {
            var cf = scene._debugFrustumStatistics.commandsInFrustums;
            cf[command.debugOverlappingFrustums] = defined(cf[command.debugOverlappingFrustums]) ? cf[command.debugOverlappingFrustums] + 1 : 1;
            ++scene._debugFrustumStatistics.totalCommands;
        }

        updateDerivedCommands(scene, command);
    }

    var scratchCullingVolume = new CullingVolume();
    var distances = new Interval();

    function isVisible(command, cullingVolume, occluder) {
        return ((defined(command)) &&
                ((!defined(command.boundingVolume)) ||
                 !command.cull ||
                 ((cullingVolume.computeVisibility(command.boundingVolume) !== Intersect.OUTSIDE) &&
                  (!defined(occluder) || !command.boundingVolume.isOccluded(occluder)))));
    }

    function createPotentiallyVisibleSet(scene) {
        var frameState = scene._frameState;
        var camera = frameState.camera;
        var direction = camera.directionWC;
        var position = camera.positionWC;

        var computeList = scene._computeCommandList;
        var overlayList = scene._overlayCommandList;
        var commandList = frameState.commandList;

        if (scene.debugShowFrustums) {
            scene._debugFrustumStatistics = {
                totalCommands : 0,
                commandsInFrustums : {}
            };
        }

        var frustumCommandsList = scene._frustumCommandsList;
        var numberOfFrustums = frustumCommandsList.length;
        var numberOfPasses = Pass.NUMBER_OF_PASSES;
        for (var n = 0; n < numberOfFrustums; ++n) {
            for (var p = 0; p < numberOfPasses; ++p) {
                frustumCommandsList[n].indices[p] = 0;
            }
        }

        computeList.length = 0;
        overlayList.length = 0;

        var near = Number.MAX_VALUE;
        var far = -Number.MAX_VALUE;
        var undefBV = false;

        var shadowsEnabled = frameState.shadowHints.shadowsEnabled;
        var shadowNear = Number.MAX_VALUE;
        var shadowFar = -Number.MAX_VALUE;
        var shadowClosestObjectSize = Number.MAX_VALUE;

        var occluder = (frameState.mode === SceneMode.SCENE3D) ? frameState.occluder: undefined;
        var cullingVolume = frameState.cullingVolume;

        // get user culling volume minus the far plane.
        var planes = scratchCullingVolume.planes;
        for (var k = 0; k < 5; ++k) {
            planes[k] = cullingVolume.planes[k];
        }
        cullingVolume = scratchCullingVolume;

        var length = commandList.length;
        for (var i = 0; i < length; ++i) {
            var command = commandList[i];
            var pass = command.pass;

            if (pass === Pass.COMPUTE) {
                computeList.push(command);
            } else if (pass === Pass.OVERLAY) {
                overlayList.push(command);
            } else {
                var boundingVolume = command.boundingVolume;
                if (defined(boundingVolume)) {
                    if (!isVisible(command, cullingVolume, occluder)) {
                        continue;
                    }

                    distances = boundingVolume.computePlaneDistances(position, direction, distances);
                    near = Math.min(near, distances.start);
                    far = Math.max(far, distances.stop);

                    // Compute a tight near and far plane for commands that receive shadows. This helps compute
                    // good splits for cascaded shadow maps. Ignore commands that exceed the maximum distance.
                    // When moving the camera low LOD globe tiles begin to load, whose bounding volumes
                    // throw off the near/far fitting for the shadow map. Only update for globe tiles that the
                    // camera isn't inside.
                    if (shadowsEnabled && command.receiveShadows && (distances.start < ShadowMap.MAXIMUM_DISTANCE) &&
                        !((pass === Pass.GLOBE) && (distances.start < -100.0) && (distances.stop > 100.0))) {

                        // Get the smallest bounding volume the camera is near. This is used to place more shadow detail near the object.
                        var size = distances.stop - distances.start;
                        if ((pass !== Pass.GLOBE) && (distances.start < 100.0)) {
                            shadowClosestObjectSize = Math.min(shadowClosestObjectSize, size);
                        }
                        shadowNear = Math.min(shadowNear, distances.start);
                        shadowFar = Math.max(shadowFar, distances.stop);
                    }
                } else {
                    // Clear commands don't need a bounding volume - just add the clear to all frustums.
                    // If another command has no bounding volume, though, we need to use the camera's
                    // worst-case near and far planes to avoid clipping something important.
                    distances.start = camera.frustum.near;
                    distances.stop = camera.frustum.far;
                    undefBV = !(command instanceof ClearCommand);
                }

                insertIntoBin(scene, command, distances);
            }
        }

        if (undefBV) {
            near = camera.frustum.near;
            far = camera.frustum.far;
        } else {
            // The computed near plane must be between the user defined near and far planes.
            // The computed far plane must between the user defined far and computed near.
            // This will handle the case where the computed near plane is further than the user defined far plane.
            near = Math.min(Math.max(near, camera.frustum.near), camera.frustum.far);
            far = Math.max(Math.min(far, camera.frustum.far), near);

            if (shadowsEnabled) {
                shadowNear = Math.min(Math.max(shadowNear, camera.frustum.near), camera.frustum.far);
                shadowFar = Math.max(Math.min(shadowFar, camera.frustum.far), shadowNear);
            }
        }

        // Use the computed near and far for shadows
        if (shadowsEnabled) {
            frameState.shadowHints.nearPlane = shadowNear;
            frameState.shadowHints.farPlane = shadowFar;
            frameState.shadowHints.closestObjectSize = shadowClosestObjectSize;
        }

        // Exploit temporal coherence. If the frustums haven't changed much, use the frustums computed
        // last frame, else compute the new frustums and sort them by frustum again.
        var is2D = scene.mode === SceneMode.SCENE2D;
        var logDepth = scene._logDepthBuffer && !(camera.frustum instanceof OrthographicFrustum || camera.frustum instanceof OrthographicOffCenterFrustum);
        var farToNearRatio = logDepth ? scene.logarithmicDepthFarToNearRatio : scene.farToNearRatio;
        var numFrustums;

        if (!is2D) {
            // The multifrustum for 3D/CV is non-uniformly distributed.
            numFrustums = Math.ceil(Math.log(far / near) / Math.log(farToNearRatio));
        } else {
            // The multifrustum for 2D is uniformly distributed. To avoid z-fighting in 2D,
            // the camera is moved to just before the frustum and the frustum depth is scaled
            // to be in [1.0, nearToFarDistance2D].
            far = Math.min(far, camera.position.z + scene.nearToFarDistance2D);
            near = Math.min(near, far);
            numFrustums = Math.ceil(Math.max(1.0, far - near) / scene.nearToFarDistance2D);
        }

        if (scene._updateFrustums || (near !== Number.MAX_VALUE && (numFrustums !== numberOfFrustums || (frustumCommandsList.length !== 0 &&
               (near < frustumCommandsList[0].near || (far > frustumCommandsList[numberOfFrustums - 1].far && (logDepth || !CesiumMath.equalsEpsilon(far, frustumCommandsList[numberOfFrustums - 1].far, CesiumMath.EPSILON8)))))))) {
            scene._updateFrustums = false;
            updateFrustums(near, far, farToNearRatio, numFrustums, logDepth, frustumCommandsList, is2D, scene.nearToFarDistance2D);
            createPotentiallyVisibleSet(scene);
        }

        var frustumSplits = frameState.frustumSplits;
        frustumSplits.length = numFrustums + 1;
        for (var j = 0; j < numFrustums; ++j) {
            frustumSplits[j] = frustumCommandsList[j].near;
            if (j === numFrustums - 1) {
                frustumSplits[j + 1] = frustumCommandsList[j].far;
            }
        }
    }

    function getAttributeLocations(shaderProgram) {
        var attributeLocations = {};
        var attributes = shaderProgram.vertexAttributes;
        for (var a in attributes) {
            if (attributes.hasOwnProperty(a)) {
                attributeLocations[a] = attributes[a].index;
            }
        }

        return attributeLocations;
    }

    function createDebugFragmentShaderProgram(command, scene, shaderProgram) {
        var context = scene.context;
        var sp = defaultValue(shaderProgram, command.shaderProgram);
        var fs = sp.fragmentShaderSource.clone();

        var targets = [];
        fs.sources = fs.sources.map(function(source) {
            source = ShaderSource.replaceMain(source, 'czm_Debug_main');
            var re = /gl_FragData\[(\d+)\]/g;
            var match;
            while ((match = re.exec(source)) !== null) {
                if (targets.indexOf(match[1]) === -1) {
                    targets.push(match[1]);
                }
            }
            return source;
        });
        var length = targets.length;

        var newMain =
            'void main() \n' +
            '{ \n' +
            '    czm_Debug_main(); \n';

        var i;
        if (scene.debugShowCommands) {
            if (!defined(command._debugColor)) {
                command._debugColor = Color.fromRandom();
            }
            var c = command._debugColor;
            if (length > 0) {
                for (i = 0; i < length; ++i) {
                    newMain += '    gl_FragData[' + targets[i] + '].rgb *= vec3(' + c.red + ', ' + c.green + ', ' + c.blue + '); \n';
                }
            } else {
                newMain += '    ' + 'gl_FragColor' + '.rgb *= vec3(' + c.red + ', ' + c.green + ', ' + c.blue + '); \n';
            }
        }

        if (scene.debugShowFrustums) {
            // Support up to three frustums.  If a command overlaps all
            // three, it's code is not changed.
            var r = (command.debugOverlappingFrustums & (1 << 0)) ? '1.0' : '0.0';
            var g = (command.debugOverlappingFrustums & (1 << 1)) ? '1.0' : '0.0';
            var b = (command.debugOverlappingFrustums & (1 << 2)) ? '1.0' : '0.0';
            if (length > 0) {
                for (i = 0; i < length; ++i) {
                    newMain += '    gl_FragData[' + targets[i] + '].rgb *= vec3(' + r + ', ' + g + ', ' + b + '); \n';
                }
            } else {
                newMain += '    ' + 'gl_FragColor' + '.rgb *= vec3(' + r + ', ' + g + ', ' + b + '); \n';
            }
        }

        newMain += '}';

        fs.sources.push(newMain);

        var attributeLocations = getAttributeLocations(sp);

        return ShaderProgram.fromCache({
            context : context,
            vertexShaderSource : sp.vertexShaderSource,
            fragmentShaderSource : fs,
            attributeLocations : attributeLocations
        });
    }

    function executeDebugCommand(command, scene, passState) {
        var debugCommand = DrawCommand.shallowClone(command);
        debugCommand.shaderProgram = createDebugFragmentShaderProgram(command, scene);
        debugCommand.execute(scene.context, passState);
        debugCommand.shaderProgram.destroy();
    }

    var transformFrom2D = new Matrix4(0.0, 0.0, 1.0, 0.0,
                                      1.0, 0.0, 0.0, 0.0,
                                      0.0, 1.0, 0.0, 0.0,
                                      0.0, 0.0, 0.0, 1.0);
    transformFrom2D = Matrix4.inverseTransformation(transformFrom2D, transformFrom2D);

    function debugShowBoundingVolume(command, scene, passState, debugFramebuffer) {
        // Debug code to draw bounding volume for command.  Not optimized!
        // Assumes bounding volume is a bounding sphere or box
        var frameState = scene._frameState;
        var context = frameState.context;
        var boundingVolume = command.boundingVolume;

        if (defined(scene._debugVolume)) {
            scene._debugVolume.destroy();
        }

        var geometry;

        var center = Cartesian3.clone(boundingVolume.center);
        if (frameState.mode !== SceneMode.SCENE3D) {
            center = Matrix4.multiplyByPoint(transformFrom2D, center, center);
            var projection = frameState.mapProjection;
            var centerCartographic = projection.unproject(center);
            center = projection.ellipsoid.cartographicToCartesian(centerCartographic);
        }

        if (defined(boundingVolume.radius)) {
            var radius = boundingVolume.radius;

            geometry = GeometryPipeline.toWireframe(EllipsoidGeometry.createGeometry(new EllipsoidGeometry({
                radii : new Cartesian3(radius, radius, radius),
                vertexFormat : PerInstanceColorAppearance.FLAT_VERTEX_FORMAT
            })));

            scene._debugVolume = new Primitive({
                geometryInstances : new GeometryInstance({
                    geometry : geometry,
                    modelMatrix : Matrix4.fromTranslation(center),
                    attributes : {
                        color : new ColorGeometryInstanceAttribute(1.0, 0.0, 0.0, 1.0)
                    }
                }),
                appearance : new PerInstanceColorAppearance({
                    flat : true,
                    translucent : false
                }),
                asynchronous : false
            });
        } else {
            var halfAxes = boundingVolume.halfAxes;

            geometry = GeometryPipeline.toWireframe(BoxGeometry.createGeometry(BoxGeometry.fromDimensions({
                dimensions : new Cartesian3(2.0, 2.0, 2.0),
                vertexFormat : PerInstanceColorAppearance.FLAT_VERTEX_FORMAT
            })));

            scene._debugVolume = new Primitive({
                geometryInstances : new GeometryInstance({
                    geometry : geometry,
                    modelMatrix : Matrix4.fromRotationTranslation(halfAxes, center, new Matrix4()),
                    attributes : {
                        color : new ColorGeometryInstanceAttribute(1.0, 0.0, 0.0, 1.0)
                    }
                }),
                appearance : new PerInstanceColorAppearance({
                    flat : true,
                    translucent : false
                }),
                asynchronous : false
            });
        }

        var savedCommandList = frameState.commandList;
        var commandList = frameState.commandList = [];
        scene._debugVolume.update(frameState);

        command = commandList[0];

        var frustum = scene.camera.frustum;
        var useLogDepth = scene._logDepthBuffer && !(frustum instanceof OrthographicFrustum || frustum instanceof OrthographicOffCenterFrustum);
        if (useLogDepth) {
            var logDepth = DerivedCommand.createLogDepthCommand(command, context);
            command = logDepth.command;
        }

        var framebuffer;
        if (defined(debugFramebuffer)) {
            framebuffer = passState.framebuffer;
            passState.framebuffer = debugFramebuffer;
        }

        command.execute(context, passState);

        if (defined(framebuffer)) {
            passState.framebuffer = framebuffer;
        }

        frameState.commandList = savedCommandList;
    }

    function executeCommand(command, scene, context, passState, debugFramebuffer) {
        var frameState = scene._frameState;

        if ((defined(scene.debugCommandFilter)) && !scene.debugCommandFilter(command)) {
            return;
        }

        if (command instanceof ClearCommand) {
            command.execute(context, passState);
            return;
        }

        if (command.debugShowBoundingVolume && (defined(command.boundingVolume))) {
            debugShowBoundingVolume(command, scene, passState, debugFramebuffer);
        }

        if (scene._logDepthBuffer && defined(command.derivedCommands.logDepth)) {
            command = command.derivedCommands.logDepth.command;
        }

        var passes = frameState.passes;
        if (passes.pick || passes.depth) {
            if (passes.pick && !passes.depth && defined(command.derivedCommands.picking)) {
                command = command.derivedCommands.picking.pickCommand;
                command.execute(context, passState);
                return;
            } else if (defined(command.derivedCommands.depth)) {
                command = command.derivedCommands.depth.depthOnlyCommand;
                command.execute(context, passState);
                return;
            }
        }

        if (scene.debugShowCommands || scene.debugShowFrustums) {
            executeDebugCommand(command, scene, passState);
            return;
        }

        var shadowsEnabled = scene.frameState.shadowHints.shadowsEnabled;
        var lightShadowsEnabled = shadowsEnabled && (scene.frameState.shadowHints.lightShadowMaps.length > 0);

        if (lightShadowsEnabled && command.receiveShadows && defined(command.derivedCommands.shadows)) {
            // If the command receives shadows, execute the derived shadows command.
            // Some commands, such as OIT derived commands, do not have derived shadow commands themselves
            // and instead shadowing is built-in. In this case execute the command regularly below.
            command.derivedCommands.shadows.receiveCommand.execute(context, passState);
        } else {
            command.execute(context, passState);
        }
    }

    function executeIdCommand(command, scene, context, passState) {
        var derivedCommands = command.derivedCommands;
        if (!defined(derivedCommands)) {
            return;
        }

        if (scene._logDepthBuffer && defined(derivedCommands.logDepth)) {
            command = derivedCommands.logDepth.command;
        }

        derivedCommands = command.derivedCommands;
        if (defined(derivedCommands.picking)) {
            command = derivedCommands.picking.pickCommand;
            command.execute(context, passState);
        } else if (defined(derivedCommands.depth)) {
            command = derivedCommands.depth.depthOnlyCommand;
            command.execute(context, passState);
        }
    }

    function translucentCompare(a, b, position) {
        return b.boundingVolume.distanceSquaredTo(position) - a.boundingVolume.distanceSquaredTo(position);
    }

    function executeTranslucentCommandsSorted(scene, executeFunction, passState, commands, invertClassification) {
        var context = scene.context;

        mergeSort(commands, translucentCompare, scene._camera.positionWC);

        if (defined(invertClassification)) {
            executeFunction(invertClassification.unclassifiedCommand, scene, context, passState);
        }

        var length = commands.length;
        for (var j = 0; j < length; ++j) {
            executeFunction(commands[j], scene, context, passState);
        }
    }

    function getDebugGlobeDepth(scene, index) {
        var globeDepth = scene._debugGlobeDepths[index];
        if (!defined(globeDepth) && scene.context.depthTexture) {
            globeDepth = new GlobeDepth();
            scene._debugGlobeDepths[index] = globeDepth;
        }
        return globeDepth;
    }

    function getPickDepth(scene, index) {
        var pickDepth = scene._pickDepths[index];
        if (!defined(pickDepth)) {
            pickDepth = new PickDepth();
            scene._pickDepths[index] = pickDepth;
        }
        return pickDepth;
    }

    var scratchPerspectiveFrustum = new PerspectiveFrustum();
    var scratchPerspectiveOffCenterFrustum = new PerspectiveOffCenterFrustum();
    var scratchOrthographicFrustum = new OrthographicFrustum();
    var scratchOrthographicOffCenterFrustum = new OrthographicOffCenterFrustum();

    function executeCommands(scene, passState) {
        var camera = scene._camera;
        var context = scene.context;
        var us = context.uniformState;

        us.updateCamera(camera);

        // Create a working frustum from the original camera frustum.
        var frustum;
        if (defined(camera.frustum.fov)) {
            frustum = camera.frustum.clone(scratchPerspectiveFrustum);
        } else if (defined(camera.frustum.infiniteProjectionMatrix)){
            frustum = camera.frustum.clone(scratchPerspectiveOffCenterFrustum);
        } else if (defined(camera.frustum.width)) {
            frustum = camera.frustum.clone(scratchOrthographicFrustum);
        } else {
            frustum = camera.frustum.clone(scratchOrthographicOffCenterFrustum);
        }

        // Ideally, we would render the sky box and atmosphere last for
        // early-z, but we would have to draw it in each frustum
        frustum.near = camera.frustum.near;
        frustum.far = camera.frustum.far;
        us.updateFrustum(frustum);
        us.updatePass(Pass.ENVIRONMENT);

        var useWebVR = scene._useWebVR && scene.mode !== SceneMode.SCENE2D;
        var passes = scene._frameState.passes;
        var picking = passes.pick;
        var depthOnly = passes.depth;
        var environmentState = scene._environmentState;

        // Do not render environment primitives during a pick pass since they do not generate picking commands.
        if (!picking) {
            var skyBoxCommand = environmentState.skyBoxCommand;
            if (defined(skyBoxCommand)) {
                executeCommand(skyBoxCommand, scene, context, passState);
            }

            if (environmentState.isSkyAtmosphereVisible) {
                executeCommand(environmentState.skyAtmosphereCommand, scene, context, passState);
            }

            if (environmentState.isSunVisible) {
                environmentState.sunDrawCommand.execute(context, passState);
                if (scene.sunBloom && !useWebVR) {
                    var framebuffer;
                    if (environmentState.useGlobeDepthFramebuffer) {
                        framebuffer = scene._globeDepth.framebuffer;
                    } else if (environmentState.usePostProcess) {
                        framebuffer = scene._sceneFramebuffer.getFramebuffer();
                    } else {
                        framebuffer = environmentState.originalFramebuffer;
                    }
                    scene._sunPostProcess.execute(context);
                    scene._sunPostProcess.copy(context, framebuffer);
                    passState.framebuffer = framebuffer;
                }
            }

            // Moon can be seen through the atmosphere, since the sun is rendered after the atmosphere.
            if (environmentState.isMoonVisible) {
                environmentState.moonCommand.execute(context, passState);
            }
        }

        // Determine how translucent surfaces will be handled.
        var executeTranslucentCommands;
        if (environmentState.useOIT) {
            if (!defined(scene._executeOITFunction)) {
                scene._executeOITFunction = function(scene, executeFunction, passState, commands, invertClassification) {
                    scene._oit.executeCommands(scene, executeFunction, passState, commands, invertClassification);
                };
            }
            executeTranslucentCommands = scene._executeOITFunction;
        } else {
            executeTranslucentCommands = executeTranslucentCommandsSorted;
        }

        var clearGlobeDepth = environmentState.clearGlobeDepth;
        var useDepthPlane = environmentState.useDepthPlane;
        var clearDepth = scene._depthClearCommand;
        var depthPlane = scene._depthPlane;
        var usePostProcessSelected = environmentState.usePostProcessSelected;

        var height2D = camera.position.z;

        // Execute commands in each frustum in back to front order
        var j;
        var frustumCommandsList = scene._frustumCommandsList;
        var numFrustums = frustumCommandsList.length;

        for (var i = 0; i < numFrustums; ++i) {
            var index = numFrustums - i - 1;
            var frustumCommands = frustumCommandsList[index];

            if (scene.mode === SceneMode.SCENE2D) {
                // To avoid z-fighting in 2D, move the camera to just before the frustum
                // and scale the frustum depth to be in [1.0, nearToFarDistance2D].
                camera.position.z = height2D - frustumCommands.near + 1.0;
                frustum.far = Math.max(1.0, frustumCommands.far - frustumCommands.near);
                frustum.near = 1.0;
                us.update(scene.frameState);
                us.updateFrustum(frustum);
            } else {
                // Avoid tearing artifacts between adjacent frustums in the opaque passes
                frustum.near = index !== 0 ? frustumCommands.near * scene.opaqueFrustumNearOffset : frustumCommands.near;
                frustum.far = frustumCommands.far;
                us.updateFrustum(frustum);
            }

            var globeDepth = scene.debugShowGlobeDepth ? getDebugGlobeDepth(scene, index) : scene._globeDepth;

            var fb;
            if (scene.debugShowGlobeDepth && defined(globeDepth) && environmentState.useGlobeDepthFramebuffer) {
                globeDepth.update(context, passState);
                globeDepth.clear(context, passState, scene._clearColorCommand.color);
                fb = passState.framebuffer;
                passState.framebuffer = globeDepth.framebuffer;
            }

            clearDepth.execute(context, passState);
            scene._stencilClearCommand.execute(context, passState);

            us.updatePass(Pass.GLOBE);
            var commands = frustumCommands.commands[Pass.GLOBE];
            var length = frustumCommands.indices[Pass.GLOBE];
            for (j = 0; j < length; ++j) {
                executeCommand(commands[j], scene, context, passState);
            }

            if (defined(globeDepth) && environmentState.useGlobeDepthFramebuffer) {
                globeDepth.executeCopyDepth(context, passState);
            }

            if (scene.debugShowGlobeDepth && defined(globeDepth) && environmentState.useGlobeDepthFramebuffer) {
                passState.framebuffer = fb;
            }

            // Draw terrain classification
            us.updatePass(Pass.TERRAIN_CLASSIFICATION);
            commands = frustumCommands.commands[Pass.TERRAIN_CLASSIFICATION];
            length = frustumCommands.indices[Pass.TERRAIN_CLASSIFICATION];
            for (j = 0; j < length; ++j) {
                executeCommand(commands[j], scene, context, passState);
            }

            // Draw classification marked for both terrain and 3D Tiles classification
            us.updatePass(Pass.CLASSIFICATION);
            commands = frustumCommands.commands[Pass.CLASSIFICATION];
            length = frustumCommands.indices[Pass.CLASSIFICATION];
            for (j = 0; j < length; ++j) {
                executeCommand(commands[j], scene, context, passState);
            }

            if (clearGlobeDepth) {
                clearDepth.execute(context, passState);
            }

            if (!environmentState.useInvertClassification || picking) {
                // Common/fastest path. Draw 3D Tiles and classification normally.

                // Draw 3D Tiles
                us.updatePass(Pass.CESIUM_3D_TILE);
                commands = frustumCommands.commands[Pass.CESIUM_3D_TILE];
                length = frustumCommands.indices[Pass.CESIUM_3D_TILE];
                for (j = 0; j < length; ++j) {
                    executeCommand(commands[j], scene, context, passState);
                }

                // Draw classifications. Modifies 3D Tiles color.
                us.updatePass(Pass.CESIUM_3D_TILE_CLASSIFICATION);
                commands = frustumCommands.commands[Pass.CESIUM_3D_TILE_CLASSIFICATION];
                length = frustumCommands.indices[Pass.CESIUM_3D_TILE_CLASSIFICATION];
                for (j = 0; j < length; ++j) {
                    executeCommand(commands[j], scene, context, passState);
                }

                // Draw classification marked for both terrain and 3D Tiles classification
                us.updatePass(Pass.CLASSIFICATION);
                commands = frustumCommands.commands[Pass.CLASSIFICATION];
                length = frustumCommands.indices[Pass.CLASSIFICATION];
                for (j = 0; j < length; ++j) {
                    executeCommand(commands[j], scene, context, passState);
                }
            } else {
                // When the invert classification color is opaque:
                //    Main FBO (FBO1):                   Main_Color   + Main_DepthStencil
                //    Invert classification FBO (FBO2) : Invert_Color + Main_DepthStencil
                //
                //    1. Clear FBO2 color to vec4(0.0) for each frustum
                //    2. Draw 3D Tiles to FBO2
                //    3. Draw classification to FBO2
                //    4. Fullscreen pass to FBO1, draw Invert_Color when:
                //           * Main_DepthStencil has the stencil bit set > 0 (classified)
                //    5. Fullscreen pass to FBO1, draw Invert_Color * czm_invertClassificationColor when:
                //           * Main_DepthStencil has stencil bit set to 0 (unclassified) and
                //           * Invert_Color !== vec4(0.0)
                //
                // When the invert classification color is translucent:
                //    Main FBO (FBO1):                  Main_Color         + Main_DepthStencil
                //    Invert classification FBO (FBO2): Invert_Color       + Invert_DepthStencil
                //    IsClassified FBO (FBO3):          IsClassified_Color + Invert_DepthStencil
                //
                //    1. Clear FBO2 and FBO3 color to vec4(0.0), stencil to 0, and depth to 1.0
                //    2. Draw 3D Tiles to FBO2
                //    3. Draw classification to FBO2
                //    4. Fullscreen pass to FBO3, draw any color when
                //           * Invert_DepthStencil has the stencil bit set > 0 (classified)
                //    5. Fullscreen pass to FBO1, draw Invert_Color when:
                //           * Invert_Color !== vec4(0.0) and
                //           * IsClassified_Color !== vec4(0.0)
                //    6. Fullscreen pass to FBO1, draw Invert_Color * czm_invertClassificationColor when:
                //           * Invert_Color !== vec4(0.0) and
                //           * IsClassified_Color === vec4(0.0)
                //
                // NOTE: Step six when translucent invert color occurs after the TRANSLUCENT pass
                //
                scene._invertClassification.clear(context, passState);

                var opaqueClassificationFramebuffer = passState.framebuffer;
                passState.framebuffer = scene._invertClassification._fbo;

                // Draw normally
                us.updatePass(Pass.CESIUM_3D_TILE);
                commands = frustumCommands.commands[Pass.CESIUM_3D_TILE];
                length = frustumCommands.indices[Pass.CESIUM_3D_TILE];
                for (j = 0; j < length; ++j) {
                    executeCommand(commands[j], scene, context, passState);
                }

                // Set stencil
                us.updatePass(Pass.CESIUM_3D_TILE_CLASSIFICATION_IGNORE_SHOW);
                commands = frustumCommands.commands[Pass.CESIUM_3D_TILE_CLASSIFICATION_IGNORE_SHOW];
                length = frustumCommands.indices[Pass.CESIUM_3D_TILE_CLASSIFICATION_IGNORE_SHOW];
                for (j = 0; j < length; ++j) {
                    executeCommand(commands[j], scene, context, passState);
                }

                passState.framebuffer = opaqueClassificationFramebuffer;

                // Fullscreen pass to copy classified fragments
                scene._invertClassification.executeClassified(context, passState);
                if (scene.frameState.invertClassificationColor.alpha === 1.0) {
                    // Fullscreen pass to copy unclassified fragments when alpha == 1.0
                    scene._invertClassification.executeUnclassified(context, passState);
                }

                // Clear stencil set by the classification for the next classification pass
                if (length > 0 && context.stencilBuffer) {
                    scene._stencilClearCommand.execute(context, passState);
                }

                // Draw style over classification.
                us.updatePass(Pass.CESIUM_3D_TILE_CLASSIFICATION);
                commands = frustumCommands.commands[Pass.CESIUM_3D_TILE_CLASSIFICATION];
                length = frustumCommands.indices[Pass.CESIUM_3D_TILE_CLASSIFICATION];
                for (j = 0; j < length; ++j) {
                    executeCommand(commands[j], scene, context, passState);
                }

                // Draw style over classification marked for both terrain and 3D Tiles classification
                us.updatePass(Pass.CLASSIFICATION);
                commands = frustumCommands.commands[Pass.CLASSIFICATION];
                length = frustumCommands.indices[Pass.CLASSIFICATION];
                for (j = 0; j < length; ++j) {
                    executeCommand(commands[j], scene, context, passState);
                }
            }

            if (length > 0 && context.stencilBuffer) {
                scene._stencilClearCommand.execute(context, passState);
            }

            if (clearGlobeDepth && useDepthPlane) {
                depthPlane.execute(context, passState);
            }

            us.updatePass(Pass.OPAQUE);
            commands = frustumCommands.commands[Pass.OPAQUE];
            length = frustumCommands.indices[Pass.OPAQUE];
            for (j = 0; j < length; ++j) {
                executeCommand(commands[j], scene, context, passState);
            }

            if (index !== 0 && scene.mode !== SceneMode.SCENE2D) {
                // Do not overlap frustums in the translucent pass to avoid blending artifacts
                frustum.near = frustumCommands.near;
                us.updateFrustum(frustum);
            }

            var invertClassification;
            if (!picking && environmentState.useInvertClassification && scene.frameState.invertClassificationColor.alpha < 1.0) {
                // Fullscreen pass to copy unclassified fragments when alpha < 1.0.
                // Not executed when undefined.
                invertClassification = scene._invertClassification;
            }

            us.updatePass(Pass.TRANSLUCENT);
            commands = frustumCommands.commands[Pass.TRANSLUCENT];
            commands.length = frustumCommands.indices[Pass.TRANSLUCENT];
            executeTranslucentCommands(scene, executeCommand, passState, commands, invertClassification);

            if (defined(globeDepth) && (environmentState.useGlobeDepthFramebuffer || depthOnly) && scene.useDepthPicking) {
                // PERFORMANCE_IDEA: Use MRT to avoid the extra copy.
                var depthStencilTexture = depthOnly ? passState.framebuffer.depthStencilTexture : globeDepth.framebuffer.depthStencilTexture;
                var pickDepth = getPickDepth(scene, index);
                pickDepth.update(context, depthStencilTexture);
                pickDepth.executeCopyDepth(context, passState);
            }

            if (picking || !usePostProcessSelected) {
                continue;
            }

            var originalFramebuffer = passState.framebuffer;
            passState.framebuffer = scene._sceneFramebuffer.getIdFramebuffer();

            // reset frustum
            frustum.near = index !== 0 ? frustumCommands.near * scene.opaqueFrustumNearOffset : frustumCommands.near;
            frustum.far = frustumCommands.far;
            us.updateFrustum(frustum);

            us.updatePass(Pass.GLOBE);
            commands = frustumCommands.commands[Pass.GLOBE];
            length = frustumCommands.indices[Pass.GLOBE];
            for (j = 0; j < length; ++j) {
                executeIdCommand(commands[j], scene, context, passState);
            }

            if (clearGlobeDepth) {
                clearDepth.framebuffer = passState.framebuffer;
                clearDepth.execute(context, passState);
                clearDepth.framebuffer = undefined;
            }

            if (clearGlobeDepth && useDepthPlane) {
                depthPlane.execute(context, passState);
            }

            us.updatePass(Pass.CESIUM_3D_TILE);
            commands = frustumCommands.commands[Pass.CESIUM_3D_TILE];
            length = frustumCommands.indices[Pass.CESIUM_3D_TILE];
            for (j = 0; j < length; ++j) {
                executeIdCommand(commands[j], scene, context, passState);
            }

            us.updatePass(Pass.OPAQUE);
            commands = frustumCommands.commands[Pass.OPAQUE];
            length = frustumCommands.indices[Pass.OPAQUE];
            for (j = 0; j < length; ++j) {
                executeIdCommand(commands[j], scene, context, passState);
            }

            us.updatePass(Pass.TRANSLUCENT);
            commands = frustumCommands.commands[Pass.TRANSLUCENT];
            length = frustumCommands.indices[Pass.TRANSLUCENT];
            for (j = 0; j < length; ++j) {
                executeIdCommand(commands[j], scene, context, passState);
            }

            passState.framebuffer = originalFramebuffer;
        }
    }

    function executeComputeCommands(scene) {
        var us = scene.context.uniformState;
        us.updatePass(Pass.COMPUTE);

        var sunComputeCommand = scene._environmentState.sunComputeCommand;
        if (defined(sunComputeCommand)) {
            sunComputeCommand.execute(scene._computeEngine);
        }

        var commandList = scene._computeCommandList;
        var length = commandList.length;
        for (var i = 0; i < length; ++i) {
            commandList[i].execute(scene._computeEngine);
        }
    }

    function executeOverlayCommands(scene, passState) {
        var us = scene.context.uniformState;
        us.updatePass(Pass.OVERLAY);

        var context = scene.context;
        var commandList = scene._overlayCommandList;
        var length = commandList.length;
        for (var i = 0; i < length; ++i) {
            commandList[i].execute(context, passState);
        }
    }

    function insertShadowCastCommands(scene, commandList, shadowMap) {
        var shadowVolume = shadowMap.shadowMapCullingVolume;
        var isPointLight = shadowMap.isPointLight;
        var passes = shadowMap.passes;
        var numberOfPasses = passes.length;

        var length = commandList.length;
        for (var i = 0; i < length; ++i) {
            var command = commandList[i];
            updateDerivedCommands(scene, command);

            if (command.castShadows && (command.pass === Pass.GLOBE || command.pass === Pass.CESIUM_3D_TILE || command.pass === Pass.OPAQUE || command.pass === Pass.TRANSLUCENT)) {
                if (isVisible(command, shadowVolume)) {
                    if (isPointLight) {
                        for (var k = 0; k < numberOfPasses; ++k) {
                            passes[k].commandList.push(command);
                        }
                    } else if (numberOfPasses === 1) {
                        passes[0].commandList.push(command);
                    } else {
                        var wasVisible = false;
                        // Loop over cascades from largest to smallest
                        for (var j = numberOfPasses - 1; j >= 0; --j) {
                            var cascadeVolume = passes[j].cullingVolume;
                            if (isVisible(command, cascadeVolume)) {
                                passes[j].commandList.push(command);
                                wasVisible = true;
                            } else if (wasVisible) {
                                // If it was visible in the previous cascade but now isn't
                                // then there is no need to check any more cascades
                                break;
                            }
                        }
                    }
                }
            }
        }
    }

    function executeShadowMapCastCommands(scene) {
        var frameState = scene.frameState;
        var shadowMaps = frameState.shadowHints.shadowMaps;
        var shadowMapLength = shadowMaps.length;

        if (!frameState.shadowHints.shadowsEnabled) {
            return;
        }

        var context = scene.context;
        var uniformState = context.uniformState;

        for (var i = 0; i < shadowMapLength; ++i) {
            var shadowMap = shadowMaps[i];
            if (shadowMap.outOfView) {
                continue;
            }

            // Reset the command lists
            var j;
            var passes = shadowMap.passes;
            var numberOfPasses = passes.length;
            for (j = 0; j < numberOfPasses; ++j) {
                passes[j].commandList.length = 0;
            }

            // Insert the primitive/model commands into the command lists
            var sceneCommands = scene.frameState.commandList;
            insertShadowCastCommands(scene, sceneCommands, shadowMap);

            for (j = 0; j < numberOfPasses; ++j) {
                var pass = shadowMap.passes[j];
                uniformState.updateCamera(pass.camera);
                shadowMap.updatePass(context, j);
                var numberOfCommands = pass.commandList.length;
                for (var k = 0; k < numberOfCommands; ++k) {
                    var command = pass.commandList[k];
                    // Set the correct pass before rendering into the shadow map because some shaders
                    // conditionally render based on whether the pass is translucent or opaque.
                    uniformState.updatePass(command.pass);
                    executeCommand(command.derivedCommands.shadows.castCommands[i], scene, context, pass.passState);
                }
            }
        }
    }

    var scratchEyeTranslation = new Cartesian3();

    function updateAndExecuteCommands(scene, passState, backgroundColor) {
        var context = scene._context;

        var viewport = passState.viewport;
        viewport.x = 0;
        viewport.y = 0;
        viewport.width = context.drawingBufferWidth;
        viewport.height = context.drawingBufferHeight;

        var frameState = scene._frameState;
        var camera = frameState.camera;
        var mode = frameState.mode;
        var depthOnly = frameState.passes.depth;

        if (scene._useWebVR && mode !== SceneMode.SCENE2D) {
            updateAndClearFramebuffers(scene, passState, backgroundColor);

            if (!depthOnly) {
                updateAndRenderPrimitives(scene);
            }

            createPotentiallyVisibleSet(scene);

            if (!depthOnly) {
                executeComputeCommands(scene);
                executeShadowMapCastCommands(scene);
            }

            // Based on Calculating Stereo pairs by Paul Bourke
            // http://paulbourke.net/stereographics/stereorender/

            viewport.x = 0;
            viewport.y = 0;
            viewport.width = context.drawingBufferWidth * 0.5;
            viewport.height = context.drawingBufferHeight;

            var savedCamera = Camera.clone(camera, scene._cameraVR);

            var near = camera.frustum.near;
            var fo = near * defaultValue(scene.focalLength, 5.0);
            var eyeSeparation = defaultValue(scene.eyeSeparation, fo / 30.0);
            var eyeTranslation = Cartesian3.multiplyByScalar(savedCamera.right, eyeSeparation * 0.5, scratchEyeTranslation);

            camera.frustum.aspectRatio = viewport.width / viewport.height;

            var offset = 0.5 * eyeSeparation * near / fo;

            Cartesian3.add(savedCamera.position, eyeTranslation, camera.position);
            camera.frustum.xOffset = offset;

            executeCommands(scene, passState);

            viewport.x = passState.viewport.width;

            Cartesian3.subtract(savedCamera.position, eyeTranslation, camera.position);
            camera.frustum.xOffset = -offset;

            executeCommands(scene, passState);

            Camera.clone(savedCamera, camera);
        } else if (mode !== SceneMode.SCENE2D || scene._mapMode2D === MapMode2D.ROTATE) {
            executeCommandsInViewport(true, scene, passState, backgroundColor);
        } else {
            updateAndClearFramebuffers(scene, passState, backgroundColor);
            execute2DViewportCommands(scene, passState);
        }
    }

    var scratch2DViewportCartographic = new Cartographic(Math.PI, CesiumMath.PI_OVER_TWO);
    var scratch2DViewportMaxCoord = new Cartesian3();
    var scratch2DViewportSavedPosition = new Cartesian3();
    var scratch2DViewportTransform = new Matrix4();
    var scratch2DViewportCameraTransform = new Matrix4();
    var scratch2DViewportEyePoint = new Cartesian3();
    var scratch2DViewportWindowCoords = new Cartesian3();
    var scratch2DViewport = new BoundingRectangle();

    function execute2DViewportCommands(scene, passState) {
        var context = scene.context;
        var frameState = scene.frameState;
        var camera = scene.camera;

        var originalViewport = passState.viewport;
        var viewport = BoundingRectangle.clone(originalViewport, scratch2DViewport);
        passState.viewport = viewport;

        var maxCartographic = scratch2DViewportCartographic;
        var maxCoord = scratch2DViewportMaxCoord;

        var projection = scene.mapProjection;
        projection.project(maxCartographic, maxCoord);

        var position = Cartesian3.clone(camera.position, scratch2DViewportSavedPosition);
        var transform = Matrix4.clone(camera.transform, scratch2DViewportCameraTransform);
        var frustum = camera.frustum.clone();

        camera._setTransform(Matrix4.IDENTITY);

        var viewportTransformation = Matrix4.computeViewportTransformation(viewport, 0.0, 1.0, scratch2DViewportTransform);
        var projectionMatrix = camera.frustum.projectionMatrix;

        var x = camera.positionWC.y;
        var eyePoint = Cartesian3.fromElements(CesiumMath.sign(x) * maxCoord.x - x, 0.0, -camera.positionWC.x, scratch2DViewportEyePoint);
        var windowCoordinates = Transforms.pointToGLWindowCoordinates(projectionMatrix, viewportTransformation, eyePoint, scratch2DViewportWindowCoords);

        windowCoordinates.x = Math.floor(windowCoordinates.x);

        var viewportX = viewport.x;
        var viewportWidth = viewport.width;

        if (x === 0.0 || windowCoordinates.x <= viewportX  || windowCoordinates.x >= viewportX + viewportWidth) {
            executeCommandsInViewport(true, scene, passState);
        } else if (Math.abs(viewportX + viewportWidth * 0.5 - windowCoordinates.x) < 1.0) {
            viewport.width = windowCoordinates.x - viewport.x;

            camera.position.x *= CesiumMath.sign(camera.position.x);

            camera.frustum.right = 0.0;

            frameState.cullingVolume = camera.frustum.computeCullingVolume(camera.positionWC, camera.directionWC, camera.upWC);
            context.uniformState.update(frameState);

            executeCommandsInViewport(true, scene, passState);

            viewport.x = windowCoordinates.x;

            camera.position.x = -camera.position.x;

            camera.frustum.right = -camera.frustum.left;
            camera.frustum.left = 0.0;

            frameState.cullingVolume = camera.frustum.computeCullingVolume(camera.positionWC, camera.directionWC, camera.upWC);
            context.uniformState.update(frameState);

            executeCommandsInViewport(false, scene, passState);
        } else if (windowCoordinates.x > viewportX + viewportWidth * 0.5) {
            viewport.width = windowCoordinates.x - viewportX;

            var right = camera.frustum.right;
            camera.frustum.right = maxCoord.x - x;

            frameState.cullingVolume = camera.frustum.computeCullingVolume(camera.positionWC, camera.directionWC, camera.upWC);
            context.uniformState.update(frameState);

            executeCommandsInViewport(true, scene, passState);

            viewport.x = windowCoordinates.x;
            viewport.width = viewportX + viewportWidth - windowCoordinates.x;

            camera.position.x = -camera.position.x;

            camera.frustum.left = -camera.frustum.right;
            camera.frustum.right = right - camera.frustum.right * 2.0;

            frameState.cullingVolume = camera.frustum.computeCullingVolume(camera.positionWC, camera.directionWC, camera.upWC);
            context.uniformState.update(frameState);

            executeCommandsInViewport(false, scene, passState);
        } else {
            viewport.x = windowCoordinates.x;
            viewport.width = viewportX + viewportWidth - windowCoordinates.x;

            var left = camera.frustum.left;
            camera.frustum.left = -maxCoord.x - x;

            frameState.cullingVolume = camera.frustum.computeCullingVolume(camera.positionWC, camera.directionWC, camera.upWC);
            context.uniformState.update(frameState);

            executeCommandsInViewport(true, scene, passState);

            viewport.x = viewportX;
            viewport.width = windowCoordinates.x - viewportX;

            camera.position.x = -camera.position.x;

            camera.frustum.right = -camera.frustum.left;
            camera.frustum.left = left - camera.frustum.left * 2.0;

            frameState.cullingVolume = camera.frustum.computeCullingVolume(camera.positionWC, camera.directionWC, camera.upWC);
            context.uniformState.update(frameState);

            executeCommandsInViewport(false, scene, passState);
        }

        camera._setTransform(transform);
        Cartesian3.clone(position, camera.position);
        camera.frustum = frustum.clone();
        passState.viewport = originalViewport;
    }

    function executeCommandsInViewport(firstViewport, scene, passState, backgroundColor) {
        var depthOnly = scene.frameState.passes.depth;

        if (!firstViewport && !depthOnly) {
            scene.frameState.commandList.length = 0;
        }

        if (!depthOnly) {
            updateAndRenderPrimitives(scene);
        }

        createPotentiallyVisibleSet(scene);

        if (firstViewport) {
            if (defined(backgroundColor)) {
                updateAndClearFramebuffers(scene, passState, backgroundColor);
            }
            if (!depthOnly) {
                executeComputeCommands(scene);
                executeShadowMapCastCommands(scene);
            }
        }

        executeCommands(scene, passState);
    }

    function updateEnvironment(scene, passState) {
        var frameState = scene._frameState;

        // Update celestial and terrestrial environment effects.
        var environmentState = scene._environmentState;
        var renderPass = frameState.passes.render;
        var skyAtmosphere = scene.skyAtmosphere;
        var globe = scene.globe;

        if (!renderPass || (scene._mode !== SceneMode.SCENE2D && frameState.camera.frustum instanceof OrthographicFrustum)) {
            environmentState.skyAtmosphereCommand = undefined;
            environmentState.skyBoxCommand = undefined;
            environmentState.sunDrawCommand = undefined;
            environmentState.sunComputeCommand = undefined;
            environmentState.moonCommand = undefined;
        } else {
            if (defined(skyAtmosphere) && defined(globe)) {
                skyAtmosphere.setDynamicAtmosphereColor(globe.enableLighting);
                environmentState.isReadyForAtmosphere = environmentState.isReadyForAtmosphere || globe._surface._tilesToRender.length > 0;
            }
            environmentState.skyAtmosphereCommand = defined(skyAtmosphere) ? skyAtmosphere.update(frameState) : undefined;
            environmentState.skyBoxCommand = defined(scene.skyBox) ? scene.skyBox.update(frameState) : undefined;
            var sunCommands = defined(scene.sun) ? scene.sun.update(frameState, passState, scene._hdr) : undefined;
            environmentState.sunDrawCommand = defined(sunCommands) ? sunCommands.drawCommand : undefined;
            environmentState.sunComputeCommand = defined(sunCommands) ? sunCommands.computeCommand : undefined;
            environmentState.moonCommand = defined(scene.moon) ? scene.moon.update(frameState) : undefined;
        }

        var clearGlobeDepth = environmentState.clearGlobeDepth = defined(globe) && (!globe.depthTestAgainstTerrain || scene.mode === SceneMode.SCENE2D);
        var useDepthPlane = environmentState.useDepthPlane = clearGlobeDepth && scene.mode === SceneMode.SCENE3D;
        if (useDepthPlane) {
            var useLogDepth = scene._logDepthBuffer && !(scene.camera.frustum instanceof OrthographicFrustum || scene.camera.frustum instanceof OrthographicOffCenterFrustum);
            // Update the depth plane that is rendered in 3D when the primitives are
            // not depth tested against terrain so primitives on the backface
            // of the globe are not picked.
            scene._depthPlane.update(frameState, useLogDepth);
        }

        var occluder = (frameState.mode === SceneMode.SCENE3D) ? frameState.occluder: undefined;
        var cullingVolume = frameState.cullingVolume;

        // get user culling volume minus the far plane.
        var planes = scratchCullingVolume.planes;
        for (var k = 0; k < 5; ++k) {
            planes[k] = cullingVolume.planes[k];
        }
        cullingVolume = scratchCullingVolume;

        // Determine visibility of celestial and terrestrial environment effects.
        environmentState.isSkyAtmosphereVisible = defined(environmentState.skyAtmosphereCommand) && environmentState.isReadyForAtmosphere;
        environmentState.isSunVisible = isVisible(environmentState.sunDrawCommand, cullingVolume, occluder);
        environmentState.isMoonVisible = isVisible(environmentState.moonCommand, cullingVolume, occluder);
    }

    function updateDebugFrustumPlanes(scene) {
        var frameState = scene._frameState;
        if (scene.debugShowFrustumPlanes !== scene._debugShowFrustumPlanes) {
            if (scene.debugShowFrustumPlanes) {
                scene._debugFrustumPlanes = new DebugCameraPrimitive({
                    camera: scene.camera,
                    updateOnChange: false
                });
            } else {
                scene._debugFrustumPlanes = scene._debugFrustumPlanes && scene._debugFrustumPlanes.destroy();
            }
            scene._debugShowFrustumPlanes = scene.debugShowFrustumPlanes;
        }

        if (defined(scene._debugFrustumPlanes)) {
            scene._debugFrustumPlanes.update(frameState);
        }
    }

    function updateShadowMaps(scene) {
        var frameState = scene._frameState;
        var shadowMaps = frameState.shadowMaps;
        var length = shadowMaps.length;

        var shadowsEnabled = (length > 0) && !frameState.passes.pick && (scene.mode === SceneMode.SCENE3D);
        if (shadowsEnabled !== frameState.shadowHints.shadowsEnabled) {
            // Update derived commands when shadowsEnabled changes
            ++frameState.shadowHints.lastDirtyTime;
            frameState.shadowHints.shadowsEnabled = shadowsEnabled;
        }

        if (!shadowsEnabled) {
            return;
        }

        // Check if the shadow maps are different than the shadow maps last frame.
        // If so, the derived commands need to be updated.
        for (var j = 0; j < length; ++j) {
            if (shadowMaps[j] !== frameState.shadowHints.shadowMaps[j]) {
                ++frameState.shadowHints.lastDirtyTime;
                break;
            }
        }

        frameState.shadowHints.shadowMaps.length = 0;
        frameState.shadowHints.lightShadowMaps.length = 0;

        for (var i = 0; i < length; ++i) {
            var shadowMap = shadowMaps[i];
            shadowMap.update(frameState);

            frameState.shadowHints.shadowMaps.push(shadowMap);

            if (shadowMap.fromLightSource) {
                frameState.shadowHints.lightShadowMaps.push(shadowMap);
            }

            if (shadowMap.dirty) {
                ++frameState.shadowHints.lastDirtyTime;
                shadowMap.dirty = false;
            }
        }
    }

    function updateAndRenderPrimitives(scene) {
        var frameState = scene._frameState;

        scene._groundPrimitives.update(frameState);
        scene._primitives.update(frameState);

        updateDebugFrustumPlanes(scene);
        updateShadowMaps(scene);

        if (scene._globe) {
            scene._globe.render(frameState);
        }
    }

    function updateAndClearFramebuffers(scene, passState, clearColor) {
        var context = scene._context;
        var environmentState = scene._environmentState;

        var passes = scene._frameState.passes;
        var picking = passes.pick;
        var useWebVR = scene._useWebVR && scene.mode !== SceneMode.SCENE2D;

        // Preserve the reference to the original framebuffer.
        environmentState.originalFramebuffer = passState.framebuffer;

        // Manage sun bloom post-processing effect.
        if (defined(scene.sun) && scene.sunBloom !== scene._sunBloom) {
            if (scene.sunBloom && !useWebVR) {
                scene._sunPostProcess = new SunPostProcess();
            } else if(defined(scene._sunPostProcess)){
                scene._sunPostProcess = scene._sunPostProcess.destroy();
            }

            scene._sunBloom = scene.sunBloom;
        } else if (!defined(scene.sun) && defined(scene._sunPostProcess)) {
            scene._sunPostProcess = scene._sunPostProcess.destroy();
            scene._sunBloom = false;
        }

        // Clear the pass state framebuffer.
        var clear = scene._clearColorCommand;
        Color.clone(clearColor, clear.color);
        clear.execute(context, passState);

        // Update globe depth rendering based on the current context and clear the globe depth framebuffer.
        // Globe depth needs is copied for Pick to support picking batched geometries in GroundPrimitives.
        var useGlobeDepthFramebuffer = environmentState.useGlobeDepthFramebuffer = defined(scene._globeDepth);
        if (useGlobeDepthFramebuffer) {
            scene._globeDepth.update(context, passState, scene._hdr);
            scene._globeDepth.clear(context, passState, clearColor);
        }

        // If supported, configure OIT to use the globe depth framebuffer and clear the OIT framebuffer.
        var useOIT = environmentState.useOIT = !picking && defined(scene._oit) && scene._oit.isSupported();
        if (useOIT) {
            scene._oit.update(context, passState, scene._globeDepth.framebuffer);
            scene._oit.clear(context, passState, clearColor);
            environmentState.useOIT = scene._oit.isSupported();
        }

        var postProcess = scene.postProcessStages;
<<<<<<< HEAD
        var usePostProcess = environmentState.usePostProcess = !picking && (scene._hdr || postProcess.length > 0 || postProcess.ambientOcclusion.enabled || postProcess.fxaa.enabled || postProcess.bloom.enabled);
        environmentState.usePostProcessSelectedFeatures = false;
=======
        var usePostProcess = environmentState.usePostProcess = !picking && (postProcess.length > 0 || postProcess.ambientOcclusion.enabled || postProcess.fxaa.enabled || postProcess.bloom.enabled);
        environmentState.usePostProcessSelected = false;
>>>>>>> 0a239710
        if (usePostProcess) {
            scene._sceneFramebuffer.update(context, passState);
            scene._sceneFramebuffer.clear(context, passState, clearColor);

            var camera = scene.camera;
            var useLogDepth = scene._logDepthBuffer && !(camera.frustum instanceof OrthographicFrustum || camera.frustum instanceof OrthographicOffCenterFrustum);

            postProcess.update(context, useLogDepth, scene._hdr);
            postProcess.clear(context);

            usePostProcess = environmentState.usePostProcess = postProcess.ready;
            environmentState.usePostProcessSelected = usePostProcess && postProcess.hasSelected;
        }

        if (environmentState.isSunVisible && scene.sunBloom && !useWebVR) {
            passState.framebuffer = scene._sunPostProcess.update(passState);
            scene._sunPostProcess.clear(context, passState, clearColor);
        } else if (useGlobeDepthFramebuffer) {
            passState.framebuffer = scene._globeDepth.framebuffer;
        } else if (usePostProcess) {
            passState.framebuffer = scene._sceneFramebuffer.getFramebuffer();
        }

        if (defined(passState.framebuffer)) {
            clear.execute(context, passState);
        }

        var useInvertClassification = environmentState.useInvertClassification = !picking && defined(passState.framebuffer) && scene.invertClassification;
        if (useInvertClassification) {
            var depthFramebuffer;
            if (scene.frameState.invertClassificationColor.alpha === 1.0) {
                if (environmentState.useGlobeDepthFramebuffer) {
                    depthFramebuffer = scene._globeDepth.framebuffer;
                }
            }

            if (defined(depthFramebuffer) || context.depthTexture) {
                scene._invertClassification.previousFramebuffer = depthFramebuffer;
                scene._invertClassification.update(context);
                scene._invertClassification.clear(context, passState);

                if (scene.frameState.invertClassificationColor.alpha < 1.0 && useOIT) {
                    var command = scene._invertClassification.unclassifiedCommand;
                    var derivedCommands = command.derivedCommands;
                    derivedCommands.oit = scene._oit.createDerivedCommands(command, context, derivedCommands.oit);
                }
            } else {
                environmentState.useInvertClassification = false;
            }
        }
    }

    function resolveFramebuffers(scene, passState) {
        var context = scene._context;
        var environmentState = scene._environmentState;

        var useOIT = environmentState.useOIT;
        var useGlobeDepthFramebuffer = environmentState.useGlobeDepthFramebuffer;
        var usePostProcess = environmentState.usePostProcess;

        var defaultFramebuffer = environmentState.originalFramebuffer;
        var globeFramebuffer = useGlobeDepthFramebuffer ? scene._globeDepth.framebuffer : undefined;
        var sceneFramebuffer = scene._sceneFramebuffer.getFramebuffer();
        var idFramebuffer = scene._sceneFramebuffer.getIdFramebuffer();

        if (useOIT) {
            passState.framebuffer = usePostProcess ? sceneFramebuffer : defaultFramebuffer;
            scene._oit.execute(context, passState);
        }

        if (usePostProcess) {
            var inputFramebuffer = sceneFramebuffer;
            if (useGlobeDepthFramebuffer && !useOIT) {
                inputFramebuffer = globeFramebuffer;
            }

            var postProcess = scene.postProcessStages;
            var colorTexture = inputFramebuffer.getColorTexture(0);
            var idTexture = idFramebuffer.getColorTexture(0);
            var depthTexture = defaultValue(globeFramebuffer, sceneFramebuffer).depthStencilTexture;
            postProcess.execute(context, colorTexture, depthTexture, idTexture);
            postProcess.copy(context, defaultFramebuffer);
        }

        if (!useOIT && !usePostProcess && useGlobeDepthFramebuffer) {
            passState.framebuffer = defaultFramebuffer;
            scene._globeDepth.executeCopyColor(context, passState);
        }

        var frustum = scene.camera.frustum;
        var useLogDepth = scene._logDepthBuffer && !(frustum instanceof OrthographicFrustum || frustum instanceof OrthographicOffCenterFrustum);

        if (scene.debugShowGlobeDepth && useGlobeDepthFramebuffer) {
            var gd = getDebugGlobeDepth(scene, scene.debugShowDepthFrustum - 1);
            gd.executeDebugGlobeDepth(context, passState, useLogDepth);
        }

        if (scene.debugShowPickDepth && useGlobeDepthFramebuffer) {
            var pd = getPickDepth(scene, scene.debugShowDepthFrustum - 1);
            pd.executeDebugPickDepth(context, passState, useLogDepth);
        }
    }

    function callAfterRenderFunctions(scene) {
        // Functions are queued up during primitive update and executed here in case
        // the function modifies scene state that should remain constant over the frame.
        var functions = scene._frameState.afterRender;
        for (var i = 0, length = functions.length; i < length; ++i) {
            functions[i]();
            scene.requestRender();
        }

        functions.length = 0;
    }

    /**
     * @private
     */
    Scene.prototype.initializeFrame = function() {
        // Destroy released shaders once every 120 frames to avoid thrashing the cache
        if (this._shaderFrameCount++ === 120) {
            this._shaderFrameCount = 0;
            this._context.shaderCache.destroyReleasedShaderPrograms();
        }

        this._tweens.update();

        this._screenSpaceCameraController.update();
        if (defined(this._deviceOrientationCameraController)) {
            this._deviceOrientationCameraController.update();
        }

        this._camera.update(this._mode);
        this._camera._updateCameraChanged();
    };

    function checkForCameraUpdates(scene) {
        var camera = scene._camera;
        if (!cameraEqual(camera, scene._cameraClone, CesiumMath.EPSILON15)) {
            if (!scene._cameraStartFired) {
                camera.moveStart.raiseEvent();
                scene._cameraStartFired = true;
            }
            scene._cameraMovedTime = getTimestamp();
            Camera.clone(camera, scene._cameraClone);

            return true;
        }

        if (scene._cameraStartFired && getTimestamp() - scene._cameraMovedTime > scene.cameraEventWaitTime) {
            camera.moveEnd.raiseEvent();
            scene._cameraStartFired = false;
        }

        return false;
    }

    function updateDebugShowFramesPerSecond(scene, renderedThisFrame) {
        if (scene.debugShowFramesPerSecond) {
            if (!defined(scene._performanceDisplay)) {
                var performanceContainer = document.createElement('div');
                performanceContainer.className = 'cesium-performanceDisplay-defaultContainer';
                var container = scene._canvas.parentNode;
                container.appendChild(performanceContainer);
                var performanceDisplay = new PerformanceDisplay({container: performanceContainer});
                scene._performanceDisplay = performanceDisplay;
                scene._performanceContainer = performanceContainer;
            }

            scene._performanceDisplay.throttled = scene.requestRenderMode;
            scene._performanceDisplay.update(renderedThisFrame);
        } else if (defined(scene._performanceDisplay)) {
            scene._performanceDisplay = scene._performanceDisplay && scene._performanceDisplay.destroy();
            scene._performanceContainer.parentNode.removeChild(scene._performanceContainer);
        }
    }

    function update(scene) {
        var frameState = scene._frameState;

        if (defined(scene.globe)) {
            scene.globe.update(frameState);
        }

        frameState.creditDisplay.update();
    }

    function render(scene, time) {
        scene._pickPositionCacheDirty = true;

        var context = scene.context;
        var us = context.uniformState;
        var frameState = scene._frameState;

        var frameNumber = CesiumMath.incrementWrap(frameState.frameNumber, 15000000.0, 1.0);
        updateFrameState(scene, frameNumber, time);
        frameState.passes.render = true;
        frameState.passes.postProcess = scene.postProcessStages.hasSelected;

        var backgroundColor = defaultValue(scene.backgroundColor, Color.BLACK);
        frameState.backgroundColor = backgroundColor;

        frameState.creditDisplay.beginFrame();

        scene.fog.update(frameState);

        us.update(frameState);

        var shadowMap = scene.shadowMap;
        if (defined(shadowMap) && shadowMap.enabled) {
            // Update the sun's direction
            Cartesian3.negate(us.sunDirectionWC, scene._sunCamera.direction);
            frameState.shadowMaps.push(shadowMap);
        }

        scene._computeCommandList.length = 0;
        scene._overlayCommandList.length = 0;

        var passState = scene._passState;
        passState.framebuffer = undefined;
        passState.blendingEnabled = undefined;
        passState.scissorTest = undefined;

        if (defined(scene.globe)) {
            scene.globe.beginFrame(frameState);
        }

        updateEnvironment(scene, passState);
        updateAndExecuteCommands(scene, passState, backgroundColor);
        resolveFramebuffers(scene, passState);

        passState.framebuffer = undefined;
        executeOverlayCommands(scene, passState);

        if (defined(scene.globe)) {
            scene.globe.endFrame(frameState);

            if (!scene.globe.tilesLoaded) {
                scene._renderRequested = true;
            }
        }

        frameState.creditDisplay.endFrame();
        context.endFrame();
    }

    function tryAndCatchError(scene, time, functionToExecute) {
        try {
            functionToExecute(scene, time);
        } catch (error) {
            scene._renderError.raiseEvent(scene, error);

            if (scene.rethrowRenderErrors) {
                throw error;
            }
        }
    }

    /**
     * Update and render the scene.
     * @param {JulianDate} [time] The simulation time at which to render.
     *
     * @private
     */
    Scene.prototype.render = function(time) {
        if (!defined(time)) {
            time = JulianDate.now();
        }

        this._jobScheduler.resetBudgets();

        // Update
        this._preUpdate.raiseEvent(this, time);
        tryAndCatchError(this, time, update);
        this._postUpdate.raiseEvent(this, time);

        this._frustumChanged = !this._camera.frustum.equals(this._cameraClone.frustum);

        var cameraChanged = checkForCameraUpdates(this);
        var shouldRender = !this.requestRenderMode || this._renderRequested || cameraChanged || this._frustumChanged || this._logDepthBufferDirty || (this.mode === SceneMode.MORPHING);
        if (!shouldRender && defined(this.maximumRenderTimeChange) && defined(this._lastRenderTime)) {
            var difference = Math.abs(JulianDate.secondsDifference(this._lastRenderTime, time));
            shouldRender = shouldRender || difference > this.maximumRenderTimeChange;
        }

        if (shouldRender) {
            this._lastRenderTime = JulianDate.clone(time, this._lastRenderTime);
            this._renderRequested = false;
            this._logDepthBufferDirty = false;

            // Render
            this._preRender.raiseEvent(this, time);
            tryAndCatchError(this, time, render);

            RequestScheduler.update();
        }

        updateDebugShowFramesPerSecond(this, shouldRender);
        callAfterRenderFunctions(this);

        if (shouldRender) {
            this._postRender.raiseEvent(this, time);
        }
    };

    /**
     * Update and render the scene. Always forces a new render frame regardless of whether a render was
     * previously requested.
     * @param {JulianDate} [time] The simulation time at which to render.
     *
     * @private
     */
    Scene.prototype.forceRender = function(time) {
        this._renderRequested = true;
        this.render(time);
    };

    /**
     * Requests a new rendered frame when {@link Scene#requestRenderMode} is set to <code>true</code>.
     * The render rate will not exceed the {@link CesiumWidget#targetFrameRate}.
     *
     * @see Scene#requestRenderMode
     */
    Scene.prototype.requestRender = function() {
        this._renderRequested = true;
    };

    /**
     * @private
     */
    Scene.prototype.clampLineWidth = function(width) {
        return Math.max(ContextLimits.minimumAliasedLineWidth, Math.min(width, ContextLimits.maximumAliasedLineWidth));
    };

    var orthoPickingFrustum = new OrthographicOffCenterFrustum();
    var scratchOrigin = new Cartesian3();
    var scratchDirection = new Cartesian3();
    var scratchPixelSize = new Cartesian2();
    var scratchPickVolumeMatrix4 = new Matrix4();

    function getPickOrthographicCullingVolume(scene, drawingBufferPosition, width, height) {
        var camera = scene._camera;
        var frustum = camera.frustum;
        if (defined(frustum._offCenterFrustum)) {
            frustum = frustum._offCenterFrustum;
        }

        var viewport = scene._passState.viewport;
        var x = 2.0 * (drawingBufferPosition.x - viewport.x) / viewport.width - 1.0;
        x *= (frustum.right - frustum.left) * 0.5;
        var y = 2.0 * (viewport.height - drawingBufferPosition.y - viewport.y) / viewport.height - 1.0;
        y *= (frustum.top - frustum.bottom) * 0.5;

        var transform = Matrix4.clone(camera.transform, scratchPickVolumeMatrix4);
        camera._setTransform(Matrix4.IDENTITY);

        var origin = Cartesian3.clone(camera.position, scratchOrigin);
        Cartesian3.multiplyByScalar(camera.right, x, scratchDirection);
        Cartesian3.add(scratchDirection, origin, origin);
        Cartesian3.multiplyByScalar(camera.up, y, scratchDirection);
        Cartesian3.add(scratchDirection, origin, origin);

        camera._setTransform(transform);

        if (scene.mode === SceneMode.SCENE2D) {
            Cartesian3.fromElements(origin.z, origin.x, origin.y, origin);
        }

        var pixelSize = frustum.getPixelDimensions(viewport.width, viewport.height, 1.0, scratchPixelSize);

        var ortho = orthoPickingFrustum;
        ortho.right = pixelSize.x * 0.5;
        ortho.left = -ortho.right;
        ortho.top = pixelSize.y * 0.5;
        ortho.bottom = -ortho.top;
        ortho.near = frustum.near;
        ortho.far = frustum.far;

        return ortho.computeCullingVolume(origin, camera.directionWC, camera.upWC);
    }

    var perspPickingFrustum = new PerspectiveOffCenterFrustum();

    function getPickPerspectiveCullingVolume(scene, drawingBufferPosition, width, height) {
        var camera = scene._camera;
        var frustum = camera.frustum;
        var near = frustum.near;

        var tanPhi = Math.tan(frustum.fovy * 0.5);
        var tanTheta = frustum.aspectRatio * tanPhi;

        var viewport = scene._passState.viewport;
        var x = 2.0 * (drawingBufferPosition.x - viewport.x) / viewport.width - 1.0;
        var y = 2.0 * (viewport.height - drawingBufferPosition.y - viewport.y) / viewport.height - 1.0;

        var xDir = x * near * tanTheta;
        var yDir = y * near * tanPhi;

        var pixelSize = frustum.getPixelDimensions(viewport.width, viewport.height, 1.0, scratchPixelSize);
        var pickWidth = pixelSize.x * width * 0.5;
        var pickHeight = pixelSize.y * height * 0.5;

        var offCenter = perspPickingFrustum;
        offCenter.top = yDir + pickHeight;
        offCenter.bottom = yDir - pickHeight;
        offCenter.right = xDir + pickWidth;
        offCenter.left = xDir - pickWidth;
        offCenter.near = near;
        offCenter.far = frustum.far;

        return offCenter.computeCullingVolume(camera.positionWC, camera.directionWC, camera.upWC);
    }

    function getPickCullingVolume(scene, drawingBufferPosition, width, height) {
        var frustum = scene.camera.frustum;
        if (frustum instanceof OrthographicFrustum || frustum instanceof OrthographicOffCenterFrustum) {
            return getPickOrthographicCullingVolume(scene, drawingBufferPosition, width, height);
        }

        return getPickPerspectiveCullingVolume(scene, drawingBufferPosition, width, height);
    }

    // pick rectangle width and height, assumed odd
    var rectangleWidth = 3.0;
    var rectangleHeight = 3.0;
    var scratchRectangle = new BoundingRectangle(0.0, 0.0, rectangleWidth, rectangleHeight);
    var scratchColorZero = new Color(0.0, 0.0, 0.0, 0.0);
    var scratchPosition = new Cartesian2();

    /**
     * Returns an object with a `primitive` property that contains the first (top) primitive in the scene
     * at a particular window coordinate or undefined if nothing is at the location. Other properties may
     * potentially be set depending on the type of primitive.
     * <p>
     * When a feature of a 3D Tiles tileset is picked, <code>pick</code> returns a {@link Cesium3DTileFeature} object.
     * </p>
     *
     * @example
     * // On mouse over, color the feature yellow.
     * handler.setInputAction(function(movement) {
     *     var feature = scene.pick(movement.endPosition);
     *     if (feature instanceof Cesium.Cesium3DTileFeature) {
     *         feature.color = Cesium.Color.YELLOW;
     *     }
     * }, Cesium.ScreenSpaceEventType.MOUSE_MOVE);
     *
     * @param {Cartesian2} windowPosition Window coordinates to perform picking on.
     * @param {Number} [width=3] Width of the pick rectangle.
     * @param {Number} [height=3] Height of the pick rectangle.
     * @returns {Object} Object containing the picked primitive.
     *
     * @exception {DeveloperError} windowPosition is undefined.
     */
    Scene.prototype.pick = function(windowPosition, width, height) {
        //>>includeStart('debug', pragmas.debug);
        if(!defined(windowPosition)) {
            throw new DeveloperError('windowPosition is undefined.');
        }
        //>>includeEnd('debug');

        rectangleWidth = defaultValue(width, 3.0);
        rectangleHeight = defaultValue(height, rectangleWidth);

        var context = this._context;
        var us = context.uniformState;
        var frameState = this._frameState;

        var drawingBufferPosition = SceneTransforms.transformWindowToDrawingBuffer(this, windowPosition, scratchPosition);

        if (!defined(this._pickFramebuffer)) {
            this._pickFramebuffer = context.createPickFramebuffer();
        }

        this._jobScheduler.disableThisFrame();

        // Update with previous frame's number and time, assuming that render is called before picking.
        updateFrameState(this, frameState.frameNumber, frameState.time);
        frameState.cullingVolume = getPickCullingVolume(this, drawingBufferPosition, rectangleWidth, rectangleHeight);
        frameState.invertClassification = false;
        frameState.passes.pick = true;

        us.update(frameState);

        scratchRectangle.x = drawingBufferPosition.x - ((rectangleWidth - 1.0) * 0.5);
        scratchRectangle.y = (this.drawingBufferHeight - drawingBufferPosition.y) - ((rectangleHeight - 1.0) * 0.5);
        scratchRectangle.width = rectangleWidth;
        scratchRectangle.height = rectangleHeight;
        var passState = this._pickFramebuffer.begin(scratchRectangle);

        updateEnvironment(this, passState);
        updateAndExecuteCommands(this, passState, scratchColorZero);
        resolveFramebuffers(this, passState);

        var object = this._pickFramebuffer.end(scratchRectangle);
        context.endFrame();
        callAfterRenderFunctions(this);
        return object;
    };

    function renderTranslucentDepthForPick(scene, drawingBufferPosition) {
        // PERFORMANCE_IDEA: render translucent only and merge with the previous frame
        var context = scene._context;
        var frameState = scene._frameState;

        clearPasses(frameState.passes);
        frameState.passes.pick = true;
        frameState.passes.depth = true;
        frameState.cullingVolume = getPickCullingVolume(scene, drawingBufferPosition, 1, 1);

        var passState = scene._pickDepthPassState;
        if (!defined(passState)) {
            passState = scene._pickDepthPassState = new PassState(context);
            passState.scissorTest = {
                enabled : true,
                rectangle : new BoundingRectangle()
            };
            passState.viewport = new BoundingRectangle();
        }

        var width = context.drawingBufferWidth;
        var height = context.drawingBufferHeight;

        var framebuffer = scene._pickDepthFramebuffer;
        var pickDepthFBWidth = scene._pickDepthFramebufferWidth;
        var pickDepthFBHeight = scene._pickDepthFramebufferHeight;
        if (!defined(framebuffer) || pickDepthFBWidth !== width || pickDepthFBHeight !== height) {
            scene._pickDepthFramebuffer = scene._pickDepthFramebuffer && scene._pickDepthFramebuffer.destroy();
            framebuffer = scene._pickDepthFramebuffer = new Framebuffer({
                context : context,
                depthStencilTexture : new Texture({
                    context : context,
                    width : width,
                    height : height,
                    pixelFormat : PixelFormat.DEPTH_STENCIL,
                    pixelDatatype : PixelDatatype.UNSIGNED_INT_24_8
                })
            });

            scene._pickDepthFramebufferWidth = width;
            scene._pickDepthFramebufferHeight = height;
        }

        passState.framebuffer = framebuffer;
        passState.viewport.width = width;
        passState.viewport.height = height;
        passState.scissorTest.rectangle.x = drawingBufferPosition.x;
        passState.scissorTest.rectangle.y = height - drawingBufferPosition.y;
        passState.scissorTest.rectangle.width = 1;
        passState.scissorTest.rectangle.height = 1;

        updateEnvironment(scene, passState);
        updateAndExecuteCommands(scene, passState, scratchColorZero);
        resolveFramebuffers(scene, passState);

        context.endFrame();
    }

    var scratchPackedDepth = new Cartesian4();
    var packedDepthScale = new Cartesian4(1.0, 1.0 / 255.0, 1.0 / 65025.0, 1.0 / 16581375.0);

    /**
     * Returns the cartesian position reconstructed from the depth buffer and window position.
     * The returned position is in world coordinates. Used internally by camera functions to
     * prevent conversion to projected 2D coordinates and then back.
     * <p>
     * Set {@link Scene#pickTranslucentDepth} to <code>true</code> to include the depth of
     * translucent primitives; otherwise, this essentially picks through translucent primitives.
     * </p>
     *
     * @private
     *
     * @param {Cartesian2} windowPosition Window coordinates to perform picking on.
     * @param {Cartesian3} [result] The object on which to restore the result.
     * @returns {Cartesian3} The cartesian position in world coordinates.
     *
     * @exception {DeveloperError} Picking from the depth buffer is not supported. Check pickPositionSupported.
     */
    Scene.prototype.pickPositionWorldCoordinates = function(windowPosition, result) {
        if (!this.useDepthPicking) {
            return undefined;
        }

        //>>includeStart('debug', pragmas.debug);
        if(!defined(windowPosition)) {
            throw new DeveloperError('windowPosition is undefined.');
        }
        if (!defined(this._globeDepth)) {
            throw new DeveloperError('Picking from the depth buffer is not supported. Check pickPositionSupported.');
        }
        //>>includeEnd('debug');

        var cacheKey = windowPosition.toString();

        if (this._pickPositionCacheDirty){
            this._pickPositionCache = {};
            this._pickPositionCacheDirty = false;
        } else if (this._pickPositionCache.hasOwnProperty(cacheKey)){
            return Cartesian3.clone(this._pickPositionCache[cacheKey], result);
        }

        var context = this._context;
        var uniformState = context.uniformState;

        var drawingBufferPosition = SceneTransforms.transformWindowToDrawingBuffer(this, windowPosition, scratchPosition);
        if (this.pickTranslucentDepth) {
            renderTranslucentDepthForPick(this, drawingBufferPosition);
        }
        drawingBufferPosition.y = this.drawingBufferHeight - drawingBufferPosition.y;

        var camera = this._camera;

        // Create a working frustum from the original camera frustum.
        var frustum;
        if (defined(camera.frustum.fov)) {
            frustum = camera.frustum.clone(scratchPerspectiveFrustum);
        } else if (defined(camera.frustum.infiniteProjectionMatrix)){
            frustum = camera.frustum.clone(scratchPerspectiveOffCenterFrustum);
        } else if (defined(camera.frustum.width)) {
            frustum = camera.frustum.clone(scratchOrthographicFrustum);
        } else {
            frustum = camera.frustum.clone(scratchOrthographicOffCenterFrustum);
        }

        var numFrustums = this.numberOfFrustums;
        for (var i = 0; i < numFrustums; ++i) {
            var pickDepth = getPickDepth(this, i);
            var pixels = context.readPixels({
                x : drawingBufferPosition.x,
                y : drawingBufferPosition.y,
                width : 1,
                height : 1,
                framebuffer : pickDepth.framebuffer
            });

            var packedDepth = Cartesian4.unpack(pixels, 0, scratchPackedDepth);
            Cartesian4.divideByScalar(packedDepth, 255.0, packedDepth);
            var depth = Cartesian4.dot(packedDepth, packedDepthScale);

            if (depth > 0.0 && depth < 1.0) {
                var renderedFrustum = this._frustumCommandsList[i];
                var height2D;
                if (this.mode === SceneMode.SCENE2D) {
                    height2D = camera.position.z;
                    camera.position.z = height2D - renderedFrustum.near + 1.0;
                    frustum.far = Math.max(1.0, renderedFrustum.far - renderedFrustum.near);
                    frustum.near = 1.0;
                    uniformState.update(this.frameState);
                    uniformState.updateFrustum(frustum);
                } else {
                    frustum.near = renderedFrustum.near * (i !== 0 ? this.opaqueFrustumNearOffset : 1.0);
                    frustum.far = renderedFrustum.far;
                    uniformState.updateFrustum(frustum);
                }

                result = SceneTransforms.drawingBufferToWgs84Coordinates(this, drawingBufferPosition, depth, result);

                if (this.mode === SceneMode.SCENE2D) {
                    camera.position.z = height2D;
                    uniformState.update(this.frameState);
                }

                this._pickPositionCache[cacheKey] = Cartesian3.clone(result);
                return result;
            }
        }

        this._pickPositionCache[cacheKey] = undefined;
        return undefined;
    };

    var scratchPickPositionCartographic = new Cartographic();

    /**
     * Returns the cartesian position reconstructed from the depth buffer and window position.
     * <p>
     * The position reconstructed from the depth buffer in 2D may be slightly different from those
     * reconstructed in 3D and Columbus view. This is caused by the difference in the distribution
     * of depth values of perspective and orthographic projection.
     * </p>
     * <p>
     * Set {@link Scene#pickTranslucentDepth} to <code>true</code> to include the depth of
     * translucent primitives; otherwise, this essentially picks through translucent primitives.
     * </p>
     *
     * @param {Cartesian2} windowPosition Window coordinates to perform picking on.
     * @param {Cartesian3} [result] The object on which to restore the result.
     * @returns {Cartesian3} The cartesian position.
     *
     * @exception {DeveloperError} Picking from the depth buffer is not supported. Check pickPositionSupported.
     */
    Scene.prototype.pickPosition = function(windowPosition, result) {
        result = this.pickPositionWorldCoordinates(windowPosition, result);
        if (defined(result) && this.mode !== SceneMode.SCENE3D) {
            Cartesian3.fromElements(result.y, result.z, result.x, result);

            var projection = this.mapProjection;
            var ellipsoid = projection.ellipsoid;

            var cart = projection.unproject(result, scratchPickPositionCartographic);
            ellipsoid.cartographicToCartesian(cart, result);
        }

        return result;
    };

    /**
     * Returns a list of objects, each containing a `primitive` property, for all primitives at
     * a particular window coordinate position. Other properties may also be set depending on the
     * type of primitive. The primitives in the list are ordered by their visual order in the
     * scene (front to back).
     *
     * @param {Cartesian2} windowPosition Window coordinates to perform picking on.
     * @param {Number} [limit] If supplied, stop drilling after collecting this many picks.
     * @returns {Object[]} Array of objects, each containing 1 picked primitives.
     *
     * @exception {DeveloperError} windowPosition is undefined.
     *
     * @example
     * var pickedObjects = scene.drillPick(new Cesium.Cartesian2(100.0, 200.0));
     */
    Scene.prototype.drillPick = function(windowPosition, limit) {
        // PERFORMANCE_IDEA: This function calls each primitive's update for each pass. Instead
        // we could update the primitive once, and then just execute their commands for each pass,
        // and cull commands for picked primitives.  e.g., base on the command's owner.

        //>>includeStart('debug', pragmas.debug);
        if (!defined(windowPosition)) {
            throw new DeveloperError('windowPosition is undefined.');
        }
        //>>includeEnd('debug');

        var i;
        var attributes;
        var result = [];
        var pickedPrimitives = [];
        var pickedAttributes = [];
        if (!defined(limit)) {
            limit = Number.MAX_VALUE;
        }

        var pickedResult = this.pick(windowPosition);
        while (defined(pickedResult) && defined(pickedResult.primitive)) {
            result.push(pickedResult);
            if (0 >= --limit) {
                break;
            }

            var primitive = pickedResult.primitive;
            var hasShowAttribute = false;

            //If the picked object has a show attribute, use it.
            if (typeof primitive.getGeometryInstanceAttributes === 'function') {
                if (defined(pickedResult.id)) {
                    attributes = primitive.getGeometryInstanceAttributes(pickedResult.id);
                    if (defined(attributes) && defined(attributes.show)) {
                        hasShowAttribute = true;
                        attributes.show = ShowGeometryInstanceAttribute.toValue(false, attributes.show);
                        pickedAttributes.push(attributes);
                    }
                }
            }

            //Otherwise, hide the entire primitive
            if (!hasShowAttribute) {
                primitive.show = false;
                pickedPrimitives.push(primitive);
            }

            pickedResult = this.pick(windowPosition);
        }

        // unhide everything we hid while drill picking
        for (i = 0; i < pickedPrimitives.length; ++i) {
            pickedPrimitives[i].show = true;
        }

        for (i = 0; i < pickedAttributes.length; ++i) {
            attributes = pickedAttributes[i];
            attributes.show = ShowGeometryInstanceAttribute.toValue(true, attributes.show);
        }

        return result;
    };

    /**
     * Transforms a position in cartesian coordinates to canvas coordinates.  This is commonly used to place an
     * HTML element at the same screen position as an object in the scene.
     *
     * @param {Cartesian3} position The position in cartesian coordinates.
     * @param {Cartesian2} [result] An optional object to return the input position transformed to canvas coordinates.
     * @returns {Cartesian2} The modified result parameter or a new Cartesian2 instance if one was not provided.  This may be <code>undefined</code> if the input position is near the center of the ellipsoid.
     *
     * @example
     * // Output the canvas position of longitude/latitude (0, 0) every time the mouse moves.
     * var scene = widget.scene;
     * var ellipsoid = scene.globe.ellipsoid;
     * var position = Cesium.Cartesian3.fromDegrees(0.0, 0.0);
     * var handler = new Cesium.ScreenSpaceEventHandler(scene.canvas);
     * handler.setInputAction(function(movement) {
     *     console.log(scene.cartesianToCanvasCoordinates(position));
     * }, Cesium.ScreenSpaceEventType.MOUSE_MOVE);
     */
    Scene.prototype.cartesianToCanvasCoordinates = function(position, result) {
        return SceneTransforms.wgs84ToWindowCoordinates(this, position, result);
    };

    /**
     * Instantly completes an active transition.
     */
    Scene.prototype.completeMorph = function(){
        this._transitioner.completeMorph();
    };

    /**
     * Asynchronously transitions the scene to 2D.
     * @param {Number} [duration=2.0] The amount of time, in seconds, for transition animations to complete.
     */
    Scene.prototype.morphTo2D = function(duration) {
        var ellipsoid;
        var globe = this.globe;
        if (defined(globe)) {
            ellipsoid = globe.ellipsoid;
        } else {
            ellipsoid = this.mapProjection.ellipsoid;
        }
        duration = defaultValue(duration, 2.0);
        this._transitioner.morphTo2D(duration, ellipsoid);
    };

    /**
     * Asynchronously transitions the scene to Columbus View.
     * @param {Number} [duration=2.0] The amount of time, in seconds, for transition animations to complete.
     */
    Scene.prototype.morphToColumbusView = function(duration) {
        var ellipsoid;
        var globe = this.globe;
        if (defined(globe)) {
            ellipsoid = globe.ellipsoid;
        } else {
            ellipsoid = this.mapProjection.ellipsoid;
        }
        duration = defaultValue(duration, 2.0);
        this._transitioner.morphToColumbusView(duration, ellipsoid);
    };

    /**
     * Asynchronously transitions the scene to 3D.
     * @param {Number} [duration=2.0] The amount of time, in seconds, for transition animations to complete.
     */
    Scene.prototype.morphTo3D = function(duration) {
        var ellipsoid;
        var globe = this.globe;
        if (defined(globe)) {
            ellipsoid = globe.ellipsoid;
        } else {
            ellipsoid = this.mapProjection.ellipsoid;
        }
        duration = defaultValue(duration, 2.0);
        this._transitioner.morphTo3D(duration, ellipsoid);
    };

    /**
     * Returns true if this object was destroyed; otherwise, false.
     * <br /><br />
     * If this object was destroyed, it should not be used; calling any function other than
     * <code>isDestroyed</code> will result in a {@link DeveloperError} exception.
     *
     * @returns {Boolean} <code>true</code> if this object was destroyed; otherwise, <code>false</code>.
     *
     * @see Scene#destroy
     */
    Scene.prototype.isDestroyed = function() {
        return false;
    };

    /**
     * Destroys the WebGL resources held by this object.  Destroying an object allows for deterministic
     * release of WebGL resources, instead of relying on the garbage collector to destroy this object.
     * <br /><br />
     * Once an object is destroyed, it should not be used; calling any function other than
     * <code>isDestroyed</code> will result in a {@link DeveloperError} exception.  Therefore,
     * assign the return value (<code>undefined</code>) to the object as done in the example.
     *
     * @exception {DeveloperError} This object was destroyed, i.e., destroy() was called.
     *
     *
     * @example
     * scene = scene && scene.destroy();
     *
     * @see Scene#isDestroyed
     */
    Scene.prototype.destroy = function() {
        this._tweens.removeAll();
        this._computeEngine = this._computeEngine && this._computeEngine.destroy();
        this._screenSpaceCameraController = this._screenSpaceCameraController && this._screenSpaceCameraController.destroy();
        this._deviceOrientationCameraController = this._deviceOrientationCameraController && !this._deviceOrientationCameraController.isDestroyed() && this._deviceOrientationCameraController.destroy();
        this._pickFramebuffer = this._pickFramebuffer && this._pickFramebuffer.destroy();
        this._pickDepthFramebuffer = this._pickDepthFramebuffer && this._pickDepthFramebuffer.destroy();
        this._primitives = this._primitives && this._primitives.destroy();
        this._groundPrimitives = this._groundPrimitives && this._groundPrimitives.destroy();
        this._globe = this._globe && this._globe.destroy();
        this.skyBox = this.skyBox && this.skyBox.destroy();
        this.skyAtmosphere = this.skyAtmosphere && this.skyAtmosphere.destroy();
        this._debugSphere = this._debugSphere && this._debugSphere.destroy();
        this.sun = this.sun && this.sun.destroy();
        this._sunPostProcess = this._sunPostProcess && this._sunPostProcess.destroy();
        this._depthPlane = this._depthPlane && this._depthPlane.destroy();
        this._transitioner.destroy();
        this._debugFrustumPlanes = this._debugFrustumPlanes && this._debugFrustumPlanes.destroy();
        this._brdfLutGenerator = this._brdfLutGenerator && this._brdfLutGenerator.destroy();

        if (defined(this._globeDepth)) {
            this._globeDepth.destroy();
        }
        if (this._removeCreditContainer) {
            this._canvas.parentNode.removeChild(this._creditContainer);
        }

        if (defined(this._oit)) {
            this._oit.destroy();
        }

        this._sceneFramebuffer = this._sceneFramebuffer && this._sceneFramebuffer.destroy();
        this.postProcessStages = this.postProcessStages && this.postProcessStages.destroy();

        this._context = this._context && this._context.destroy();
        this._frameState.creditDisplay.destroy();
        if (defined(this._performanceDisplay)){
            this._performanceDisplay = this._performanceDisplay && this._performanceDisplay.destroy();
            this._performanceContainer.parentNode.removeChild(this._performanceContainer);
        }

        this._removeRequestListenerCallback();
        this._removeTaskProcessorListenerCallback();
        for (var i = 0; i < this._removeGlobeCallbacks.length; ++i) {
            this._removeGlobeCallbacks[i]();
        }
        this._removeGlobeCallbacks.length = 0;

        return destroyObject(this);
    };

    return Scene;
});<|MERGE_RESOLUTION|>--- conflicted
+++ resolved
@@ -3034,13 +3034,8 @@
         }
 
         var postProcess = scene.postProcessStages;
-<<<<<<< HEAD
         var usePostProcess = environmentState.usePostProcess = !picking && (scene._hdr || postProcess.length > 0 || postProcess.ambientOcclusion.enabled || postProcess.fxaa.enabled || postProcess.bloom.enabled);
-        environmentState.usePostProcessSelectedFeatures = false;
-=======
-        var usePostProcess = environmentState.usePostProcess = !picking && (postProcess.length > 0 || postProcess.ambientOcclusion.enabled || postProcess.fxaa.enabled || postProcess.bloom.enabled);
         environmentState.usePostProcessSelected = false;
->>>>>>> 0a239710
         if (usePostProcess) {
             scene._sceneFramebuffer.update(context, passState);
             scene._sceneFramebuffer.clear(context, passState, clearColor);
