/*global define*/
define([
        '../Core/combine',
        '../Core/defaultValue',
        '../Core/destroyObject',
        '../Core/DeveloperError',
        '../Core/RuntimeError',
        '../Core/Color',
        '../Core/Math',
        '../Core/Intersect',
        '../Core/Occluder',
        '../Core/Ellipsoid',
        '../Core/Extent',
        '../Core/ExtentTessellator',
        '../Core/BoundingSphere',
        '../Core/BoundingRectangle',
        '../Core/Cache',
        '../Core/Cartesian2',
        '../Core/Cartesian3',
        '../Core/Cartesian4',
        '../Core/Cartographic',
        '../Core/Matrix3',
        '../Core/Queue',
        '../Core/ComponentDatatype',
        '../Core/MeshFilters',
        '../Core/PrimitiveType',
        '../Core/CubeMapEllipsoidTessellator',
        '../Core/JulianDate',
        '../Core/Transforms',
        '../Renderer/BufferUsage',
        '../Renderer/CullFace',
        '../Renderer/DepthFunction',
        '../Renderer/PixelFormat',
        '../Renderer/RenderbufferFormat',
        './ImageryLayerCollection',
        './WebMercatorTilingScheme',
        './Projections',
        './Tile',
        './TileState',
        './SceneMode',
        './ViewportQuad',
        './EllipsoidSurface',
        './EllipsoidTerrainProvider',
        '../Shaders/CentralBodyVS',
        '../Shaders/CentralBodyFS',
        '../Shaders/CentralBodyFSCommon',
        '../Shaders/CentralBodyVSDepth',
        '../Shaders/CentralBodyFSDepth',
        '../Shaders/CentralBodyVSFilter',
        '../Shaders/CentralBodyFSFilter',
        '../Shaders/CentralBodyVSPole',
        '../Shaders/CentralBodyFSPole',
        '../Shaders/GroundAtmosphere',
        '../Shaders/SkyAtmosphereFS',
        '../Shaders/SkyAtmosphereVS'
    ], function(
        combine,
        defaultValue,
        destroyObject,
        DeveloperError,
        RuntimeError,
        Color,
        CesiumMath,
        Intersect,
        Occluder,
        Ellipsoid,
        Extent,
        ExtentTessellator,
        BoundingSphere,
        BoundingRectangle,
        Cache,
        Cartesian2,
        Cartesian3,
        Cartesian4,
        Cartographic,
        Matrix3,
        Queue,
        ComponentDatatype,
        MeshFilters,
        PrimitiveType,
        CubeMapEllipsoidTessellator,
        JulianDate,
        Transforms,
        BufferUsage,
        CullFace,
        DepthFunction,
        PixelFormat,
        RenderbufferFormat,
        ImageryLayerCollection,
        WebMercatorTilingScheme,
        Projections,
        Tile,
        TileState,
        SceneMode,
        ViewportQuad,
        EllipsoidSurface,
        EllipsoidTerrainProvider,
        CentralBodyVS,
        CentralBodyFS,
        CentralBodyFSCommon,
        CentralBodyVSDepth,
        CentralBodyFSDepth,
        CentralBodyVSFilter,
        CentralBodyFSFilter,
        CentralBodyVSPole,
        CentralBodyFSPole,
        GroundAtmosphere,
        SkyAtmosphereFS,
        SkyAtmosphereVS) {
    "use strict";

    /**
     * DOC_TBA
     *
     * @alias CentralBody
     * @constructor
     *
     * @param {Ellipsoid} [ellipsoid=Ellipsoid.WGS84] Determines the size and shape of the
     * central body.
     * @param {TerrainProvider} [terrainProvider=new EllipsoidTerrainProvider()] The terrain
     * provider that will provide geometry for the surface of the central body.
     * @param {ImageryLayerCollection} [imageryLayerCollection=new ImageryLayerCollection()] The
     * collection of imagery layers that will be rendered on the surface of the central body.
     */
    var CentralBody = function(ellipsoid, terrainProvider, imageryLayerCollection) {
        ellipsoid = defaultValue(ellipsoid, Ellipsoid.WGS84);
        terrainProvider = typeof terrainProvider !== 'undefined' ? terrainProvider : new EllipsoidTerrainProvider();
        imageryLayerCollection = typeof imageryLayerCollection !== 'undefined' ? imageryLayerCollection : new ImageryLayerCollection();

        this._ellipsoid = ellipsoid;
        this._imageryLayerCollection = imageryLayerCollection;
        this._surface = new EllipsoidSurface({
            terrainProvider : terrainProvider,
            imageryLayerCollection : imageryLayerCollection
        });

        this._occluder = new Occluder(new BoundingSphere(Cartesian3.ZERO, ellipsoid.getMinimumRadius()), Cartesian3.ZERO);

        this._spWithoutAtmosphere = undefined;
        this._spGroundFromSpace = undefined;
        this._spGroundFromAtmosphere = undefined;
        this._sp = undefined; // Reference to without-atmosphere, ground-from-space, or ground-from-atmosphere
        this._rsColor = undefined;
        this._rsColorWithoutDepthTest = undefined;

        this._spSkyFromSpace = undefined;
        this._spSkyFromAtmosphere = undefined;
        this._vaSky = undefined; // Reference to sky-from-space or sky-from-atmosphere
        this._spSky = undefined;
        this._rsSky = undefined;

        this._spDepth = undefined;
        this._vaDepth = undefined;
        this._rsDepth = undefined;

        this._vaNorthPole = undefined;
        this._vaSouthPole = undefined;
        this._spPolesWithoutAtmosphere = undefined;
        this._spPolesGroundFromSpace = undefined;
        this._spPolesGroundFromAtmosphere = undefined;
        this._spPoles = undefined; // Reference to without-atmosphere, ground-from-space, or ground-from-atmosphere
        this._northPoleUniforms = undefined;
        this._southPoleUniforms = undefined;
        this._drawNorthPole = false;
        this._drawSouthPole = false;

        /**
         * Determines the color of the north pole. If the day tile provider imagery does not
         * extend over the north pole, it will be filled with this color before applying lighting.
         *
         * @type {Cartesian3}
         */
        this.northPoleColor = new Cartesian3(2.0 / 255.0, 6.0 / 255.0, 18.0 / 255.0);

        /**
         * Determines the color of the south pole. If the day tile provider imagery does not
         * extend over the south pole, it will be filled with this color before applying lighting.
         *
         * @type {Cartesian3}
         */
        this.southPoleColor = new Cartesian3(1.0, 1.0, 1.0);

        /**
         * Determines if the central body will be shown.
         *
         * @type {Boolean}
         * @default true
         */
        this.show = true;

        /**
         * Determines if the ground atmosphere will be shown.
         *
         * @type {Boolean}
         * @default false
         */
        this.showGroundAtmosphere = false;

        /**
         * Determines if the sky atmosphere will be shown.
         *
         * @type {Boolean}
         * @default false
         */
        this.showSkyAtmosphere = false;

        /**
         * <p>
         * Determines if the central body is affected by lighting, i.e., if sun light brightens the
         * day side of the globe, and and the night side appears dark.  When <code>true</code>, the
         * central body is affected by lighting; when <code>false</code>, the central body is uniformly
         * shaded with the day tile provider, i.e., no night lights, atmosphere, etc. are used.
         * </p>
         * <p>
         * The default is <code>true</code>.
         * </p>
         *
         * @default true
         */
        this.affectedByLighting = true;
        this._affectedByLighting = true;

        /**
         * The URL of the image to use as a night texture.  An asynchronous
         * request is made for the image at the next call to {@link CentralBody#update}.
         * The night texture is shown once the image is loaded and {@link CentralBody#showNight}
         * is <code>true</code>.
         * <br /><br />
         * Example day image:
         * <div align='center'>
         * <img src='../images/CentralBody.nightImageSource.jpg' width='512' height='256' />
         * <a href='http://visibleearth.nasa.gov/view_rec.php?id=1438'>NASA Visible Earth</a>.
         * Data courtesy Marc Imhoff of NASA GSFC and Christopher Elvidge of
         * NOAA NGDC. Image by Craig Mayhew and Robert Simmon, NASA GSFC.
         * </div>
         *
         * @type {String}
         *
         * @see CentralBody#showNight
         */
        this.nightImageSource = undefined;
        this._nightImageSource = undefined;
        this._nightTexture = undefined;

        /**
         * The URL of the image to use as a specular map; a single-channel image where zero indicates
         * land cover, and 255 indicates water.  An asynchronous request is made for the image
         * at the next call to {@link CentralBody#update}. The specular map is used once the
         * image is loaded and {@link CentralBody#showSpecular} is <code>true</code>.
         * <br /><br />
         * Example specular map:
         * <div align='center'>
         * <img src='../images/CentralBody.specularMapSource.jpg' width='512' height='256' />
         * <a href='http://planetpixelemporium.com/earth.html'>Planet Texture Maps</a>
         * </div>
         *
         * @type {String}
         *
         * @see CentralBody#showSpecular
         */
        this.specularMapSource = undefined;
        this._specularMapSource = undefined;
        this._specularTexture = undefined;

        /**
         * The URL of the image to use as a cloud map; a single-channel image where 255 indicates
         * cloud cover, and zero indicates no clouds.  An asynchronous request is made for the image
         * at the next call to {@link CentralBody#update}. The cloud map is shown once the
         * image is loaded and {@link CentralBody#showClouds} is <code>true</code>.
         * <br /><br />
         * Example cloud map:
         * <div align='center'>
         * <img src='../images/CentralBody.cloudsMapSource.jpg' width='512' height='256' />
         * <a href='http://planetpixelemporium.com/earth.html'>Planet Texture Maps</a>
         * </div>
         *
         * @type {String}
         *
         * @see CentralBody#showClouds
         */
        this.cloudsMapSource = undefined;
        this._cloudsMapSource = undefined;
        this._cloudsTexture = undefined;

        /**
         * The URL of the image to use as a bump map; a single-channel image where zero indicates
         * sea level, and 255 indicates maximum height.  An asynchronous request is made for the image
         * at the next call to {@link CentralBody#update}. The bump map is used once the
         * image is loaded and {@link CentralBody#showBumps} is <code>true</code>.
         * <br /><br />
         * Example bump map:
         * <div align='center'>
         * <img src='../images/CentralBody.bumpMapSource.jpg' width='512' height='256' />
         * <a href='http://planetpixelemporium.com/earth.html'>Planet Texture Maps</a>
         * </div>
         *
         * @type {String}
         *
         * @see CentralBody#showBumps
         */
        this.bumpMapSource = undefined;
        this._bumpMapSource = undefined;
        this._bumpTexture = undefined;

        /**
         * When <code>true</code>, textures from the imagery layer collection are shown on the central body.
         * <br /><br />
         * <div align='center'>
         * <img src='../images/CentralBody.showDay.jpg' width='400' height='300' />
         * </div>
         *
         * @type {Boolean}
         *
         * @see CentralBody#showNight
         *
         * @default true
         */
        this.showDay = true;
        this._defineShowDay = undefined;

        /**
         * When <code>true</code>, the night texture is shown on the side of the central body not illuminated by the sun.
         * The day and night textures are blended across the terminator using {@link CentralBody#dayNightBlendDelta}.
         * When <code>false</code>, the day textures are shown on the entire globe (if enabled).
         * <div align='center'>
         * <img src='../images/CentralBody.showNight.jpg' width='400' height='300' />
         * </div>
         *
         * @type {Boolean}
         *
         * @see CentralBody#nightImageSource
         * @see CentralBody#showDay
         * @see CentralBody#dayNightBlendDelta
         *
         * @default true
         *
         * @example
         * cb.showNight = true;
         * cb.nightImageSource = 'night.jpg';
         */
        this.showNight = true;
        this._defineShowNight = undefined;

        /**
         * When <code>true</code>, diffuse-lit clouds are shown on the central body.  When {@link CentralBody#showNight}
         * is also true, clouds on the dark side of the globe will fully or partially occlude the night texture.
         * <div align='center'>
         * <img src='../images/CentralBody.showClouds.jpg' width='400' height='300' />
         * </div>
         *
         * @type {Boolean}
         *
         * @see CentralBody#cloudsMapSource
         * @see CentralBody#showCloudShadows
         * @see CentralBody#showNight
         *
         * @default true
         *
         * @example
         * cb.showClouds = true;
         * cb.cloudsMapSource = 'clouds.jpg';
         */
        this.showClouds = true;
        this._defineShowClouds = undefined;

        /**
         * When <code>true</code>, clouds on the daytime side of the globe cast approximate shadows.  The
         * shadows can be shown with or without the clouds themselves, which are controlled with
         * {@link CentralBody#showClouds}.
         * <div align='center'>
         * <table border='0' cellpadding='5'><tr>
         * <td align='center'><code>true</code><br/><img src='../images/CentralBody.showCloudShadows.true.jpg' width='250' height='188' /></td>
         * <td align='center'><code>false</code><br/><img src='../images/CentralBody.showCloudShadows.false.jpg' width='250' height='188' /></td>
         * </tr></table>
         * </div>
         *
         * @type {Boolean}
         *
         * @see CentralBody#cloudsMapSource
         * @see CentralBody#showClouds
         *
         * @default true
         *
         * @example
         * cb.showClouds = true;
         * cb.showCloudShadows = true;
         * cb.cloudsMapSource = 'clouds.jpg';
         */
        this.showCloudShadows = true;
        this._defineShowCloudShadows = undefined;

        /**
         * When <code>true</code>, a specular map (also called a gloss map) is used so only the ocean receives specular light.
         * <div align='center'>
         * <table border='0' cellpadding='5'><tr>
         * <td align='center'><code>true</code><br/><img src='../images/CentralBody.showSpecular.true.jpg' width='250' height='188' /></td>
         * <td align='center'><code>false</code><br/><img src='../images/CentralBody.showSpecular.false.jpg' width='250' height='188' /></td>
         * </tr></table>
         * </div>
         *
         * @type {Boolean}
         *
         * @see CentralBody#specularMapSource
         *
         * @default true
         *
         * @example
         * cb.showSpecular = true;
         * cb.specularMapSource = 'specular.jpg';
         */
        this.showSpecular = true;
        this._defineShowSpecular = undefined;

        /**
         * When <code>true</code>, a bump map is used to add lighting detail to the mountainous areas of the central body.
         * This gives the appearance of extra geometric complexity even though the central body is still a smooth ellipsoid.
         * The apparent steepness of the mountains is controlled by {@link CentralBody#bumpMapNormalZ}.
         * <div align='center'>
         * <table border='0' cellpadding='5'><tr>
         * <td align='center'><code>true</code><br/><img src='../images/CentralBody.showBumps.true.jpg' width='250' height='188' /></td>
         * <td align='center'><code>false</code><br/><img src='../images/CentralBody.showBumps.false.jpg' width='250' height='188' /></td>
         * </tr></table>
         * </div>
         *
         * @type {Boolean}
         *
         * @see CentralBody#bumpMapSource
         * @see CentralBody#bumpMapNormalZ
         *
         * @default true
         *
         * @example
         * cb.showBumps = true;
         * cb.bumpMapSource = 'bump.jpg';
         */
        this.showBumps = true;
        this._defineShowBumps = undefined;

        /**
         * When <code>true</code>, shows a line on the central body where day meets night.
         * <div align='center'>
         * <img src='../images/CentralBody.showTerminator.jpg' width='400' height='300' />
         * </div>
         *
         * @type {Boolean}
         *
         * @see CentralBody#showNight
         * @see CentralBody#dayNightBlendDelta
         *
         * @default false
         */
        this.showTerminator = false;
        this._defineShowTerminator = undefined;

        /**
         * When {@link CentralBody#showBumps} is <code>true</code>, <code>bumpMapNormalZ</code> controls the
         * apparent steepness of the mountains.  A value less than one over-exaggerates the steepness; a value greater
         * than one under-exaggerates, making mountains less noticeable.
         * <div align='center'>
         * <table border='0' cellpadding='5'><tr>
         * <td align='center'><code>0.25</code><br/><img src='../images/Centralbody.bumpMapNormalZ.025.jpg' width='250' height='188' /></td>
         * <td align='center'><code>1.25</code><br/><img src='../images/Centralbody.bumpMapNormalZ.125.jpg' width='250' height='188' /></td>
         * </tr></table>
         * </div>
         *
         * @type {Number}
         *
         * @see CentralBody#showBumps
         *
         * @default 0.5
         *
         * @example
         * cb.showBumps = true;
         * cb.bumpMapSource = 'bump.jpg';
         * cb.bumpMapNormalZ = 1.0;
         */
        this.bumpMapNormalZ = 0.5;

        /**
         * When {@link CentralBody#showDay} and {@link CentralBody#showNight} are both <code>true</code>,
         * <code>dayNightBlendDelta</code> determines the size of the blend region surrounding the terminator (where day
         * meets night).  A value of zero indicates a sharp transition without blending; a larger value creates a linearly
         * blended region based on the diffuse lighting component:  <code>-dayNightBlendDelta &lt; diffuse &lt; dayNightBlendDelta</code>.
         * <div align='center'>
         * <table border='0' cellpadding='5'><tr>
         * <td align='center'><code>0.0</code><br/><img src='../images/Centralbody.dayNightBlendDelta.0.jpg' width='250' height='188' /></td>
         * <td align='center'><code>0.05</code><br/><img src='../images/Centralbody.dayNightBlendDelta.05.jpg' width='250' height='188' /></td>
         * </tr></table>
         * </div>
         *
         * @type {Number}
         *
         * @see CentralBody#showDay
         * @see CentralBody#showNight
         * @see CentralBody#showTerminator
         *
         * @default 0.05
         *
         * @example
         * cb.showDay = true;
         * cb.showNight = true;
         * cb.nightImageSource = 'night.jpg';
         * cb.dayNightBlendDelta = 0.0;  // Sharp transition
         */
        this.dayNightBlendDelta = 0.05;

        /**
         * Changes the intensity of the night texture. A value of 1.0 is the same intensity as night texture.
         * A value less than 1.0 makes the night texture darker. A value greater than 1.0 makes the night texture
         * brighter. The default value is 2.0.
         *
         * @type {Number}
         *
         * @default 2.0
         */
        this.nightIntensity = 2.0;

        /**
         * The current morph transition time between 2D/Columbus View and 3D,
         * with 0.0 being 2D or Columbus View and 1.0 being 3D.
         *
         * @type Number
         *
         * @default 1.0
         */
        this.morphTime = 1.0;

        this._mode = SceneMode.SCENE3D;
        this._projection = undefined;

        this._fCameraHeight = undefined;
        this._fCameraHeight2 = undefined;
        this._outerRadius = ellipsoid.getRadii().multiplyByScalar(1.025).getMaximumComponent();

        // TODO: Do we want to expose any of these atmosphere constants?
        var Kr = 0.0025;
        var Kr4PI = Kr * 4.0 * Math.PI;
        var Km = 0.0015;
        var Km4PI = Km * 4.0 * Math.PI;
        var ESun = 15.0;
        var g = -0.95;
        var innerRadius = ellipsoid.getRadii().getMaximumComponent();
        var rayleighScaleDepth = 0.25;
        var inverseWaveLength = {
            x : 1.0 / Math.pow(0.650, 4.0), // Red
            y : 1.0 / Math.pow(0.570, 4.0), // Green
            z : 1.0 / Math.pow(0.475, 4.0) // Blue
        };

        this._minGroundFromAtmosphereHeight = 6378500.0; // from experimentation / where shader fails due to precision errors
        this._startFadeGroundFromAtmosphere = this._minGroundFromAtmosphereHeight + 1000;

        var that = this;

        var atmosphereUniforms = {
            v3InvWavelength : function() {
                return inverseWaveLength;
            },
            fCameraHeight : function() {
                return that._fCameraHeight;
            },
            fCameraHeight2 : function() {
                return that._fCameraHeight2;
            },
            fOuterRadius : function() {
                return that._outerRadius;
            },
            fOuterRadius2 : function() {
                return that._outerRadius * that._outerRadius;
            },
            fInnerRadius : function() {
                return innerRadius;
            },
            fInnerRadius2 : function() {
                return innerRadius * innerRadius;
            },
            fKrESun : function() {
                return Kr * ESun;
            },
            fKmESun : function() {
                return Km * ESun;
            },
            fKr4PI : function() {
                return Kr4PI;
            },
            fKm4PI : function() {
                return Km4PI;
            },
            fScale : function() {
                return 1.0 / (that._outerRadius - innerRadius);
            },
            fScaleDepth : function() {
                return rayleighScaleDepth;
            },
            fScaleOverScaleDepth : function() {
                return (1.0 / (that._outerRadius - innerRadius)) / rayleighScaleDepth;
            },
            g : function() {
                return g;
            },
            g2 : function() {
                return g * g;
            },
            fMinGroundFromAtmosphereHeight : function() {
                return that._minGroundFromAtmosphereHeight;
            },
            fstartFadeGroundFromAtmosphere : function() {
                return that._startFadeGroundFromAtmosphere;
            }
        };

        var uniforms = {
            u_nightTexture : function() {
                return that._nightTexture;
            },
            u_cloudMap : function() {
                return that._cloudsTexture;
            },
            u_specularMap : function() {
                return that._specularTexture;
            },
            u_bumpMap : function() {
                return that._bumpTexture;
            },
            u_bumpMapResoltuion : function() {
                return {
                    x : 1.0 / that._bumpTexture.getWidth(),
                    y : 1.0 / that._bumpTexture.getHeight()
                };
            },
            u_bumpMapNormalZ : function() {
                return that.bumpMapNormalZ;
            },
            u_dayNightBlendDelta : function() {
                return that.dayNightBlendDelta;
            },
            u_nightIntensity : function() {
                return that.nightIntensity;
            },
            u_mode : function() {
                return that._mode;
            },
            u_morphTime : function() {
                return that.morphTime;
            }
        };

        // PERFORMANCE_IDEA:  Only combine these if showing the atmosphere.  Maybe this is too much of a micro-optimization.
        // http://jsperf.com/object-property-access-propcount
        this._drawUniforms = combine([uniforms, atmosphereUniforms], false, false);
    };

    CentralBody.prototype._attributeIndices = {
        position3D : 0,
        textureCoordinates : 1,
        position2D : 2
    };

    /**
     * Gets an ellipsoid describing the shape of this central body.
     *
     * @memberof CentralBody
     *
     * @return {Ellipsoid}
     */
    CentralBody.prototype.getEllipsoid = function() {
        return this._ellipsoid;
    };

<<<<<<< HEAD
    /**
     * Gets the collection of image layers that will be rendered on this central body.
     *
     * @returns {ImageryLayerCollection}
     */
    CentralBody.prototype.getImageLayers = function() {
        return this._imageryLayerCollection;
=======
    CentralBody._isModeTransition = function(oldMode, newMode) {
        // SCENE2D, COLUMBUS_VIEW, and MORPHING use the same rendering path, so a
        // transition only occurs when switching from/to SCENE3D
        return ((oldMode !== newMode) &&
                ((oldMode === SceneMode.SCENE3D) ||
                 (newMode === SceneMode.SCENE3D)));
    };

    CentralBody.prototype._prefetchImages = function() {
        var limit = Math.max(Math.min(this._prefetchLimit, this._dayTileProvider.zoomMax), this._dayTileProvider.zoomMin);
        var stack = [this._rootTile];
        while (stack.length !== 0) {
            var tile = stack.pop();

            if (tile.zoom < limit) {
                this._processTile(tile);
                stack = stack.concat(tile.getChildren());
            } else if (tile.zoom === limit) {
                this._processTile(tile);
            }
        }
    };

    CentralBody.prototype._createTextureCache = function(context) {
        var pool = this._texturePool = new Texture2DPool(context);

        var fetch = function(tile) {
            var texture = pool.createTexture2D({
                width : tile.image.width,
                height : tile.image.height,
                pixelFormat : PixelFormat.RGB
            });
            return texture;
        };

        var remove = function(tile) {
            tile.texture = tile.texture && tile.texture.destroy();
            tile._extentVA = tile._extentVA && tile._extentVA.destroy();
            tile.projection = undefined;
            tile.state = TileState.READY;
        };

        var policy = new TileTextureCachePolicy({
            fetchFunc : fetch,
            removeFunc : remove,
            limit : this._textureCacheLimit
        });
        this._textureCache = new Cache(policy);
    };

    CentralBody.prototype._fetchImage = function(tile) {
        var that = this;
        var onload = function() {
            tile.state = TileState.IMAGE_LOADED;
        };
        var onerror = function() {
            tile._failCount = (tile._failCount) ? tile._failCount + 1 : 1;
            ++that._tileFailCount;
            that._lastFailedTime = new JulianDate();
            tile.state = TileState.IMAGE_FAILED;
        };
        var oninvalid = function() {
            tile.state = TileState.IMAGE_INVALID;
        };
        return this._dayTileProvider.loadTileImage(tile, onload, onerror, oninvalid);
    };

    CentralBody.prototype._getTileBoundingSphere = function(tile, sceneState) {
        var boundingVolume;
        if (sceneState.mode === SceneMode.SCENE3D) {
            return tile.get3DBoundingSphere();
        } else if (sceneState.mode === SceneMode.COLUMBUS_VIEW) {
            boundingVolume = tile.get2DBoundingSphere(sceneState.scene2D.projection).clone();
            boundingVolume.center = new Cartesian3(0.0, boundingVolume.center.x, boundingVolume.center.y);
            return boundingVolume;
        }

        boundingVolume = tile.get2DBoundingSphere(sceneState.scene2D.projection).clone();
        boundingVolume.center = new Cartesian3(0.0, boundingVolume.center.x, boundingVolume.center.y);
        return tile.get3DBoundingSphere().union(boundingVolume);
    };

    CentralBody.prototype._cull = function(tile, sceneState) {
        if (sceneState.mode === SceneMode.SCENE2D) {
            var bRect = tile.get2DBoundingRectangle(sceneState.scene2D.projection);

            var frustum = sceneState.camera.frustum;
            var position = sceneState.camera.position;
            var up = sceneState.camera.up;
            var right = sceneState.camera.right;

            var width = frustum.right - frustum.left;
            var height = frustum.top - frustum.bottom;

            var lowerLeft = position.add(right.multiplyByScalar(frustum.left));
            lowerLeft = lowerLeft.add(up.multiplyByScalar(frustum.bottom));
            var upperLeft = lowerLeft.add(up.multiplyByScalar(height));
            var upperRight = upperLeft.add(right.multiplyByScalar(width));
            var lowerRight = upperRight.add(up.multiplyByScalar(-height));

            var x = Math.min(lowerLeft.x, lowerRight.x, upperLeft.x, upperRight.x);
            var y = Math.min(lowerLeft.y, lowerRight.y, upperLeft.y, upperRight.y);
            var w = Math.max(lowerLeft.x, lowerRight.x, upperLeft.x, upperRight.x) - x;
            var h = Math.max(lowerLeft.y, lowerRight.y, upperLeft.y, upperRight.y) - y;

            var fRect = new BoundingRectangle(x, y, w, h);

            return !BoundingRectangle.intersect(bRect, fRect);
        }

        var boundingVolume = this._getTileBoundingSphere(tile, sceneState);
        if (sceneState.camera.getVisibility(boundingVolume) === Intersect.OUTSIDE) {
            return true;
        }

        if (sceneState.mode === SceneMode.SCENE3D) {
            var occludeePoint = tile.getOccludeePoint();
            var occluder = this._occluder;
            return (occludeePoint && !occluder.isVisible(new BoundingSphere(occludeePoint, 0.0))) || !occluder.isVisible(boundingVolume);
        }

        return false;
    };

    CentralBody.prototype._throttleImages = function(sceneState) {
        for ( var i = 0, len = this._imageQueue.length; i < len && i < this._imageThrottleLimit; ++i) {
            var tile = this._imageQueue.dequeue();

            if (this._cull(tile, sceneState)) {
                tile.state = TileState.READY;
                continue;
            }

            if (this._dayTileProvider.zoomMin !== 0 && tile.zoom === 0 && tile.x === 0 && tile.y === 0) {
                tile.image = this._createBaseTile();
                tile.projection = Projections.WGS84; // no need to re-project
                tile.state = TileState.IMAGE_LOADED;
            } else {
                tile.image = this._fetchImage(tile);
                if (!tile.projection) {
                    tile.projection = this._dayTileProvider.projection;
                }
            }
        }
    };

    CentralBody.prototype._createBaseTile = function() {
        // Some tile servers, like Bing, don't have a base image for the entire central body.
        // Create a 1x1 image that will never get rendered.
        var canvas = document.createElement('canvas');
        canvas.width = 1.0;
        canvas.height = 1.0;

        return canvas;
    };

    CentralBody.prototype._throttleReprojection = function(sceneState) {
        for ( var i = 0, len = this._reprojectQueue.length; i < len && i < this._reprojectThrottleLimit; ++i) {
            var tile = this._reprojectQueue.dequeue();

            if (this._cull(tile, sceneState)) {
                tile.image = undefined;
                tile.state = TileState.READY;
                continue;
            }

            tile.image = tile.projection.toWgs84(tile.extent, tile.image);
            tile.state = TileState.REPROJECTED;
            tile.projection = Projections.WGS84;
        }
    };

    CentralBody.prototype._throttleTextures = function(context, sceneState) {
        for ( var i = 0, len = this._textureQueue.length; i < len && i < this._textureThrottleLimit; ++i) {
            var tile = this._textureQueue.dequeue();

            if (this._cull(tile, sceneState) || !tile.image) {
                tile.image = undefined;
                tile.state = TileState.READY;
                continue;
            }

            tile.texture = this._textureCache.find(tile);
            tile.texture.copyFrom(tile.image);
            tile.texture.generateMipmap(MipmapHint.NICEST);
            tile.texture.setSampler({
                wrapS : TextureWrap.CLAMP,
                wrapT : TextureWrap.CLAMP,
                minificationFilter : TextureMinificationFilter.LINEAR_MIPMAP_LINEAR,
                magnificationFilter : TextureMagnificationFilter.LINEAR,
                maximumAnisotropy : context.getMaximumTextureFilterAnisotropy() || 8 // TODO: Remove Chrome work around
            });
            tile.state = TileState.TEXTURE_LOADED;
            tile.image = undefined;
        }
    };

    CentralBody.prototype._processTile = function(tile) {
        if (this._imageQueue.contains(tile) || this._reprojectQueue.contains(tile) || this._textureQueue.contains(tile)) {
            return;
        }

        var maxFailed = this._tileFailCount > this._maxTileFailCount;
        var requestFailed = tile.state === TileState.IMAGE_FAILED && tile._failCount < this._maxTileFailCount;
        var maxTimePassed = this._lastFailedTime && this._lastFailedTime.getSecondsDifference(new JulianDate()) >= this.failedTileRetryTime;
        var retry = maxTimePassed || (requestFailed && !maxFailed);

        // check if tile needs to load image
        if (!tile.state || tile.state === TileState.READY) {
            this._imageQueue.enqueue(tile);
            tile.state = TileState.IMAGE_LOADING;
        } else if (tile.state === TileState.IMAGE_LOADED) {
            // or re-project the image
            this._reprojectQueue.enqueue(tile);
            tile.state = TileState.REPROJECTING;
        } else if (tile.state === TileState.REPROJECTED) {
            // or copy to a texture
            this._textureQueue.enqueue(tile);
            tile.state = TileState.TEXTURE_LOADING;
        } else if (retry) {
            // or retry a failed image
            if (maxTimePassed) {
                tile._failCount = 0;
                this._tileFailCount = 0;
            }
            this._imageQueue.enqueue(tile);
            tile.state = TileState.IMAGE_LOADING;
        } else if (tile.state === TileState.IMAGE_INVALID && tile.image) {
            // or release invalid image if there is one
            tile.image = undefined;
        }
    };

    CentralBody.prototype._enqueueTile = function(tile, context, sceneState) {
        if (this._renderQueue.contains(tile)) {
            return;
        }

        var mode = sceneState.mode;
        var projection = sceneState.scene2D.projection;

        // create vertex array the first time it is needed or when morphing
        if (!tile._extentVA ||
            tile._extentVA.isDestroyed() ||
            CentralBody._isModeTransition(this._mode, mode) ||
            tile._mode !== mode ||
            this._projection !== projection) {
            tile._extentVA = tile._extentVA && tile._extentVA.destroy();

            var ellipsoid = this._ellipsoid;
            var rtc = tile.get3DBoundingSphere().center;
            var projectedRTC = tile.get2DBoundingSphere(projection).center.clone();

            var gran = (tile.zoom > 0) ? 0.05 * (1.0 / tile.zoom * 2.0) : 0.05; // seems like a good value after testing it for what looks good

            var typedArray;
            var buffer;
            var stride;
            var attributes;
            var indexBuffer;
            var datatype = ComponentDatatype.FLOAT;
            var usage = BufferUsage.STATIC_DRAW;

            if (mode === SceneMode.SCENE3D) {
                var buffers = ExtentTessellator.computeBuffers({
                    ellipsoid : ellipsoid,
                    extent : tile.extent,
                    granularity : gran,
                    generateTextureCoords : true,
                    interleave : true,
                    relativeToCenter : rtc
                });

                typedArray = datatype.toTypedArray(buffers.vertices);
                buffer = context.createVertexBuffer(typedArray, usage);
                stride = 5 * datatype.sizeInBytes;
                attributes = [{
                    index : attributeIndices.position3D,
                    vertexBuffer : buffer,
                    componentDatatype : datatype,
                    componentsPerAttribute : 3,
                    offsetInBytes : 0,
                    strideInBytes : stride
                }, {
                    index : attributeIndices.textureCoordinates,
                    vertexBuffer : buffer,
                    componentDatatype : datatype,
                    componentsPerAttribute : 2,
                    offsetInBytes : 3 * datatype.sizeInBytes,
                    strideInBytes : stride
                }, {
                    index : attributeIndices.position2D,
                    value : [0.0, 0.0]
                }];
                indexBuffer = context.createIndexBuffer(new Uint16Array(buffers.indices), usage, IndexDatatype.UNSIGNED_SHORT);
            } else {
                var vertices = [];
                var width = tile.extent.east - tile.extent.west;
                var height = tile.extent.north - tile.extent.south;
                var lonScalar = 1.0 / width;
                var latScalar = 1.0 / height;

                var mesh = PlaneTessellator.compute({
                    resolution : {
                        x : Math.max(Math.ceil(width / gran), 2.0),
                        y : Math.max(Math.ceil(height / gran), 2.0)
                    },
                    onInterpolation : function(time) {
                        var lonLat = new Cartographic(
                                CesiumMath.lerp(tile.extent.west, tile.extent.east, time.x),
                                CesiumMath.lerp(tile.extent.south, tile.extent.north, time.y));

                        var p = ellipsoid.cartographicToCartesian(lonLat).subtract(rtc);
                        vertices.push(p.x, p.y, p.z);

                        var u = (lonLat.longitude - tile.extent.west) * lonScalar;
                        var v = (lonLat.latitude - tile.extent.south) * latScalar;
                        vertices.push(u, v);

                        // TODO: This will not work if the projection's ellipsoid is different
                        // than the central body's ellipsoid.  Throw an exception?
                        var projectedLonLat = projection.project(lonLat).subtract(projectedRTC);
                        vertices.push(projectedLonLat.x, projectedLonLat.y);
                    }
                });

                typedArray = datatype.toTypedArray(vertices);
                buffer = context.createVertexBuffer(typedArray, usage);
                stride = 7 * datatype.sizeInBytes;
                attributes = [{
                    index : attributeIndices.position3D,
                    vertexBuffer : buffer,
                    componentDatatype : datatype,
                    componentsPerAttribute : 3,
                    offsetInBytes : 0,
                    strideInBytes : stride
                }, {
                    index : attributeIndices.textureCoordinates,
                    vertexBuffer : buffer,
                    componentDatatype : datatype,
                    componentsPerAttribute : 2,
                    offsetInBytes : 3 * datatype.sizeInBytes,
                    strideInBytes : stride
                }, {
                    index : attributeIndices.position2D,
                    vertexBuffer : buffer,
                    componentDatatype : datatype,
                    componentsPerAttribute : 2,
                    offsetInBytes : 5 * datatype.sizeInBytes,
                    strideInBytes : stride
                }];

                indexBuffer = context.createIndexBuffer(new Uint16Array(mesh.indexLists[0].values), usage, IndexDatatype.UNSIGNED_SHORT);
            }

            tile._extentVA = context.createVertexArray(attributes, indexBuffer);

            var intensity = (this._dayTileProvider && this._dayTileProvider.getIntensity && this._dayTileProvider.getIntensity(tile)) || 0.0;
            var drawUniforms = {
                u_dayTexture : function() {
                    return tile.texture;
                },
                u_center3D : function() {
                    return rtc;
                },
                u_center2D : function() {
                    return (projectedRTC) ? Cartesian2.fromCartesian3(projectedRTC) : Cartesian2.ZERO;
                },
                u_modifiedModelView : function() {
                    return tile.modelView;
                },
                u_dayIntensity : function() {
                    return intensity;
                },
                u_mode : function() {
                    return tile.mode;
                }
            };
            tile._drawUniforms = combine([drawUniforms, this._drawUniforms], false, false);

            tile._mode = mode;
        }
        this._renderQueue.enqueue(tile);
    };

    CentralBody.prototype._createTileDistanceFunction = function(sceneState, width, height) {
        var provider = this._dayTileProvider;
        if (typeof provider === 'undefined') {
            return undefined;
        }

        if (sceneState.mode === SceneMode.SCENE2D) {
            return undefined;
        }

        var frustum = sceneState.camera.frustum;
        var extent = provider.maxExtent;

        var pixelSizePerDistance = 2.0 * Math.tan(frustum.fovy * 0.5);
        if (height > width * frustum.aspectRatio) {
            pixelSizePerDistance /= height;
        } else {
            pixelSizePerDistance /= width;
        }

        var invPixelSizePerDistance = 1.0 / pixelSizePerDistance;
        var texelHeight = (extent.north - extent.south) / provider.tileHeight;
        var texelWidth = (extent.east - extent.west) / provider.tileWidth;
        var texelSize = (texelWidth > texelHeight) ? texelWidth : texelHeight;
        var dmin = texelSize * invPixelSizePerDistance;
        dmin *= this._ellipsoid.getMaximumRadius();

        return function(zoom, pixelError) {
            return (dmin / pixelError) * Math.exp(-0.693147181 * zoom);
        };
    };

    CentralBody.prototype._refine3D = function(tile, context, sceneState) {
        var provider = this._dayTileProvider;
        if (typeof provider === 'undefined') {
            return false;
        }

        if (tile.zoom < provider.zoomMin) {
            return true;
        }

        if (typeof this._minTileDistance === 'undefined') {
            return false;
        }

        var boundingVolume = this._getTileBoundingSphere(tile, sceneState);
        var cameraPosition = sceneState.camera.getPositionWC();
        var direction = sceneState.camera.getDirectionWC();

        var texturePixelError = (this.pixelError3D !== 'undefined' && this.pixelError3D > 0.0) ? this.pixelError3D : 1.0;
        var dmin = this._minTileDistance(tile.zoom, texturePixelError);

        var toCenter = boundingVolume.center.subtract(cameraPosition);
        var toSphere = toCenter.normalize().multiplyByScalar(toCenter.magnitude() - boundingVolume.radius);
        var distance = direction.multiplyByScalar(direction.dot(toSphere)).magnitude();

        if (distance > 0.0 && distance < dmin) {
            return true;
        }

        return false;
    };

    CentralBody.prototype._refine2D = function(tile, context, sceneState) {
        var camera = sceneState.camera;
        var frustum = camera.frustum;
        var pixelError = this.pixelError2D;
        var provider = this._dayTileProvider;

        var projection = sceneState.scene2D.projection;
        var viewport = context.getViewport();
        var viewportWidth = viewport.width;
        var viewportHeight = viewport.height;

        if (typeof provider === 'undefined') {
            return false;
        }

        if (tile.zoom < provider.zoomMin) {
            return true;
        }

        var texturePixelError = (pixelError > 0.0) ? pixelError : 1.0;

        var tileWidth, tileHeight;
        if (tile.texture && !tile.texture.isDestroyed()) {
            tileWidth = tile.texture.getWidth();
            tileHeight = tile.texture.getHeight();
        } else if (tile.image && typeof tile.image.width !== 'undefined') {
            tileWidth = tile.image.width;
            tileHeight = tile.image.height;
        } else {
            tileWidth = provider.tileWidth;
            tileHeight = provider.tileHeight;
        }

        var a = projection.project(new Cartographic(tile.extent.west, tile.extent.north));
        var b = projection.project(new Cartographic(tile.extent.east, tile.extent.south));
        var diagonal = a.subtract(b);
        var texelSize = Math.max(diagonal.x, diagonal.y) / Math.max(tileWidth, tileHeight);
        var pixelSize = Math.max(frustum.top - frustum.bottom, frustum.right - frustum.left) / Math.max(viewportWidth, viewportHeight);

        if (texelSize > pixelSize * texturePixelError) {
            return true;
        }

        return false;
>>>>>>> 07bc1780
    };

    CentralBody.prototype._isModeTransition = function(oldMode, newMode) {
        // SCENE2D, COLUMBUS_VIEW, and MORPHING use the same rendering path, so a
        // transition only occurs when switching from/to SCENE3D
        return oldMode !== newMode && (oldMode === SceneMode.SCENE3D || newMode === SceneMode.SCENE3D);
    };

    CentralBody.prototype._createScissorRectangle = function(description) {
        var quad = description.quad;

        var upperLeft = new Cartesian3(quad[0], quad[1], quad[2]);
        var lowerLeft = new Cartesian3(quad[3], quad[4], quad[5]);
        var upperRight = new Cartesian3(quad[6], quad[7], quad[8]);
        var lowerRight = new Cartesian3(quad[9], quad[10], quad[11]);

        var mvp = description.modelViewProjection;
        var vt = description.viewportTransformation;

        var diag1 = upperRight.subtract(lowerLeft);
        var diag2 = upperLeft.subtract(lowerRight);

        var diag1Length = diag1.magnitude();
        var diag2Length = diag2.magnitude();

        var halfWidth = Math.max(diag1Length, diag2Length) * 0.5;
        var halfHeight = halfWidth;

        var center = lowerLeft.add(diag1.normalize().multiplyByScalar(diag1Length * 0.5));

        var camera = description.sceneState.camera;
        var nearCenter = camera.position.add(camera.direction.multiplyByScalar(camera.frustum.near));

        if (camera.direction.dot(center.subtract(nearCenter)) < 0) {
            center = center.subtract(nearCenter);
            var centerProjN = camera.direction.multiplyByScalar(camera.direction.dot(center));
            var centerRejN = center.subtract(centerProjN);
            center = nearCenter.add(centerRejN);
        }

        lowerLeft = center.add(camera.up.multiplyByScalar(-halfHeight)).add(camera.right.multiplyByScalar(-halfWidth));
        lowerLeft = Transforms.pointToWindowCoordinates(mvp, vt, lowerLeft);
        upperRight = center.add(camera.up.multiplyByScalar(halfHeight)).add(camera.right.multiplyByScalar(halfWidth));
        upperRight = Transforms.pointToWindowCoordinates(mvp, vt, upperRight);

        lowerLeft.x = Math.max(0.0, Math.min(lowerLeft.x, description.width));
        lowerLeft.y = Math.max(0.0, Math.min(lowerLeft.y, description.height));
        upperRight.x = Math.max(0.0, Math.min(upperRight.x, description.width));
        upperRight.y = Math.max(0.0, Math.min(upperRight.y, description.height));

        var x = Math.floor(lowerLeft.x);
        var y = Math.floor(lowerLeft.y);
        var width = Math.ceil(upperRight.x) - x;
        var height = Math.ceil(upperRight.y) - y;

        if (width > 0.0 && height > 0.0) {
            return new BoundingRectangle(x, y, width, height);
        }

        return undefined;
    };

    CentralBody.prototype._computeDepthQuad = function(sceneState) {
        var radii = this._ellipsoid.getRadii();
        var p = sceneState.camera.getPositionWC();

        // Find the corresponding position in the scaled space of the ellipsoid.
        var q = this._ellipsoid.getOneOverRadii().multiplyComponents(p);

        var qMagnitude = q.magnitude();
        var qUnit = q.normalize();

        // Determine the east and north directions at q.
        var eUnit = Cartesian3.UNIT_Z.cross(q).normalize();
        var nUnit = qUnit.cross(eUnit).normalize();

        // Determine the radius of the 'limb' of the ellipsoid.
        var wMagnitude = Math.sqrt(q.magnitudeSquared() - 1.0);

        // Compute the center and offsets.
        var center = qUnit.multiplyByScalar(1.0 / qMagnitude);
        var scalar = wMagnitude / qMagnitude;
        var eastOffset = eUnit.multiplyByScalar(scalar);
        var northOffset = nUnit.multiplyByScalar(scalar);

        // A conservative measure for the longitudes would be to use the min/max longitudes of the bounding frustum.
        var upperLeft = radii.multiplyComponents(center.add(northOffset).subtract(eastOffset));
        var upperRight = radii.multiplyComponents(center.add(northOffset).add(eastOffset));
        var lowerLeft = radii.multiplyComponents(center.subtract(northOffset).subtract(eastOffset));
        var lowerRight = radii.multiplyComponents(center.subtract(northOffset).add(eastOffset));
        return [upperLeft.x, upperLeft.y, upperLeft.z, lowerLeft.x, lowerLeft.y, lowerLeft.z, upperRight.x, upperRight.y, upperRight.z, lowerRight.x, lowerRight.y, lowerRight.z];
    };

    CentralBody.prototype._computePoleQuad = function(sceneState, maxLat, maxGivenLat, viewProjMatrix, viewportTransformation) {
        var pt1 = this._ellipsoid.cartographicToCartesian(new Cartographic(0.0, maxGivenLat));
        var pt2 = this._ellipsoid.cartographicToCartesian(new Cartographic(Math.PI, maxGivenLat));
        var radius = pt1.subtract(pt2).magnitude() * 0.5;

        var center = this._ellipsoid.cartographicToCartesian(new Cartographic(0.0, maxLat));

        var right;
        var dir = sceneState.camera.direction;
        if (1.0 - Cartesian3.UNIT_Z.negate().dot(dir) < CesiumMath.EPSILON6) {
            right = Cartesian3.UNIT_X;
        } else {
            right = dir.cross(Cartesian3.UNIT_Z).normalize();
        }

        var screenRight = center.add(right.multiplyByScalar(radius));
        var screenUp = center.add(Cartesian3.UNIT_Z.cross(right).normalize().multiplyByScalar(radius));

        center = Transforms.pointToWindowCoordinates(viewProjMatrix, viewportTransformation, center);
        screenRight = Transforms.pointToWindowCoordinates(viewProjMatrix, viewportTransformation, screenRight);
        screenUp = Transforms.pointToWindowCoordinates(viewProjMatrix, viewportTransformation, screenUp);

        var halfWidth = Math.floor(Math.max(screenUp.subtract(center).magnitude(), screenRight.subtract(center).magnitude()));
        var halfHeight = halfWidth;

<<<<<<< HEAD
        return new Rectangle(Math.floor(center.x) - halfWidth,
=======
        return new BoundingRectangle(
                Math.floor(center.x) - halfWidth,
>>>>>>> 07bc1780
                Math.floor(center.y) - halfHeight,
                halfWidth * 2.0,
                halfHeight * 2.0);
    };

    function getBaseLayer(centralBody) {
        return centralBody._imageryLayerCollection.get(0);
    }

    CentralBody.prototype._fillPoles = function(context, sceneState) {
        var baseLayer = getBaseLayer(this);
        if (typeof baseLayer === 'undefined' || sceneState.mode !== SceneMode.SCENE3D) {
            return;
        }

        var baseImageryProvider = baseLayer.imageryProvider;
        if (!baseImageryProvider.ready) {
            return;
        }
        var baseImageryProviderMaxExtent = baseImageryProvider.extent;

        var viewProjMatrix = context.getUniformState().getViewProjection();
        var viewportTransformation = context.getUniformState().getViewportTransformation();
        var latitudeExtension = 0.05;

        var extent;
        var boundingVolume;
        var frustumCull;
        var occludeePoint;
        var occluded;
        var datatype;
        var mesh;
        var rect;
        var positions;
        var occluder = this._occluder;

        // handle north pole
<<<<<<< HEAD
        if (baseImageryProviderMaxExtent.north < CesiumMath.PI_OVER_TWO) {
            extent = new Extent(-Math.PI, baseImageryProviderMaxExtent.north,
                                Math.PI, CesiumMath.PI_OVER_TWO);
            boundingVolume = Extent.compute3DBoundingSphere(extent, this._ellipsoid);
            frustumCull = sceneState.camera.getVisibility(boundingVolume, BoundingSphere.planeSphereIntersect) === Intersect.OUTSIDE;
            occludeePoint = Extent.computeOccludeePoint(extent, this._ellipsoid).occludeePoint;
=======
        if (this._dayTileProvider.maxExtent.north < CesiumMath.PI_OVER_TWO) {
            extent = new Extent(
                -Math.PI,
                this._dayTileProvider.maxExtent.north,
                Math.PI,
                CesiumMath.PI_OVER_TWO
            );
            boundingVolume = BoundingSphere.fromExtent3D(extent, this._ellipsoid);
            frustumCull = sceneState.camera.getVisibility(boundingVolume) === Intersect.OUTSIDE;
            occludeePoint = Occluder.computeOccludeePointFromExtent(extent, this._ellipsoid);
>>>>>>> 07bc1780
            occluded = (occludeePoint && !occluder.isVisible(new BoundingSphere(occludeePoint, 0.0))) || !occluder.isVisible(boundingVolume);

            this._drawNorthPole = !frustumCull && !occluded;
            if (this._drawNorthPole) {
                rect = this._computePoleQuad(sceneState, extent.north, extent.south - latitudeExtension, viewProjMatrix, viewportTransformation);
                positions = [
                    rect.x, rect.y,
                    rect.x + rect.width, rect.y,
                    rect.x + rect.width, rect.y + rect.height,
                    rect.x, rect.y + rect.height
                ];

                if (typeof this._vaNorthPole === 'undefined') {
                    mesh = {
                        attributes : {
                            position : {
                                componentDatatype : ComponentDatatype.FLOAT,
                                componentsPerAttribute : 2,
                                values : positions
                            }
                        }
                    };
                    this._vaNorthPole = context.createVertexArrayFromMesh({
                        mesh : mesh,
                        attributeIndices : {
                            position : 0
                        },
                        bufferUsage : BufferUsage.STREAM_DRAW
                    });
                } else {
                    datatype = ComponentDatatype.FLOAT;
                    this._vaNorthPole.getAttribute(0).vertexBuffer.copyFromArrayView(datatype.toTypedArray(positions));
                }
            }
        }

        // handle south pole
<<<<<<< HEAD
        if (baseImageryProviderMaxExtent.south > -CesiumMath.PI_OVER_TWO) {
            extent = new Extent(-Math.PI, -CesiumMath.PI_OVER_TWO,
                                Math.PI, baseImageryProviderMaxExtent.south);
            boundingVolume = Extent.compute3DBoundingSphere(extent, this._ellipsoid);
            frustumCull = sceneState.camera.getVisibility(boundingVolume, BoundingSphere.planeSphereIntersect) === Intersect.OUTSIDE;
            occludeePoint = Extent.computeOccludeePoint(extent, this._ellipsoid).occludeePoint;
=======
        if (this._dayTileProvider.maxExtent.south > -CesiumMath.PI_OVER_TWO) {
            extent = new Extent(
                -Math.PI,
                -CesiumMath.PI_OVER_TWO,
                Math.PI,
                this._dayTileProvider.maxExtent.south
            );
            boundingVolume = BoundingSphere.fromExtent3D(extent, this._ellipsoid);
            frustumCull = sceneState.camera.getVisibility(boundingVolume) === Intersect.OUTSIDE;
            occludeePoint = Occluder.computeOccludeePointFromExtent(extent, this._ellipsoid);
>>>>>>> 07bc1780
            occluded = (occludeePoint && !occluder.isVisible(new BoundingSphere(occludeePoint, 0.0))) || !occluder.isVisible(boundingVolume);

            this._drawSouthPole = !frustumCull && !occluded;
            if (this._drawSouthPole) {
                rect = this._computePoleQuad(sceneState, extent.south, extent.north + latitudeExtension, viewProjMatrix, viewportTransformation);
                positions = [
                     rect.x, rect.y,
                     rect.x + rect.width, rect.y,
                     rect.x + rect.width, rect.y + rect.height,
                     rect.x, rect.y + rect.height
                 ];

                 if (typeof this._vaSouthPole === 'undefined') {
                     mesh = {
                         attributes : {
                             position : {
                                 componentDatatype : ComponentDatatype.FLOAT,
                                 componentsPerAttribute : 2,
                                 values : positions
                             }
                         }
                     };
                     this._vaSouthPole = context.createVertexArrayFromMesh({
                         mesh : mesh,
                         attributeIndices : {
                             position : 0
                         },
                         bufferUsage : BufferUsage.STREAM_DRAW
                     });
                 } else {
                     datatype = ComponentDatatype.FLOAT;
                     this._vaSouthPole.getAttribute(0).vertexBuffer.copyFromArrayView(datatype.toTypedArray(positions));
                 }
            }
        }

        var that = this;
        var drawUniforms = {
            u_dayIntensity : function() {
                var baseLayer = getBaseLayer(that);
                if (typeof baseLayer !== 'undefined') {
                    var baseImageryProvider = baseLayer.imageryProvider;
                    if (typeof baseImageryProvider.getPoleIntensity === 'function') {
                        return baseImageryProvider.getPoleIntensity();
                    }
                }
                return 0.0;
            }
        };

        if (typeof this._northPoleUniforms === 'undefined') {
            this._northPoleUniforms = combine([drawUniforms, this._drawUniforms, {
                u_color : function() {
                    return that.northPoleColor;
                }
            }], false, false);
        }

        if (typeof this._southPoleUniforms === 'undefined') {
            this._southPoleUniforms = combine([drawUniforms, this._drawUniforms, {
                u_color : function() {
                    return that.southPoleColor;
                }
            }], false, false);
        }
    };

    /**
     * @private
     */
    CentralBody.prototype.update = function(context, sceneState) {
        var width = context.getCanvas().clientWidth;
        var height = context.getCanvas().clientHeight;

        if (width === 0 || height === 0) {
            return;
        }

<<<<<<< HEAD
        var vs;
        var fs;
        var shaderCache = context.getShaderCache();
=======
        var mode = sceneState.mode;
        var projection = sceneState.scene2D.projection;

        if (this._dayTileProvider !== this.dayTileProvider) {
            this._dayTileProvider = this.dayTileProvider;

            // destroy logo
            this._quadLogo = this._quadLogo && this._quadLogo.destroy();

            // stop loading everything
            this._imageQueue.clear();
            this._textureQueue.clear();
            this._reprojectQueue.clear();

            // destroy tiles
            this._destroyTileTree();

            // destroy resources
            this._texturePool = this._texturePool && this._texturePool.destroy();
            this._textureCache = this._textureCache && this._textureCache.destroy();

            // create new tile tree
            this._rootTile = new Tile({
                extent : this._dayTileProvider.maxExtent || this._maxExtent,
                zoom : 0,
                ellipsoid : this._ellipsoid
            });

            this._prefetchImages();
        }

        var hasLogo = this._dayTileProvider && this._dayTileProvider.getLogo;
        var imageLogo =  (hasLogo) ? this._dayTileProvider.getLogo() : undefined;
        var createLogo = !this._quadLogo || this._quadLogo.isDestroyed();
        var updateLogo = createLogo || this._imageLogo !== imageLogo;
        if (updateLogo) {
            if (typeof imageLogo === 'undefined') {
                this._quadLogo = this._quadLogo && this._quadLogo.destroy();
            }
            else {
                this._quadLogo = new ViewportQuad(new BoundingRectangle(this.logoOffset.x, this.logoOffset.y, imageLogo.width, imageLogo.height));
                this._quadLogo.setTexture(context.createTexture2D({
                    source : imageLogo,
                    pixelFormat : PixelFormat.RGBA
                }));
                this._quadLogo.enableBlending = true;
            }
            this._imageLogo = imageLogo;
        } else if (this._quadLogo && this._imageLogo && !this.logoOffset.equals(this._logoOffset)) {
            this._quadLogo.setRectangle(new BoundingRectangle(this.logoOffset.x, this.logoOffset.y, this._imageLogo.width, this._imageLogo.height));
            this._logoOffset = this.logoOffset;
        }

        if (!this._textureCache || this._textureCache.isDestroyed()) {
            this._createTextureCache(context);
        }

        var createFBO = !this._fb || this._fb.isDestroyed();
        var fboDimensionsChanged = this._fb && (this._fb.getColorTexture().getWidth() !== width || this._fb.getColorTexture().getHeight() !== height);

        if (createFBO || fboDimensionsChanged ||
            (!this._quadV || this._quadV.isDestroyed()) ||
            (!this._quadH || this._quadH.isDestroyed())) {

            this._minTileDistance = this._createTileDistanceFunction(sceneState, width, height);

            this._fb = this._fb && this._fb.destroy();
            this._quadV = this._quadV && this._quadV.destroy();
            this._quadH = this._quadH && this._quadH.destroy();

            // create FBO and texture render targets
            this._fb = context.createFramebuffer({
                colorTexture : context.createTexture2D({
                    width : width,
                    height : height,
                    pixelFormat : PixelFormat.RGBA
                })
            });

            // create viewport quad for vertical gaussian blur pass
            this._quadV = new ViewportQuad(new BoundingRectangle(0.0, 0.0, width, height));
            this._quadV.vertexShader = '#define VERTICAL 1\n' + CentralBodyVSFilter;
            this._quadV.fragmentShader = CentralBodyFSFilter;
            this._quadV.uniforms.u_height = function() {
                return height;
            };
            this._quadV.setTexture(this._fb.getColorTexture());
            this._quadV.setDestroyTexture(false);
            this._quadV.setFramebuffer(context.createFramebuffer({
                colorTexture : context.createTexture2D({
                    width : width,
                    height : height,
                    pixelFormat : PixelFormat.RGBA
                })
            }));
            this._quadV.setDestroyFramebuffer(true);

            // create viewport quad for horizontal gaussian blur pass
            this._quadH = new ViewportQuad(new BoundingRectangle(0.0, 0.0, width, height));
            this._quadH.vertexShader = CentralBodyVSFilter;
            this._quadH.fragmentShader = CentralBodyFSFilter;
            this._quadH.uniforms.u_width = function() {
                return width;
            };
            this._quadH.setTexture(this._quadV.getFramebuffer().getColorTexture());
            this._quadH.setDestroyTexture(false);
        }

        if ((mode !== SceneMode.SCENE2D && mode !== SceneMode.MORPHING) && typeof this._minTileDistance === 'undefined') {
            this._minTileDistance = this._createTileDistanceFunction(sceneState, width, height);
        }

        this._quadV.update(context, sceneState);
        this._quadH.update(context, sceneState);

        if (this._quadLogo && !this._quadLogo.isDestroyed()) {
            this._quadLogo.update(context, sceneState);
        }

        var vs, fs;
>>>>>>> 07bc1780

        if (this.showSkyAtmosphere && !this._vaSky) {
            // PERFORMANCE_IDEA:  Is 60 the right amount to tessellate?  I think scaling the original
            // geometry in a vertex is a bad idea; at least, because it introduces a draw call per tile.
            var skyMesh = CubeMapEllipsoidTessellator.compute(new Ellipsoid(this._ellipsoid.getRadii().multiplyByScalar(1.025)), 60);
            this._vaSky = context.createVertexArrayFromMesh({
                mesh : skyMesh,
                attributeIndices : MeshFilters.createAttributeIndices(skyMesh),
                bufferUsage : BufferUsage.STATIC_DRAW
            });

            vs = '#define SKY_FROM_SPACE \n' +
                 '#line 0 \n' +
                 SkyAtmosphereVS;

            fs = '#line 0\n' +
                 SkyAtmosphereFS;

            this._spSkyFromSpace = shaderCache.getShaderProgram(vs, fs);

            vs = '#define SKY_FROM_ATMOSPHERE' +
                 '#line 0 \n' +
                 SkyAtmosphereVS;

            this._spSkyFromAtmosphere = shaderCache.getShaderProgram(vs, fs);
            this._rsSky = context.createRenderState({
                cull : {
                    enabled : true,
                    face : CullFace.FRONT
                }
            // TODO: revisit when multi-frustum/depth test is ready
            /*depthTest : {
                enabled : true
            },
            depthMask : false*/
            });
        }

        var mode = sceneState.mode;
        var projection = sceneState.scene2D.projection;

        if (this._isModeTransition(this._mode, mode) || this._projection !== projection) {
            if (mode === SceneMode.SCENE3D) {
                this._rsColor = context.createRenderState({ // Write color and depth
                    cull : {
                        enabled : true
                    },
                    depthTest : {
                        enabled : true
                    }
                });
                this._rsColorWithoutDepthTest = context.createRenderState({ // Write color, not depth
                    cull : {
                        enabled : true
                    },
                    depthTest : {
                        enabled : false
                    }
                });
                this._rsDepth = context.createRenderState({ // Write depth, not color
                    cull : {
                        enabled : true
                    },
                    depthTest : {
                        enabled : true,
                        func : DepthFunction.ALWAYS
                    },
                    colorMask : {
                        red : false,
                        green : false,
                        blue : false,
                        alpha : false
                    }
                });
            } else {
                this._rsColor = context.createRenderState();
                this._rsColorWithoutDepthTest = context.createRenderState();
                this._rsDepth = context.createRenderState();
            }
        }

        // TODO: Wait until multi-frustum
        //this._rsColor.depthTest.enabled = (mode === SceneMode.MORPHING);  // Depth test during morph
        var cull = (mode === SceneMode.SCENE3D) || (mode === SceneMode.MORPHING);
        this._rsColor.cull.enabled = cull;
        this._rsColorWithoutDepthTest.cull.enabled = cull;
        this._rsDepth.cull.enabled = cull;

        // update scisor/depth plane
        var depthQuad = this._computeDepthQuad(sceneState);

        // TODO: Re-enable scissor test.
        /*var scissorTest = { enabled : false };
        if (mode === SceneMode.SCENE3D) {
            var uniformState = context.getUniformState();
            var mvp = uniformState.getModelViewProjection();
            var rect = this._createScissorRectangle({
                sceneState : sceneState,
                width : width,
                height : height,
                quad : depthQuad,
                modelViewProjection : mvp,
                viewportTransformation : uniformState.getViewportTransformation()
            });

            if (typeof rect !== 'undefined') {
                scissorTest = {
                    enabled : true,
                    rectangle : rect
                };
            }
        }
        this._rsColor.scissorTest = scissorTest;
        this._rsColorWithoutDepth.scissorTest = scissorTest;
        this._rsDepth.scissorTest = scissorTest;*/

        // depth plane
        if (!this._vaDepth) {
            var mesh = {
                attributes : {
                    position : {
                        componentDatatype : ComponentDatatype.FLOAT,
                        componentsPerAttribute : 3,
                        values : depthQuad
                    }
                },
                indexLists : [{
                    primitiveType : PrimitiveType.TRIANGLES,
                    values : [0, 1, 2, 2, 1, 3]
                }]
            };
            this._vaDepth = context.createVertexArrayFromMesh({
                mesh : mesh,
                attributeIndices : {
                    position : 0
                },
                bufferUsage : BufferUsage.DYNAMIC_DRAW
            });
        } else {
            var datatype = ComponentDatatype.FLOAT;
            this._vaDepth.getAttribute(0).vertexBuffer.copyFromArrayView(datatype.toTypedArray(depthQuad));
        }

        if (!this._spDepth) {
            this._spDepth = shaderCache.getShaderProgram(CentralBodyVSDepth, CentralBodyFSDepth, {
                        position : 0
                    });
        }

        var that = this;

        // Throw exception if there was a problem asynchronously loading an image.
        if (this._exception) {
            var message = this._exception;
            this._exception = undefined;
            throw new RuntimeError(message);
        }

        // PERFORMANCE_IDEA:  Once a texture is created, it is not destroyed if
        // the corresponding show flag is turned off.  This will waste memory
        // if a user loads every texture, then sets all the flags to false.

        if (this._nightImageSource !== this.nightImageSource) {
            this._nightImageSource = this.nightImageSource;

            var nightImage = new Image();
            nightImage.onload = function() {
                that._nightTexture = that._nightTexture && that._nightTexture.destroy();
                that._nightTexture = context.createTexture2D({
                    source : nightImage,
                    pixelFormat : PixelFormat.RGB
                });
            };
            nightImage.onerror = function() {
                that._exception = 'Could not load image: ' + this.src + '.';
            };
            nightImage.src = this.nightImageSource;
        }

        if (this._specularMapSource !== this.specularMapSource) {
            this._specularMapSource = this.specularMapSource;

            var specularImage = new Image();
            specularImage.onload = function() {
                that._specularTexture = that._specularTexture && that._specularTexture.destroy();
                that._specularTexture = context.createTexture2D({
                    source : specularImage,
                    pixelFormat : PixelFormat.LUMINANCE
                });
            };
            specularImage.onerror = function() {
                that._exception = 'Could not load image: ' + this.src + '.';
            };
            specularImage.src = this.specularMapSource;
        }

        if (this._cloudsMapSource !== this.cloudsMapSource) {
            this._cloudsMapSource = this.cloudsMapSource;

            var cloudsImage = new Image();
            cloudsImage.onload = function() {
                that._cloudsTexture = that._cloudsTexture && that._cloudsTexture.destroy();
                that._cloudsTexture = context.createTexture2D({
                    source : cloudsImage,
                    pixelFormat : PixelFormat.LUMINANCE
                });
            };
            cloudsImage.onerror = function() {
                that._exception = 'Could not load image: ' + this.src + '.';
            };
            cloudsImage.src = this.cloudsMapSource;
        }

        if (this._bumpMapSource !== this.bumpMapSource) {
            this._bumpMapSource = this.bumpMapSource;

            var bumpImage = new Image();
            bumpImage.onload = function() {
                that._bumpTexture = that._bumpTexture && that._bumpTexture.destroy();
                that._bumpTexture = context.createTexture2D({
                    source : bumpImage,
                    pixelFormat : PixelFormat.LUMINANCE
                });
            };
            bumpImage.onerror = function() {
                that._exception = 'Could not load image: ' + this.src + '.';
            };
            bumpImage.src = this.bumpMapSource;
        }

        var recompileShader = typeof this._sp === 'undefined' || typeof this._spPoles === 'undefined';

        var defineShowDay = this.showDay && this._imageryLayerCollection.getLength() > 0;
        if (this._defineShowDay !== defineShowDay) {
            recompileShader = true;
            this._defineShowDay = defineShowDay;
        }

        var defineShowNight = this.showNight && typeof this._nightTexture !== 'undefined';
        if (this._defineShowNight !== defineShowNight) {
            recompileShader = true;
            this._defineShowNight = defineShowNight;
        }

        var defineShowClouds = this.showClouds && typeof this._cloudsTexture !== 'undefined';
        if (this._defineShowClouds !== defineShowClouds) {
            recompileShader = true;
            this._defineShowClouds = defineShowClouds;
        }

        var defineShowCloudShadows = this.showCloudShadows && typeof this._cloudsTexture !== 'undefined';
        if (this._defineShowCloudShadows !== defineShowCloudShadows) {
            recompileShader = true;
            this._defineShowCloudShadows = defineShowCloudShadows;
        }

        var defineShowSpecular = this._showSpecular && typeof this._specularTexture !== 'undefined';
        if (this._defineShowSpecular !== defineShowSpecular) {
            recompileShader = true;
            this._defineShowSpecular = defineShowSpecular;
        }

        var defineShowBumps = this._showBumps && typeof this._bumpTexture !== 'undefined';
        if (this._defineShowBumps !== defineShowBumps) {
            recompileShader = true;
            this._defineShowBumps = defineShowBumps;
        }

        var defineShowTerminator = this.showTerminator;
        if (this._defineShowTerminator !== defineShowTerminator) {
            recompileShader = true;
            this._defineShowTerminator = defineShowTerminator;
        }

        var defineAffectedByLighting = this.affectedByLighting;
        if (this._defineAffectedByLighting !== defineAffectedByLighting) {
            recompileShader = true;
            this._defineAffectedByLighting = defineAffectedByLighting;
        }

        if (recompileShader) {
            var fsPrepend = '';

            if (defineShowDay) {
                fsPrepend += '#define SHOW_DAY 1\n';
            }
            if (defineShowNight) {
                fsPrepend += '#define SHOW_NIGHT 1\n';
            }
            if (defineShowClouds) {
                fsPrepend += '#define SHOW_CLOUDS 1\n';
            }
            if (defineShowCloudShadows) {
                fsPrepend += '#define SHOW_CLOUD_SHADOWS 1\n';
            }
            if (defineShowSpecular) {
                fsPrepend += '#define SHOW_SPECULAR 1\n';
            }
            if (defineShowBumps) {
                fsPrepend += '#define SHOW_BUMPS 1\n';
            }
            if (defineShowTerminator) {
                fsPrepend += '#define SHOW_TERMINATOR 1\n';
            }
            if (defineAffectedByLighting) {
                fsPrepend += '#define AFFECTED_BY_LIGHTING 1\n';
            }

            fsPrepend +=
                '#line 0\n' +
                CentralBodyFSCommon;

            vs =
                '#line 0\n' +
                 GroundAtmosphere +
                '#line 0\n' +
                 CentralBodyVS;

            fs =
                fsPrepend +
                '#define TEXTURE_UNITS ' + context.getMaximumTextureImageUnits() + '\n' +
                '#line 0\n' +
                CentralBodyFS;

            var attributeIndices = this._attributeIndices;

            this._spWithoutAtmosphere = this._spWithoutAtmosphere && this._spWithoutAtmosphere.release();
            this._spWithoutAtmosphere = shaderCache.getShaderProgram(vs, fs, attributeIndices);

            var groundFromSpacePrepend =
                '#define SHOW_GROUND_ATMOSPHERE 1\n' +
                '#define SHOW_GROUND_ATMOSPHERE_FROM_SPACE 1\n';
            var groundFromSpaceVS = groundFromSpacePrepend + vs;
            var groundFromSpaceFS = groundFromSpacePrepend + fs;

            this._spGroundFromSpace = this._spGroundFromSpace && this._spGroundFromSpace.release();
            this._spGroundFromSpace = shaderCache.getShaderProgram(groundFromSpaceVS, groundFromSpaceFS, attributeIndices);

            var groundFromAtmospherePrepend =
                '#define SHOW_GROUND_ATMOSPHERE 1\n' +
                '#define SHOW_GROUND_ATMOSPHERE_FROM_ATMOSPHERE 1\n';
            var groundFromAtmosphereVS = groundFromAtmospherePrepend + vs;
            var groundFromAtmosphereFS = groundFromAtmospherePrepend + fs;

            this._spGroundFromAtmosphere = this._spGroundFromAtmosphere && this._spGroundFromAtmosphere.release();
            this._spGroundFromAtmosphere = shaderCache.getShaderProgram(groundFromAtmosphereVS, groundFromAtmosphereFS, attributeIndices);

            vs = CentralBodyVSPole;
            fs = fsPrepend + GroundAtmosphere + CentralBodyFSPole;

            this._spPolesWithoutAtmosphere = this._spPolesWithoutAtmosphere && this._spPolesWithoutAtmosphere.release();
            this._spPolesWithoutAtmosphere = shaderCache.getShaderProgram(vs, fs, attributeIndices);

            groundFromSpaceVS = groundFromSpacePrepend + vs;
            groundFromSpaceFS = groundFromSpacePrepend + fs;

            this._spPolesGroundFromSpace = this._spPolesGroundFromSpace && this._spPolesGroundFromSpace.release();
            this._spPolesGroundFromSpace = shaderCache.getShaderProgram(groundFromSpaceVS, groundFromSpaceFS, attributeIndices);

            groundFromAtmosphereVS = groundFromAtmospherePrepend + vs;
            groundFromAtmosphereFS = groundFromAtmospherePrepend + fs;

            this._spPolesGroundFromAtmosphere = this._spPolesGroundFromAtmosphere && this._spPolesGroundFromAtmosphere.release();
            this._spPolesGroundFromAtmosphere = shaderCache.getShaderProgram(groundFromAtmosphereVS, groundFromAtmosphereFS, attributeIndices);
        }

        var cameraPosition = sceneState.camera.getPositionWC();

        this._fCameraHeight2 = cameraPosition.magnitudeSquared();
        this._fCameraHeight = Math.sqrt(this._fCameraHeight2);

        if (this._fCameraHeight > this._outerRadius) {
            // Viewer in space
            this._spSky = this._spSkyFromSpace;
            if (this.showGroundAtmosphere) {
                this._sp = this._spGroundFromSpace;
                this._spPoles = this._spPolesGroundFromSpace;
            } else {
                this._sp = this._spWithoutAtmosphere;
                this._spPoles = this._spPolesWithoutAtmosphere;
            }
        } else {
            // after the camera passes the minimum height, there is no ground atmosphere effect
            var showAtmosphere = this._ellipsoid.cartesianToCartographic(cameraPosition).height >= this._minGroundFromAtmosphereHeight;
            if (this.showGroundAtmosphere && showAtmosphere) {
                this._sp = this._spGroundFromAtmosphere;
                this._spPoles = this._spPolesGroundFromAtmosphere;
            } else {
                this._sp = this._spWithoutAtmosphere;
                this._spPoles = this._spPolesWithoutAtmosphere;
            }
            this._spSky = this._spSkyFromAtmosphere;
        }

        this._occluder.setCameraPosition(cameraPosition);

        this._fillPoles(context, sceneState);

        this._surface.update(context, sceneState);

        this._mode = mode;
        this._projection = projection;
    };

    var clearState = {
        framebuffer : undefined,
        color : new Color(0.0, 0.0, 0.0, 0.0),
        depth : true
    };

    /**
     * DOC_TBA
     * @memberof CentralBody
     */
    CentralBody.prototype.render = function(context) {
        if (this.show) {
            // clear FBO
            context.clear(context.createClearState(clearState));

            if (this.showSkyAtmosphere) {
                context.draw({
                    primitiveType : PrimitiveType.TRIANGLES,
                    shaderProgram : this._spSky,
                    uniformMap : this._drawUniforms,
                    vertexArray : this._vaSky,
                    renderState : this._rsSky
                });
            }

            // render quads to fill the poles
            if (this._mode === SceneMode.SCENE3D) {
                if (this._drawNorthPole) {
                    context.draw({
                        primitiveType : PrimitiveType.TRIANGLE_FAN,
                        shaderProgram : this._spPoles,
                        uniformMap : this._northPoleUniforms,
                        vertexArray : this._vaNorthPole,
                        renderState : this._rsColorWithoutDepthTest
                    });
                }
                if (this._drawSouthPole) {
                    context.draw({
                        primitiveType : PrimitiveType.TRIANGLE_FAN,
                        shaderProgram : this._spPoles,
                        uniformMap : this._southPoleUniforms,
                        vertexArray : this._vaSouthPole,
                        renderState : this._rsColorWithoutDepthTest
                    });
                }
            }

            this._surface.render(context, this._drawUniforms, {
                shaderProgram : this._sp,
                renderState : this._rsColor
            });

            // render depth plane
            if (this._mode === SceneMode.SCENE3D) {
                context.draw({
                    primitiveType : PrimitiveType.TRIANGLES,
                    shaderProgram : this._spDepth,
                    vertexArray : this._vaDepth,
                    renderState : this._rsDepth
                });
            }

            this._surface._renderLogos(context);
        }
    };

    /**
     * DOC_TBA
     * @memberof CentralBody
     */
    CentralBody.prototype.renderForPick = function(context, framebuffer) {
        if (this.show) {
            if (this._mode === SceneMode.SCENE3D) {
                // Not actually pickable, but render depth-only so primitives on the backface
                // of the globe are not picked.
                context.draw({
                    primitiveType : PrimitiveType.TRIANGLES,
                    shaderProgram : this._spDepth,
                    vertexArray : this._vaDepth,
                    renderState : this._rsDepth,
                    framebuffer : framebuffer
                });
            }
        }
    };

    /**
     * Returns true if this object was destroyed; otherwise, false.
     * <br /><br />
     * If this object was destroyed, it should not be used; calling any function other than
     * <code>isDestroyed</code> will result in a {@link DeveloperError} exception.
     *
     * @memberof CentralBody
     *
     * @return {Boolean} True if this object was destroyed; otherwise, false.
     *
     * @see CentralBody#destroy
     */
    CentralBody.prototype.isDestroyed = function() {
        return false;
    };

    /**
     * Destroys the WebGL resources held by this object.  Destroying an object allows for deterministic
     * release of WebGL resources, instead of relying on the garbage collector to destroy this object.
     * <br /><br />
     * Once an object is destroyed, it should not be used; calling any function other than
     * <code>isDestroyed</code> will result in a {@link DeveloperError} exception.  Therefore,
     * assign the return value (<code>undefined</code>) to the object as done in the example.
     *
     * @memberof CentralBody
     *
     * @return {undefined}
     *
     * @exception {DeveloperError} This object was destroyed, i.e., destroy() was called.
     *
     * @see CentralBody#isDestroyed
     *
     * @example
     * centralBody = centralBody && centralBody.destroy();
     */
    CentralBody.prototype.destroy = function() {
        this._vaNorthPole = this._vaNorthPole && this._vaNorthPole.destroy();
        this._vaSouthPole = this._vaSouthPole && this._vaSouthPole.destroy();

        this._spPolesWithoutAtmosphere = this._spPolesWithoutAtmosphere && this._spPolesWithoutAtmosphere.release();
        this._spPolesGroundFromSpace = this._spPolesGroundFromSpace && this._spPolesGroundFromSpace.release();
        this._spPolesGroundFromAtmosphere = this._spPolesGroundFromAtmosphere && this._spPolesGroundFromAtmosphere.release();

        this._spWithoutAtmosphere = this._spWithoutAtmosphere && this._spWithoutAtmosphere.release();
        this._spGroundFromSpace = this._spGroundFromSpace && this._spGroundFromSpace.release();
        this._spGroundFromAtmosphere = this._spGroundFromAtmosphere && this._spGroundFromAtmosphere.release();

        this._vaSky = this._vaSky && this._vaSky.destroy();
        this._spSkyFromSpace = this._spSkyFromSpace && this._spSkyFromSpace.release();
        this._spSkyFromAtmosphere = this._spSkyFromAtmosphere && this._spSkyFromAtmosphere.release();

        this._spDepth = this._spDepth && this._spDepth.release();
        this._vaDepth = this._vaDepth && this._vaDepth.destroy();

        this._nightTexture = this._nightTexture && this._nightTexture.destroy();
        this._specularTexture = this._specularTexture && this._specularTexture.destroy();
        this._cloudsTexture = this._cloudsTexture && this._cloudsTexture.destroy();
        this._bumpTexture = this._bumpTexture && this._bumpTexture.destroy();

        return destroyObject(this);
    };

    return CentralBody;
});<|MERGE_RESOLUTION|>--- conflicted
+++ resolved
@@ -650,7 +650,7 @@
         this._drawUniforms = combine([uniforms, atmosphereUniforms], false, false);
     };
 
-    CentralBody.prototype._attributeIndices = {
+    var attributeIndices = {
         position3D : 0,
         textureCoordinates : 1,
         position2D : 2
@@ -667,7 +667,6 @@
         return this._ellipsoid;
     };
 
-<<<<<<< HEAD
     /**
      * Gets the collection of image layers that will be rendered on this central body.
      *
@@ -675,7 +674,8 @@
      */
     CentralBody.prototype.getImageLayers = function() {
         return this._imageryLayerCollection;
-=======
+    };
+
     CentralBody._isModeTransition = function(oldMode, newMode) {
         // SCENE2D, COLUMBUS_VIEW, and MORPHING use the same rendering path, so a
         // transition only occurs when switching from/to SCENE3D
@@ -684,500 +684,6 @@
                  (newMode === SceneMode.SCENE3D)));
     };
 
-    CentralBody.prototype._prefetchImages = function() {
-        var limit = Math.max(Math.min(this._prefetchLimit, this._dayTileProvider.zoomMax), this._dayTileProvider.zoomMin);
-        var stack = [this._rootTile];
-        while (stack.length !== 0) {
-            var tile = stack.pop();
-
-            if (tile.zoom < limit) {
-                this._processTile(tile);
-                stack = stack.concat(tile.getChildren());
-            } else if (tile.zoom === limit) {
-                this._processTile(tile);
-            }
-        }
-    };
-
-    CentralBody.prototype._createTextureCache = function(context) {
-        var pool = this._texturePool = new Texture2DPool(context);
-
-        var fetch = function(tile) {
-            var texture = pool.createTexture2D({
-                width : tile.image.width,
-                height : tile.image.height,
-                pixelFormat : PixelFormat.RGB
-            });
-            return texture;
-        };
-
-        var remove = function(tile) {
-            tile.texture = tile.texture && tile.texture.destroy();
-            tile._extentVA = tile._extentVA && tile._extentVA.destroy();
-            tile.projection = undefined;
-            tile.state = TileState.READY;
-        };
-
-        var policy = new TileTextureCachePolicy({
-            fetchFunc : fetch,
-            removeFunc : remove,
-            limit : this._textureCacheLimit
-        });
-        this._textureCache = new Cache(policy);
-    };
-
-    CentralBody.prototype._fetchImage = function(tile) {
-        var that = this;
-        var onload = function() {
-            tile.state = TileState.IMAGE_LOADED;
-        };
-        var onerror = function() {
-            tile._failCount = (tile._failCount) ? tile._failCount + 1 : 1;
-            ++that._tileFailCount;
-            that._lastFailedTime = new JulianDate();
-            tile.state = TileState.IMAGE_FAILED;
-        };
-        var oninvalid = function() {
-            tile.state = TileState.IMAGE_INVALID;
-        };
-        return this._dayTileProvider.loadTileImage(tile, onload, onerror, oninvalid);
-    };
-
-    CentralBody.prototype._getTileBoundingSphere = function(tile, sceneState) {
-        var boundingVolume;
-        if (sceneState.mode === SceneMode.SCENE3D) {
-            return tile.get3DBoundingSphere();
-        } else if (sceneState.mode === SceneMode.COLUMBUS_VIEW) {
-            boundingVolume = tile.get2DBoundingSphere(sceneState.scene2D.projection).clone();
-            boundingVolume.center = new Cartesian3(0.0, boundingVolume.center.x, boundingVolume.center.y);
-            return boundingVolume;
-        }
-
-        boundingVolume = tile.get2DBoundingSphere(sceneState.scene2D.projection).clone();
-        boundingVolume.center = new Cartesian3(0.0, boundingVolume.center.x, boundingVolume.center.y);
-        return tile.get3DBoundingSphere().union(boundingVolume);
-    };
-
-    CentralBody.prototype._cull = function(tile, sceneState) {
-        if (sceneState.mode === SceneMode.SCENE2D) {
-            var bRect = tile.get2DBoundingRectangle(sceneState.scene2D.projection);
-
-            var frustum = sceneState.camera.frustum;
-            var position = sceneState.camera.position;
-            var up = sceneState.camera.up;
-            var right = sceneState.camera.right;
-
-            var width = frustum.right - frustum.left;
-            var height = frustum.top - frustum.bottom;
-
-            var lowerLeft = position.add(right.multiplyByScalar(frustum.left));
-            lowerLeft = lowerLeft.add(up.multiplyByScalar(frustum.bottom));
-            var upperLeft = lowerLeft.add(up.multiplyByScalar(height));
-            var upperRight = upperLeft.add(right.multiplyByScalar(width));
-            var lowerRight = upperRight.add(up.multiplyByScalar(-height));
-
-            var x = Math.min(lowerLeft.x, lowerRight.x, upperLeft.x, upperRight.x);
-            var y = Math.min(lowerLeft.y, lowerRight.y, upperLeft.y, upperRight.y);
-            var w = Math.max(lowerLeft.x, lowerRight.x, upperLeft.x, upperRight.x) - x;
-            var h = Math.max(lowerLeft.y, lowerRight.y, upperLeft.y, upperRight.y) - y;
-
-            var fRect = new BoundingRectangle(x, y, w, h);
-
-            return !BoundingRectangle.intersect(bRect, fRect);
-        }
-
-        var boundingVolume = this._getTileBoundingSphere(tile, sceneState);
-        if (sceneState.camera.getVisibility(boundingVolume) === Intersect.OUTSIDE) {
-            return true;
-        }
-
-        if (sceneState.mode === SceneMode.SCENE3D) {
-            var occludeePoint = tile.getOccludeePoint();
-            var occluder = this._occluder;
-            return (occludeePoint && !occluder.isVisible(new BoundingSphere(occludeePoint, 0.0))) || !occluder.isVisible(boundingVolume);
-        }
-
-        return false;
-    };
-
-    CentralBody.prototype._throttleImages = function(sceneState) {
-        for ( var i = 0, len = this._imageQueue.length; i < len && i < this._imageThrottleLimit; ++i) {
-            var tile = this._imageQueue.dequeue();
-
-            if (this._cull(tile, sceneState)) {
-                tile.state = TileState.READY;
-                continue;
-            }
-
-            if (this._dayTileProvider.zoomMin !== 0 && tile.zoom === 0 && tile.x === 0 && tile.y === 0) {
-                tile.image = this._createBaseTile();
-                tile.projection = Projections.WGS84; // no need to re-project
-                tile.state = TileState.IMAGE_LOADED;
-            } else {
-                tile.image = this._fetchImage(tile);
-                if (!tile.projection) {
-                    tile.projection = this._dayTileProvider.projection;
-                }
-            }
-        }
-    };
-
-    CentralBody.prototype._createBaseTile = function() {
-        // Some tile servers, like Bing, don't have a base image for the entire central body.
-        // Create a 1x1 image that will never get rendered.
-        var canvas = document.createElement('canvas');
-        canvas.width = 1.0;
-        canvas.height = 1.0;
-
-        return canvas;
-    };
-
-    CentralBody.prototype._throttleReprojection = function(sceneState) {
-        for ( var i = 0, len = this._reprojectQueue.length; i < len && i < this._reprojectThrottleLimit; ++i) {
-            var tile = this._reprojectQueue.dequeue();
-
-            if (this._cull(tile, sceneState)) {
-                tile.image = undefined;
-                tile.state = TileState.READY;
-                continue;
-            }
-
-            tile.image = tile.projection.toWgs84(tile.extent, tile.image);
-            tile.state = TileState.REPROJECTED;
-            tile.projection = Projections.WGS84;
-        }
-    };
-
-    CentralBody.prototype._throttleTextures = function(context, sceneState) {
-        for ( var i = 0, len = this._textureQueue.length; i < len && i < this._textureThrottleLimit; ++i) {
-            var tile = this._textureQueue.dequeue();
-
-            if (this._cull(tile, sceneState) || !tile.image) {
-                tile.image = undefined;
-                tile.state = TileState.READY;
-                continue;
-            }
-
-            tile.texture = this._textureCache.find(tile);
-            tile.texture.copyFrom(tile.image);
-            tile.texture.generateMipmap(MipmapHint.NICEST);
-            tile.texture.setSampler({
-                wrapS : TextureWrap.CLAMP,
-                wrapT : TextureWrap.CLAMP,
-                minificationFilter : TextureMinificationFilter.LINEAR_MIPMAP_LINEAR,
-                magnificationFilter : TextureMagnificationFilter.LINEAR,
-                maximumAnisotropy : context.getMaximumTextureFilterAnisotropy() || 8 // TODO: Remove Chrome work around
-            });
-            tile.state = TileState.TEXTURE_LOADED;
-            tile.image = undefined;
-        }
-    };
-
-    CentralBody.prototype._processTile = function(tile) {
-        if (this._imageQueue.contains(tile) || this._reprojectQueue.contains(tile) || this._textureQueue.contains(tile)) {
-            return;
-        }
-
-        var maxFailed = this._tileFailCount > this._maxTileFailCount;
-        var requestFailed = tile.state === TileState.IMAGE_FAILED && tile._failCount < this._maxTileFailCount;
-        var maxTimePassed = this._lastFailedTime && this._lastFailedTime.getSecondsDifference(new JulianDate()) >= this.failedTileRetryTime;
-        var retry = maxTimePassed || (requestFailed && !maxFailed);
-
-        // check if tile needs to load image
-        if (!tile.state || tile.state === TileState.READY) {
-            this._imageQueue.enqueue(tile);
-            tile.state = TileState.IMAGE_LOADING;
-        } else if (tile.state === TileState.IMAGE_LOADED) {
-            // or re-project the image
-            this._reprojectQueue.enqueue(tile);
-            tile.state = TileState.REPROJECTING;
-        } else if (tile.state === TileState.REPROJECTED) {
-            // or copy to a texture
-            this._textureQueue.enqueue(tile);
-            tile.state = TileState.TEXTURE_LOADING;
-        } else if (retry) {
-            // or retry a failed image
-            if (maxTimePassed) {
-                tile._failCount = 0;
-                this._tileFailCount = 0;
-            }
-            this._imageQueue.enqueue(tile);
-            tile.state = TileState.IMAGE_LOADING;
-        } else if (tile.state === TileState.IMAGE_INVALID && tile.image) {
-            // or release invalid image if there is one
-            tile.image = undefined;
-        }
-    };
-
-    CentralBody.prototype._enqueueTile = function(tile, context, sceneState) {
-        if (this._renderQueue.contains(tile)) {
-            return;
-        }
-
-        var mode = sceneState.mode;
-        var projection = sceneState.scene2D.projection;
-
-        // create vertex array the first time it is needed or when morphing
-        if (!tile._extentVA ||
-            tile._extentVA.isDestroyed() ||
-            CentralBody._isModeTransition(this._mode, mode) ||
-            tile._mode !== mode ||
-            this._projection !== projection) {
-            tile._extentVA = tile._extentVA && tile._extentVA.destroy();
-
-            var ellipsoid = this._ellipsoid;
-            var rtc = tile.get3DBoundingSphere().center;
-            var projectedRTC = tile.get2DBoundingSphere(projection).center.clone();
-
-            var gran = (tile.zoom > 0) ? 0.05 * (1.0 / tile.zoom * 2.0) : 0.05; // seems like a good value after testing it for what looks good
-
-            var typedArray;
-            var buffer;
-            var stride;
-            var attributes;
-            var indexBuffer;
-            var datatype = ComponentDatatype.FLOAT;
-            var usage = BufferUsage.STATIC_DRAW;
-
-            if (mode === SceneMode.SCENE3D) {
-                var buffers = ExtentTessellator.computeBuffers({
-                    ellipsoid : ellipsoid,
-                    extent : tile.extent,
-                    granularity : gran,
-                    generateTextureCoords : true,
-                    interleave : true,
-                    relativeToCenter : rtc
-                });
-
-                typedArray = datatype.toTypedArray(buffers.vertices);
-                buffer = context.createVertexBuffer(typedArray, usage);
-                stride = 5 * datatype.sizeInBytes;
-                attributes = [{
-                    index : attributeIndices.position3D,
-                    vertexBuffer : buffer,
-                    componentDatatype : datatype,
-                    componentsPerAttribute : 3,
-                    offsetInBytes : 0,
-                    strideInBytes : stride
-                }, {
-                    index : attributeIndices.textureCoordinates,
-                    vertexBuffer : buffer,
-                    componentDatatype : datatype,
-                    componentsPerAttribute : 2,
-                    offsetInBytes : 3 * datatype.sizeInBytes,
-                    strideInBytes : stride
-                }, {
-                    index : attributeIndices.position2D,
-                    value : [0.0, 0.0]
-                }];
-                indexBuffer = context.createIndexBuffer(new Uint16Array(buffers.indices), usage, IndexDatatype.UNSIGNED_SHORT);
-            } else {
-                var vertices = [];
-                var width = tile.extent.east - tile.extent.west;
-                var height = tile.extent.north - tile.extent.south;
-                var lonScalar = 1.0 / width;
-                var latScalar = 1.0 / height;
-
-                var mesh = PlaneTessellator.compute({
-                    resolution : {
-                        x : Math.max(Math.ceil(width / gran), 2.0),
-                        y : Math.max(Math.ceil(height / gran), 2.0)
-                    },
-                    onInterpolation : function(time) {
-                        var lonLat = new Cartographic(
-                                CesiumMath.lerp(tile.extent.west, tile.extent.east, time.x),
-                                CesiumMath.lerp(tile.extent.south, tile.extent.north, time.y));
-
-                        var p = ellipsoid.cartographicToCartesian(lonLat).subtract(rtc);
-                        vertices.push(p.x, p.y, p.z);
-
-                        var u = (lonLat.longitude - tile.extent.west) * lonScalar;
-                        var v = (lonLat.latitude - tile.extent.south) * latScalar;
-                        vertices.push(u, v);
-
-                        // TODO: This will not work if the projection's ellipsoid is different
-                        // than the central body's ellipsoid.  Throw an exception?
-                        var projectedLonLat = projection.project(lonLat).subtract(projectedRTC);
-                        vertices.push(projectedLonLat.x, projectedLonLat.y);
-                    }
-                });
-
-                typedArray = datatype.toTypedArray(vertices);
-                buffer = context.createVertexBuffer(typedArray, usage);
-                stride = 7 * datatype.sizeInBytes;
-                attributes = [{
-                    index : attributeIndices.position3D,
-                    vertexBuffer : buffer,
-                    componentDatatype : datatype,
-                    componentsPerAttribute : 3,
-                    offsetInBytes : 0,
-                    strideInBytes : stride
-                }, {
-                    index : attributeIndices.textureCoordinates,
-                    vertexBuffer : buffer,
-                    componentDatatype : datatype,
-                    componentsPerAttribute : 2,
-                    offsetInBytes : 3 * datatype.sizeInBytes,
-                    strideInBytes : stride
-                }, {
-                    index : attributeIndices.position2D,
-                    vertexBuffer : buffer,
-                    componentDatatype : datatype,
-                    componentsPerAttribute : 2,
-                    offsetInBytes : 5 * datatype.sizeInBytes,
-                    strideInBytes : stride
-                }];
-
-                indexBuffer = context.createIndexBuffer(new Uint16Array(mesh.indexLists[0].values), usage, IndexDatatype.UNSIGNED_SHORT);
-            }
-
-            tile._extentVA = context.createVertexArray(attributes, indexBuffer);
-
-            var intensity = (this._dayTileProvider && this._dayTileProvider.getIntensity && this._dayTileProvider.getIntensity(tile)) || 0.0;
-            var drawUniforms = {
-                u_dayTexture : function() {
-                    return tile.texture;
-                },
-                u_center3D : function() {
-                    return rtc;
-                },
-                u_center2D : function() {
-                    return (projectedRTC) ? Cartesian2.fromCartesian3(projectedRTC) : Cartesian2.ZERO;
-                },
-                u_modifiedModelView : function() {
-                    return tile.modelView;
-                },
-                u_dayIntensity : function() {
-                    return intensity;
-                },
-                u_mode : function() {
-                    return tile.mode;
-                }
-            };
-            tile._drawUniforms = combine([drawUniforms, this._drawUniforms], false, false);
-
-            tile._mode = mode;
-        }
-        this._renderQueue.enqueue(tile);
-    };
-
-    CentralBody.prototype._createTileDistanceFunction = function(sceneState, width, height) {
-        var provider = this._dayTileProvider;
-        if (typeof provider === 'undefined') {
-            return undefined;
-        }
-
-        if (sceneState.mode === SceneMode.SCENE2D) {
-            return undefined;
-        }
-
-        var frustum = sceneState.camera.frustum;
-        var extent = provider.maxExtent;
-
-        var pixelSizePerDistance = 2.0 * Math.tan(frustum.fovy * 0.5);
-        if (height > width * frustum.aspectRatio) {
-            pixelSizePerDistance /= height;
-        } else {
-            pixelSizePerDistance /= width;
-        }
-
-        var invPixelSizePerDistance = 1.0 / pixelSizePerDistance;
-        var texelHeight = (extent.north - extent.south) / provider.tileHeight;
-        var texelWidth = (extent.east - extent.west) / provider.tileWidth;
-        var texelSize = (texelWidth > texelHeight) ? texelWidth : texelHeight;
-        var dmin = texelSize * invPixelSizePerDistance;
-        dmin *= this._ellipsoid.getMaximumRadius();
-
-        return function(zoom, pixelError) {
-            return (dmin / pixelError) * Math.exp(-0.693147181 * zoom);
-        };
-    };
-
-    CentralBody.prototype._refine3D = function(tile, context, sceneState) {
-        var provider = this._dayTileProvider;
-        if (typeof provider === 'undefined') {
-            return false;
-        }
-
-        if (tile.zoom < provider.zoomMin) {
-            return true;
-        }
-
-        if (typeof this._minTileDistance === 'undefined') {
-            return false;
-        }
-
-        var boundingVolume = this._getTileBoundingSphere(tile, sceneState);
-        var cameraPosition = sceneState.camera.getPositionWC();
-        var direction = sceneState.camera.getDirectionWC();
-
-        var texturePixelError = (this.pixelError3D !== 'undefined' && this.pixelError3D > 0.0) ? this.pixelError3D : 1.0;
-        var dmin = this._minTileDistance(tile.zoom, texturePixelError);
-
-        var toCenter = boundingVolume.center.subtract(cameraPosition);
-        var toSphere = toCenter.normalize().multiplyByScalar(toCenter.magnitude() - boundingVolume.radius);
-        var distance = direction.multiplyByScalar(direction.dot(toSphere)).magnitude();
-
-        if (distance > 0.0 && distance < dmin) {
-            return true;
-        }
-
-        return false;
-    };
-
-    CentralBody.prototype._refine2D = function(tile, context, sceneState) {
-        var camera = sceneState.camera;
-        var frustum = camera.frustum;
-        var pixelError = this.pixelError2D;
-        var provider = this._dayTileProvider;
-
-        var projection = sceneState.scene2D.projection;
-        var viewport = context.getViewport();
-        var viewportWidth = viewport.width;
-        var viewportHeight = viewport.height;
-
-        if (typeof provider === 'undefined') {
-            return false;
-        }
-
-        if (tile.zoom < provider.zoomMin) {
-            return true;
-        }
-
-        var texturePixelError = (pixelError > 0.0) ? pixelError : 1.0;
-
-        var tileWidth, tileHeight;
-        if (tile.texture && !tile.texture.isDestroyed()) {
-            tileWidth = tile.texture.getWidth();
-            tileHeight = tile.texture.getHeight();
-        } else if (tile.image && typeof tile.image.width !== 'undefined') {
-            tileWidth = tile.image.width;
-            tileHeight = tile.image.height;
-        } else {
-            tileWidth = provider.tileWidth;
-            tileHeight = provider.tileHeight;
-        }
-
-        var a = projection.project(new Cartographic(tile.extent.west, tile.extent.north));
-        var b = projection.project(new Cartographic(tile.extent.east, tile.extent.south));
-        var diagonal = a.subtract(b);
-        var texelSize = Math.max(diagonal.x, diagonal.y) / Math.max(tileWidth, tileHeight);
-        var pixelSize = Math.max(frustum.top - frustum.bottom, frustum.right - frustum.left) / Math.max(viewportWidth, viewportHeight);
-
-        if (texelSize > pixelSize * texturePixelError) {
-            return true;
-        }
-
-        return false;
->>>>>>> 07bc1780
-    };
-
-    CentralBody.prototype._isModeTransition = function(oldMode, newMode) {
-        // SCENE2D, COLUMBUS_VIEW, and MORPHING use the same rendering path, so a
-        // transition only occurs when switching from/to SCENE3D
-        return oldMode !== newMode && (oldMode === SceneMode.SCENE3D || newMode === SceneMode.SCENE3D);
-    };
-
     CentralBody.prototype._createScissorRectangle = function(description) {
         var quad = description.quad;
 
@@ -1288,12 +794,8 @@
         var halfWidth = Math.floor(Math.max(screenUp.subtract(center).magnitude(), screenRight.subtract(center).magnitude()));
         var halfHeight = halfWidth;
 
-<<<<<<< HEAD
-        return new Rectangle(Math.floor(center.x) - halfWidth,
-=======
         return new BoundingRectangle(
                 Math.floor(center.x) - halfWidth,
->>>>>>> 07bc1780
                 Math.floor(center.y) - halfHeight,
                 halfWidth * 2.0,
                 halfHeight * 2.0);
@@ -1331,25 +833,16 @@
         var occluder = this._occluder;
 
         // handle north pole
-<<<<<<< HEAD
         if (baseImageryProviderMaxExtent.north < CesiumMath.PI_OVER_TWO) {
-            extent = new Extent(-Math.PI, baseImageryProviderMaxExtent.north,
-                                Math.PI, CesiumMath.PI_OVER_TWO);
-            boundingVolume = Extent.compute3DBoundingSphere(extent, this._ellipsoid);
-            frustumCull = sceneState.camera.getVisibility(boundingVolume, BoundingSphere.planeSphereIntersect) === Intersect.OUTSIDE;
-            occludeePoint = Extent.computeOccludeePoint(extent, this._ellipsoid).occludeePoint;
-=======
-        if (this._dayTileProvider.maxExtent.north < CesiumMath.PI_OVER_TWO) {
             extent = new Extent(
                 -Math.PI,
-                this._dayTileProvider.maxExtent.north,
+                baseImageryProviderMaxExtent.north,
                 Math.PI,
                 CesiumMath.PI_OVER_TWO
             );
             boundingVolume = BoundingSphere.fromExtent3D(extent, this._ellipsoid);
             frustumCull = sceneState.camera.getVisibility(boundingVolume) === Intersect.OUTSIDE;
             occludeePoint = Occluder.computeOccludeePointFromExtent(extent, this._ellipsoid);
->>>>>>> 07bc1780
             occluded = (occludeePoint && !occluder.isVisible(new BoundingSphere(occludeePoint, 0.0))) || !occluder.isVisible(boundingVolume);
 
             this._drawNorthPole = !frustumCull && !occluded;
@@ -1387,25 +880,16 @@
         }
 
         // handle south pole
-<<<<<<< HEAD
         if (baseImageryProviderMaxExtent.south > -CesiumMath.PI_OVER_TWO) {
-            extent = new Extent(-Math.PI, -CesiumMath.PI_OVER_TWO,
-                                Math.PI, baseImageryProviderMaxExtent.south);
-            boundingVolume = Extent.compute3DBoundingSphere(extent, this._ellipsoid);
-            frustumCull = sceneState.camera.getVisibility(boundingVolume, BoundingSphere.planeSphereIntersect) === Intersect.OUTSIDE;
-            occludeePoint = Extent.computeOccludeePoint(extent, this._ellipsoid).occludeePoint;
-=======
-        if (this._dayTileProvider.maxExtent.south > -CesiumMath.PI_OVER_TWO) {
             extent = new Extent(
                 -Math.PI,
                 -CesiumMath.PI_OVER_TWO,
                 Math.PI,
-                this._dayTileProvider.maxExtent.south
+                baseImageryProviderMaxExtent.south
             );
             boundingVolume = BoundingSphere.fromExtent3D(extent, this._ellipsoid);
             frustumCull = sceneState.camera.getVisibility(boundingVolume) === Intersect.OUTSIDE;
             occludeePoint = Occluder.computeOccludeePointFromExtent(extent, this._ellipsoid);
->>>>>>> 07bc1780
             occluded = (occludeePoint && !occluder.isVisible(new BoundingSphere(occludeePoint, 0.0))) || !occluder.isVisible(boundingVolume);
 
             this._drawSouthPole = !frustumCull && !occluded;
@@ -1484,132 +968,9 @@
             return;
         }
 
-<<<<<<< HEAD
         var vs;
         var fs;
         var shaderCache = context.getShaderCache();
-=======
-        var mode = sceneState.mode;
-        var projection = sceneState.scene2D.projection;
-
-        if (this._dayTileProvider !== this.dayTileProvider) {
-            this._dayTileProvider = this.dayTileProvider;
-
-            // destroy logo
-            this._quadLogo = this._quadLogo && this._quadLogo.destroy();
-
-            // stop loading everything
-            this._imageQueue.clear();
-            this._textureQueue.clear();
-            this._reprojectQueue.clear();
-
-            // destroy tiles
-            this._destroyTileTree();
-
-            // destroy resources
-            this._texturePool = this._texturePool && this._texturePool.destroy();
-            this._textureCache = this._textureCache && this._textureCache.destroy();
-
-            // create new tile tree
-            this._rootTile = new Tile({
-                extent : this._dayTileProvider.maxExtent || this._maxExtent,
-                zoom : 0,
-                ellipsoid : this._ellipsoid
-            });
-
-            this._prefetchImages();
-        }
-
-        var hasLogo = this._dayTileProvider && this._dayTileProvider.getLogo;
-        var imageLogo =  (hasLogo) ? this._dayTileProvider.getLogo() : undefined;
-        var createLogo = !this._quadLogo || this._quadLogo.isDestroyed();
-        var updateLogo = createLogo || this._imageLogo !== imageLogo;
-        if (updateLogo) {
-            if (typeof imageLogo === 'undefined') {
-                this._quadLogo = this._quadLogo && this._quadLogo.destroy();
-            }
-            else {
-                this._quadLogo = new ViewportQuad(new BoundingRectangle(this.logoOffset.x, this.logoOffset.y, imageLogo.width, imageLogo.height));
-                this._quadLogo.setTexture(context.createTexture2D({
-                    source : imageLogo,
-                    pixelFormat : PixelFormat.RGBA
-                }));
-                this._quadLogo.enableBlending = true;
-            }
-            this._imageLogo = imageLogo;
-        } else if (this._quadLogo && this._imageLogo && !this.logoOffset.equals(this._logoOffset)) {
-            this._quadLogo.setRectangle(new BoundingRectangle(this.logoOffset.x, this.logoOffset.y, this._imageLogo.width, this._imageLogo.height));
-            this._logoOffset = this.logoOffset;
-        }
-
-        if (!this._textureCache || this._textureCache.isDestroyed()) {
-            this._createTextureCache(context);
-        }
-
-        var createFBO = !this._fb || this._fb.isDestroyed();
-        var fboDimensionsChanged = this._fb && (this._fb.getColorTexture().getWidth() !== width || this._fb.getColorTexture().getHeight() !== height);
-
-        if (createFBO || fboDimensionsChanged ||
-            (!this._quadV || this._quadV.isDestroyed()) ||
-            (!this._quadH || this._quadH.isDestroyed())) {
-
-            this._minTileDistance = this._createTileDistanceFunction(sceneState, width, height);
-
-            this._fb = this._fb && this._fb.destroy();
-            this._quadV = this._quadV && this._quadV.destroy();
-            this._quadH = this._quadH && this._quadH.destroy();
-
-            // create FBO and texture render targets
-            this._fb = context.createFramebuffer({
-                colorTexture : context.createTexture2D({
-                    width : width,
-                    height : height,
-                    pixelFormat : PixelFormat.RGBA
-                })
-            });
-
-            // create viewport quad for vertical gaussian blur pass
-            this._quadV = new ViewportQuad(new BoundingRectangle(0.0, 0.0, width, height));
-            this._quadV.vertexShader = '#define VERTICAL 1\n' + CentralBodyVSFilter;
-            this._quadV.fragmentShader = CentralBodyFSFilter;
-            this._quadV.uniforms.u_height = function() {
-                return height;
-            };
-            this._quadV.setTexture(this._fb.getColorTexture());
-            this._quadV.setDestroyTexture(false);
-            this._quadV.setFramebuffer(context.createFramebuffer({
-                colorTexture : context.createTexture2D({
-                    width : width,
-                    height : height,
-                    pixelFormat : PixelFormat.RGBA
-                })
-            }));
-            this._quadV.setDestroyFramebuffer(true);
-
-            // create viewport quad for horizontal gaussian blur pass
-            this._quadH = new ViewportQuad(new BoundingRectangle(0.0, 0.0, width, height));
-            this._quadH.vertexShader = CentralBodyVSFilter;
-            this._quadH.fragmentShader = CentralBodyFSFilter;
-            this._quadH.uniforms.u_width = function() {
-                return width;
-            };
-            this._quadH.setTexture(this._quadV.getFramebuffer().getColorTexture());
-            this._quadH.setDestroyTexture(false);
-        }
-
-        if ((mode !== SceneMode.SCENE2D && mode !== SceneMode.MORPHING) && typeof this._minTileDistance === 'undefined') {
-            this._minTileDistance = this._createTileDistanceFunction(sceneState, width, height);
-        }
-
-        this._quadV.update(context, sceneState);
-        this._quadH.update(context, sceneState);
-
-        if (this._quadLogo && !this._quadLogo.isDestroyed()) {
-            this._quadLogo.update(context, sceneState);
-        }
-
-        var vs, fs;
->>>>>>> 07bc1780
 
         if (this.showSkyAtmosphere && !this._vaSky) {
             // PERFORMANCE_IDEA:  Is 60 the right amount to tessellate?  I think scaling the original
@@ -1651,7 +1012,7 @@
         var mode = sceneState.mode;
         var projection = sceneState.scene2D.projection;
 
-        if (this._isModeTransition(this._mode, mode) || this._projection !== projection) {
+        if (CentralBody._isModeTransition(this._mode, mode) || this._projection !== projection) {
             if (mode === SceneMode.SCENE3D) {
                 this._rsColor = context.createRenderState({ // Write color and depth
                     cull : {
@@ -1840,140 +1201,80 @@
             bumpImage.src = this.bumpMapSource;
         }
 
-        var recompileShader = typeof this._sp === 'undefined' || typeof this._spPoles === 'undefined';
-
-        var defineShowDay = this.showDay && this._imageryLayerCollection.getLength() > 0;
-        if (this._defineShowDay !== defineShowDay) {
-            recompileShader = true;
-            this._defineShowDay = defineShowDay;
-        }
-
-        var defineShowNight = this.showNight && typeof this._nightTexture !== 'undefined';
-        if (this._defineShowNight !== defineShowNight) {
-            recompileShader = true;
-            this._defineShowNight = defineShowNight;
-        }
-
-        var defineShowClouds = this.showClouds && typeof this._cloudsTexture !== 'undefined';
-        if (this._defineShowClouds !== defineShowClouds) {
-            recompileShader = true;
-            this._defineShowClouds = defineShowClouds;
-        }
-
-        var defineShowCloudShadows = this.showCloudShadows && typeof this._cloudsTexture !== 'undefined';
-        if (this._defineShowCloudShadows !== defineShowCloudShadows) {
-            recompileShader = true;
-            this._defineShowCloudShadows = defineShowCloudShadows;
-        }
-
-        var defineShowSpecular = this._showSpecular && typeof this._specularTexture !== 'undefined';
-        if (this._defineShowSpecular !== defineShowSpecular) {
-            recompileShader = true;
-            this._defineShowSpecular = defineShowSpecular;
-        }
-
-        var defineShowBumps = this._showBumps && typeof this._bumpTexture !== 'undefined';
-        if (this._defineShowBumps !== defineShowBumps) {
-            recompileShader = true;
-            this._defineShowBumps = defineShowBumps;
-        }
-
-        var defineShowTerminator = this.showTerminator;
-        if (this._defineShowTerminator !== defineShowTerminator) {
-            recompileShader = true;
-            this._defineShowTerminator = defineShowTerminator;
-        }
-
-        var defineAffectedByLighting = this.affectedByLighting;
-        if (this._defineAffectedByLighting !== defineAffectedByLighting) {
-            recompileShader = true;
-            this._defineAffectedByLighting = defineAffectedByLighting;
-        }
-
-        if (recompileShader) {
-            var fsPrepend = '';
-
-            if (defineShowDay) {
-                fsPrepend += '#define SHOW_DAY 1\n';
-            }
-            if (defineShowNight) {
-                fsPrepend += '#define SHOW_NIGHT 1\n';
-            }
-            if (defineShowClouds) {
-                fsPrepend += '#define SHOW_CLOUDS 1\n';
-            }
-            if (defineShowCloudShadows) {
-                fsPrepend += '#define SHOW_CLOUD_SHADOWS 1\n';
-            }
-            if (defineShowSpecular) {
-                fsPrepend += '#define SHOW_SPECULAR 1\n';
-            }
-            if (defineShowBumps) {
-                fsPrepend += '#define SHOW_BUMPS 1\n';
-            }
-            if (defineShowTerminator) {
-                fsPrepend += '#define SHOW_TERMINATOR 1\n';
-            }
-            if (defineAffectedByLighting) {
-                fsPrepend += '#define AFFECTED_BY_LIGHTING 1\n';
-            }
-
-            fsPrepend +=
+        // Initial compile or re-compile if uber-shader parameters changed
+        var dayChanged = ((this._showDay !== this.showDay) && (!this.showDay || this._imageryLayerCollection.getLength() > 0));
+        var nightChanged = ((this._showNight !== this.showNight) && (!this.showNight || this._nightTexture));
+        var cloudsChanged = ((this._showClouds !== this.showClouds) && (!this.showClouds || this._cloudsTexture));
+        var cloudShadowsChanged = ((this._showCloudShadows !== this.showCloudShadows) && (!this.showCloudShadows || this._cloudsTexture));
+        var specularChanged = ((this._showSpecular !== this.showSpecular) && (!this.showSpecular || this._specularTexture));
+        var bumpsChanged = ((this._showBumps !== this.showBumps) && (!this.showBumps || this._bumpTexture));
+
+        if (typeof this._sp === 'undefined' || typeof this._spPoles === 'undefined' ||
+            (dayChanged || nightChanged || cloudsChanged || cloudShadowsChanged || specularChanged || bumpsChanged) ||
+            (this._showTerminator !== this.showTerminator) ||
+            (this._affectedByLighting !== this.affectedByLighting)) {
+
+            var fsPrepend = ((this.showDay && this._imageryLayerCollection.getLength() > 0) ? '#define SHOW_DAY 1\n' : '') +
+                ((this.showNight && this._nightTexture) ? '#define SHOW_NIGHT 1\n' : '') +
+                ((this.showClouds && this._cloudsTexture) ? '#define SHOW_CLOUDS 1\n' : '') +
+                ((this.showCloudShadows && this._cloudsTexture) ? '#define SHOW_CLOUD_SHADOWS 1\n' : '') +
+                ((this.showSpecular && this._specularTexture) ? '#define SHOW_SPECULAR 1\n' : '') +
+                ((this.showBumps && this._bumpTexture) ? '#define SHOW_BUMPS 1\n' : '') +
+                (this.showTerminator ? '#define SHOW_TERMINATOR 1\n' : '') +
+                (this.affectedByLighting ? '#define AFFECTED_BY_LIGHTING 1\n' : '') +
                 '#line 0\n' +
                 CentralBodyFSCommon;
-
-            vs =
-                '#line 0\n' +
+            var groundFromSpacePrepend = '#define SHOW_GROUND_ATMOSPHERE 1\n' +
+                '#define SHOW_GROUND_ATMOSPHERE_FROM_SPACE 1\n';
+            var groundFromAtmospherePrepend = '#define SHOW_GROUND_ATMOSPHERE 1\n' +
+                '#define SHOW_GROUND_ATMOSPHERE_FROM_ATMOSPHERE 1\n';
+
+            vs = '#line 0\n' +
                  GroundAtmosphere +
-                '#line 0\n' +
                  CentralBodyVS;
 
-            fs =
-                fsPrepend +
-                '#define TEXTURE_UNITS ' + context.getMaximumTextureImageUnits() + '\n' +
-                '#line 0\n' +
-                CentralBodyFS;
-
-            var attributeIndices = this._attributeIndices;
+            fs = fsPrepend + CentralBodyFS;
 
             this._spWithoutAtmosphere = this._spWithoutAtmosphere && this._spWithoutAtmosphere.release();
-            this._spWithoutAtmosphere = shaderCache.getShaderProgram(vs, fs, attributeIndices);
-
-            var groundFromSpacePrepend =
-                '#define SHOW_GROUND_ATMOSPHERE 1\n' +
-                '#define SHOW_GROUND_ATMOSPHERE_FROM_SPACE 1\n';
-            var groundFromSpaceVS = groundFromSpacePrepend + vs;
-            var groundFromSpaceFS = groundFromSpacePrepend + fs;
-
             this._spGroundFromSpace = this._spGroundFromSpace && this._spGroundFromSpace.release();
-            this._spGroundFromSpace = shaderCache.getShaderProgram(groundFromSpaceVS, groundFromSpaceFS, attributeIndices);
-
-            var groundFromAtmospherePrepend =
-                '#define SHOW_GROUND_ATMOSPHERE 1\n' +
-                '#define SHOW_GROUND_ATMOSPHERE_FROM_ATMOSPHERE 1\n';
-            var groundFromAtmosphereVS = groundFromAtmospherePrepend + vs;
-            var groundFromAtmosphereFS = groundFromAtmospherePrepend + fs;
-
             this._spGroundFromAtmosphere = this._spGroundFromAtmosphere && this._spGroundFromAtmosphere.release();
-            this._spGroundFromAtmosphere = shaderCache.getShaderProgram(groundFromAtmosphereVS, groundFromAtmosphereFS, attributeIndices);
+
+            this._spWithoutAtmosphere = context.getShaderCache().getShaderProgram(vs, fs, attributeIndices);
+            this._spGroundFromSpace = context.getShaderCache().getShaderProgram(
+                    groundFromSpacePrepend + vs,
+                    groundFromSpacePrepend + fs,
+                    attributeIndices);
+            this._spGroundFromAtmosphere = context.getShaderCache().getShaderProgram(
+                    groundFromAtmospherePrepend + vs,
+                    groundFromAtmospherePrepend + fs,
+                    attributeIndices);
 
             vs = CentralBodyVSPole;
             fs = fsPrepend + GroundAtmosphere + CentralBodyFSPole;
 
             this._spPolesWithoutAtmosphere = this._spPolesWithoutAtmosphere && this._spPolesWithoutAtmosphere.release();
-            this._spPolesWithoutAtmosphere = shaderCache.getShaderProgram(vs, fs, attributeIndices);
-
-            groundFromSpaceVS = groundFromSpacePrepend + vs;
-            groundFromSpaceFS = groundFromSpacePrepend + fs;
-
             this._spPolesGroundFromSpace = this._spPolesGroundFromSpace && this._spPolesGroundFromSpace.release();
-            this._spPolesGroundFromSpace = shaderCache.getShaderProgram(groundFromSpaceVS, groundFromSpaceFS, attributeIndices);
-
-            groundFromAtmosphereVS = groundFromAtmospherePrepend + vs;
-            groundFromAtmosphereFS = groundFromAtmospherePrepend + fs;
-
             this._spPolesGroundFromAtmosphere = this._spPolesGroundFromAtmosphere && this._spPolesGroundFromAtmosphere.release();
-            this._spPolesGroundFromAtmosphere = shaderCache.getShaderProgram(groundFromAtmosphereVS, groundFromAtmosphereFS, attributeIndices);
+
+            this._spPolesWithoutAtmosphere = context.getShaderCache().getShaderProgram(vs, fs, attributeIndices);
+            this._spPolesGroundFromSpace = context.getShaderCache().getShaderProgram(
+                    vs,
+                    groundFromSpacePrepend + fs,
+                    attributeIndices);
+            this._spPolesGroundFromAtmosphere = context.getShaderCache().getShaderProgram(
+                    vs,
+                    groundFromAtmospherePrepend + fs,
+                    attributeIndices);
+
+            // Sync to public state
+            this._showDay = dayChanged ? this.showDay : this._showDay;
+            this._showNight = nightChanged ? this.showNight : this._showNight;
+            this._showClouds = cloudsChanged ? this.showClouds : this._showClouds;
+            this._showCloudShadows = cloudShadowsChanged ? this.showCloudShadows : this._showCloudShadows;
+            this._showSpecular = specularChanged ? this.showSpecular : this._showSpecular;
+            this._showBumps = bumpsChanged ? this.showBumps : this._showBumps;
+            this._showTerminator = this.showTerminator;
+            this._affectedByLighting = this.affectedByLighting;
         }
 
         var cameraPosition = sceneState.camera.getPositionWC();
