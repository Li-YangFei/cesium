--- conflicted
+++ resolved
@@ -315,34 +315,6 @@
 
     defineProperties(ShadowMap.prototype, {
         /**
-<<<<<<< HEAD
-         * The shadow map texture used in shadow receive programs.
-         *
-         * @memberof ShadowMap.prototype
-         * @type {Texture}
-         * @readonly
-         */
-        shadowMapTexture : {
-            get : function() {
-                return this._shadowMapTexture;
-            }
-        },
-
-        /**
-         * The shadow map matrix used in shadow receive programs.
-         * Transforms from eye space to shadow texture space.
-         *
-         * @memberof ShadowMap.prototype
-         * @type {Matrix4}
-         * @readonly
-         */
-        shadowMapMatrix : {
-            get : function() {
-                return this._shadowMapMatrix;
-            }
-        },
-
-        /**
          * The culling volume of the shadow frustum.
          *
          * @memberof ShadowMap.prototype
@@ -356,10 +328,7 @@
         },
 
         /**
-         * The render state used for rendering shadow casters into the shadow map.
-=======
          * The primitive render state used for rendering shadow casters into the shadow map.
->>>>>>> 9186a74b
          *
          * @memberof ShadowMap.prototype
          * @type {RenderState}
@@ -435,11 +404,27 @@
                 return this._passCameras;
             }
         },
+
+        /**
+         * The list of commands that are rendered into each pass.
+         *
+         * @memberof ShadowMap.prototype
+         * @type {DrawCommand[]}
+         * @readonly
+         */
         passCommands : {
             get : function() {
                 return this._passCommands;
             }
         },
+
+        /**
+         * The culling volume for each pass.
+         *
+         * @memberof ShadowMap.prototype
+         * @type {CullingVolume}
+         * @readonly
+         */
         passCullingVolumes : {
             get : function() {
                 return this._passCullingVolumes;
@@ -457,36 +442,32 @@
             get : function() {
                 return this._isPointLight;
             }
-<<<<<<< HEAD
         },
+
+        /**
+         * The position of the point light source.
+         *
+         * @memberof ShadowMap.prototype
+         * @type {Cartesian3}
+         * @readonly
+         */
         pointLightPosition : {
             get : function() {
                 return this._shadowMapCamera.positionWC;
             }
         },
+
+        /**
+         * The radius of the point light source.
+         *
+         * @memberof ShadowMap.prototype
+         * @type {Number}
+         * @readonly
+         */
         pointLightRadius : {
             get : function() {
                 return this._radius;
             }
-        },
-        usesCubeMap : {
-            get : function() {
-                return this._usesCubeMap;
-            }
-        },
-        usesDepthTexture : {
-            get : function() {
-                return this._usesDepthTexture;
-            }
-        },
-        texelStepSize : {
-            get : function() {
-                scratchTexelStepSize.x = 1.0 / this._textureSize.x;
-                scratchTexelStepSize.y = 1.0 / this._textureSize.y;
-                return scratchTexelStepSize;
-            }
-=======
->>>>>>> 9186a74b
         }
     });
 
