<<<<<<< HEAD
import defined from '../Core/defined.js';
import Rectangle from '../Core/Rectangle.js';
import sampleTerrainMostDetailed from '../Core/sampleTerrainMostDetailed.js';
import SceneMode from './SceneMode.js';
=======
import defined from "../Core/defined.js";
import Rectangle from "../Core/Rectangle.js";
import sampleTerrainMostDetailed from "../Core/sampleTerrainMostDetailed.js";
import when from "../ThirdParty/when.js";
import SceneMode from "./SceneMode.js";
>>>>>>> 2fd0e8f7

/**
 * Computes the final camera location to view a rectangle adjusted for the current terrain.
 * If the terrain does not support availability, the height above the ellipsoid is used.
 *
 * @param {Rectangle} rectangle The rectangle being zoomed to.
 * @param {Scene} scene The scene being used.
 *
 * @returns {Cartographic} The optimal location to place the camera so that the entire rectangle is in view.
 *
 * @private
 */
function computeFlyToLocationForRectangle(rectangle, scene) {
  var terrainProvider = scene.terrainProvider;
  var mapProjection = scene.mapProjection;
  var ellipsoid = mapProjection.ellipsoid;

  var positionWithoutTerrain;
  var tmp = scene.camera.getRectangleCameraCoordinates(rectangle);
  if (scene.mode === SceneMode.SCENE3D) {
    positionWithoutTerrain = ellipsoid.cartesianToCartographic(tmp);
  } else {
    positionWithoutTerrain = mapProjection.unproject(tmp);
  }

<<<<<<< HEAD
        if (!defined(terrainProvider)) {
            return Promise.resolve(positionWithoutTerrain);
        }
=======
  if (!defined(terrainProvider)) {
    return when.resolve(positionWithoutTerrain);
  }
>>>>>>> 2fd0e8f7

  return terrainProvider.readyPromise.then(function () {
    var availability = terrainProvider.availability;

    if (!defined(availability) || scene.mode === SceneMode.SCENE2D) {
      return positionWithoutTerrain;
    }

    var cartographics = [
      Rectangle.center(rectangle),
      Rectangle.southeast(rectangle),
      Rectangle.southwest(rectangle),
      Rectangle.northeast(rectangle),
      Rectangle.northwest(rectangle),
    ];

    return computeFlyToLocationForRectangle
      ._sampleTerrainMostDetailed(terrainProvider, cartographics)
      .then(function (positionsOnTerrain) {
        var maxHeight = positionsOnTerrain.reduce(function (currentMax, item) {
          return Math.max(item.height, currentMax);
        }, -Number.MAX_VALUE);

        var finalPosition = positionWithoutTerrain;
        finalPosition.height += maxHeight;
        return finalPosition;
      });
  });
}

//Exposed for testing.
computeFlyToLocationForRectangle._sampleTerrainMostDetailed = sampleTerrainMostDetailed;
export default computeFlyToLocationForRectangle;<|MERGE_RESOLUTION|>--- conflicted
+++ resolved
@@ -1,15 +1,7 @@
-<<<<<<< HEAD
-import defined from '../Core/defined.js';
-import Rectangle from '../Core/Rectangle.js';
-import sampleTerrainMostDetailed from '../Core/sampleTerrainMostDetailed.js';
-import SceneMode from './SceneMode.js';
-=======
 import defined from "../Core/defined.js";
 import Rectangle from "../Core/Rectangle.js";
 import sampleTerrainMostDetailed from "../Core/sampleTerrainMostDetailed.js";
-import when from "../ThirdParty/when.js";
 import SceneMode from "./SceneMode.js";
->>>>>>> 2fd0e8f7
 
 /**
  * Computes the final camera location to view a rectangle adjusted for the current terrain.
@@ -35,15 +27,9 @@
     positionWithoutTerrain = mapProjection.unproject(tmp);
   }
 
-<<<<<<< HEAD
-        if (!defined(terrainProvider)) {
-            return Promise.resolve(positionWithoutTerrain);
-        }
-=======
   if (!defined(terrainProvider)) {
-    return when.resolve(positionWithoutTerrain);
+    return Promise.resolve(positionWithoutTerrain);
   }
->>>>>>> 2fd0e8f7
 
   return terrainProvider.readyPromise.then(function () {
     var availability = terrainProvider.availability;
