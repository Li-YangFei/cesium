--- conflicted
+++ resolved
@@ -560,53 +560,6 @@
     };
 
     /**
-<<<<<<< HEAD
-     * Creates an animation to fly the camera from it's current position to a position given by a Cartographic. All arguments should
-     * be given in world coordinates.
-     *
-     * @param {Scene} scene The scene instance to use.
-     * @param {Cartographic} description.destination The final position of the camera.
-     * @param {Cartesian3} [description.direction] The final direction of the camera. By default, the direction will point towards the center of the frame in 3D and in the negative z direction in Columbus view or 2D.
-     * @param {Cartesian3} [description.up] The final up direction. By default, the up direction will point towards local north in 3D and in the positive y direction in Columbus view or 2D.
-     * @param {Number} [description.duration=3000] The duration of the animation in milliseconds.
-     * @param {Function} [onComplete] The function to execute when the animation has completed.
-     * @param {Function} [onCancel] The function to execute if the animation is cancelled.
-     * @param {Matrix4} [endReferenceFrame] The reference frame the camera will be in when the flight is completed.
-     *
-     * @returns {Object} An Object that can be added to an {@link AnimationCollection} for animation.
-     *
-     * @see Scene#animations
-     */
-    CameraFlightPath.createAnimationCartographic = function(scene, description) {
-        description = defaultValue(description, defaultValue.EMPTY_OBJECT);
-        var destination = description.destination;
-
-        //>>includeStart('debug', pragmas.debug);
-        if (!defined(scene)) {
-            throw new DeveloperError('scene is required.');
-        }
-        if (!defined(destination)) {
-            throw new DeveloperError('description.destination is required.');
-        }
-        //>>includeEnd('debug');
-
-        var frameState = scene.frameState;
-        var projection = frameState.scene2D.projection;
-        if (frameState.mode === SceneMode.SCENE3D) {
-            var ellipsoid = projection.ellipsoid;
-            ellipsoid.cartographicToCartesian(destination, c3destination);
-        } else if (frameState.mode === SceneMode.COLUMBUS_VIEW || frameState.mode === SceneMode.SCENE2D) {
-            projection.project(destination, c3destination);
-        }
-
-        var createAnimationDescription = clone(description);
-        createAnimationDescription.destination = c3destination;
-        return this.createAnimation(scene, createAnimationDescription);
-    };
-
-    /**
-=======
->>>>>>> 9e492d27
      * Creates an animation to fly the camera from it's current position to a position in which the entire rectangle will be visible. All arguments should
      * be given in world coordinates.
      *
