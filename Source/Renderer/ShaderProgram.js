/*global define*/
define([
        '../Core/DeveloperError',
        '../Core/RuntimeError',
        '../Core/destroyObject',
        '../Core/Math',
        '../Core/Matrix2',
        '../Core/Matrix3',
        '../Core/Matrix4',
        './UniformDatatype',
        '../Shaders/BuiltinFunctions'
    ], function(
        DeveloperError,
        RuntimeError,
        destroyObject,
        CesiumMath,
        Matrix2,
        Matrix3,
        Matrix4,
        UniformDatatype,
        ShadersBuiltinFunctions) {
    "use strict";
    /*global console*/

    var allAutomaticUniforms = {
        /**
         * An automatic GLSL uniform containing the viewport's <code>x</code>, <code>y</code>, <code>width</code>,
         * and <code>height</code> properties in an <code>vec4</code>'s <code>x</code>, <code>y</code>, <code>z</code>,
         * and <code>w</code> components, respectively.
         * <br /><br />
         * Like all automatic uniforms, <code>czm_viewport</code> does not need to be explicitly declared.
         * However, it can be explicitly declared when a shader is also used by other applications such
         * as a third-party authoring tool.
         *
         * @alias czm_viewport
         * @glslUniform
         *
         * @see Context#getViewport
         *
         * @example
         * // GLSL declaration
         * uniform vec4 czm_viewport;
         *
         * // Scale the window coordinate components to [0, 1] by dividing
         * // by the viewport's width and height.
         * vec2 v = gl_FragCoord.xy / czm_viewport.zw;
         */
        czm_viewport : {
            getSize : function() {
                return 1;
            },

            getDatatype : function() {
                return UniformDatatype.FLOAT_VECTOR4;
            },

            getValue : function(uniformState) {
                var v = uniformState.getViewport();
                return {
                    x : v.x,
                    y : v.y,
                    z : v.width,
                    w : v.height
                };
            }
        },

        /**
         * An automatic GLSL uniform representing a 4x4 orthographic projection matrix that
         * transforms window coordinates to clip coordinates.  Clip coordinates is the
         * coordinate system for a vertex shader's <code>gl_Position</code> output.
         * <br /><br />
         * This transform is useful when a vertex shader inputs or manipulates window coordinates
         * as done by {@link BillboardCollection}.
         * <br /><br />
         * Do not confuse {@link czm_viewportTransformation} with <code>czm_viewportOrthographic</code>.
         * The former transforms from normalized device coordinates to window coordinates; the later transforms
         * from window coordinates to clip coordinates, and is often used to assign to <code>gl_Position</code>.
         * <br /><br />
         * Like all automatic uniforms, <code>czm_viewportOrthographic</code> does not need to be explicitly declared.
         * However, it can be explicitly declared when a shader is also used by other applications such
         * as a third-party authoring tool.
         *
         * @alias czm_viewportOrthographic
         * @glslUniform
         *
         * @see UniformState#getViewportOrthographic
         * @see czm_viewport
         * @see czm_viewportTransformation
         * @see BillboardCollection
         *
         * @example
         * // GLSL declaration
         * uniform mat4 czm_viewportOrthographic;
         *
         * // Example
         * gl_Position = czm_viewportOrthographic * vec4(windowPosition, 0.0, 1.0);
         */
        czm_viewportOrthographic : {
            getSize : function() {
                return 1;
            },

            getDatatype : function() {
                return UniformDatatype.FLOAT_MATRIX4;
            },

            getValue : function(uniformState) {
                return uniformState.getViewportOrthographic();
            }
        },

        /**
         * An automatic GLSL uniform representing a 4x4 transformation matrix that
         * transforms normalized device coordinates to window coordinates.  The context's
         * full viewport is used, and the depth range is assumed to be <code>near = 0</code>
         * and <code>far = 1</code>.
         * <br /><br />
         * This transform is useful when there is a need to manipulate window coordinates
         * in a vertex shader as done by {@link BillboardCollection}.  In many cases,
         * this matrix will not be used directly; instead, {@link czm_modelToWindowCoordinates}
         * will be used to transform directly from model to window coordinates.
         * <br /><br />
         * Do not confuse <code>czm_viewportTransformation</code> with {@link czm_viewportOrthographic}.
         * The former transforms from normalized device coordinates to window coordinates; the later transforms
         * from window coordinates to clip coordinates, and is often used to assign to <code>gl_Position</code>.
         * <br /><br />
         * Like all automatic uniforms, <code>czm_viewportTransformation</code> does not need to be explicitly declared.
         * However, it can be explicitly declared when a shader is also used by other applications such
         * as a third-party authoring tool.
         *
         * @alias czm_viewportTransformation
         * @glslUniform
         *
         * @see UniformState#getViewportTransformation
         * @see czm_viewport
         * @see czm_viewportOrthographic
         * @see czm_modelToWindowCoordinates
         * @see BillboardCollection
         *
         * @example
         * // GLSL declaration
         * uniform mat4 czm_viewportTransformation;
         *
         * // Use czm_viewportTransformation as part of the
         * // transform from model to window coordinates.
         * vec4 q = czm_modelViewProjection * positionMC;               // model to clip coordinates
         * q.xyz /= q.w;                                                // clip to normalized device coordinates (ndc)
         * q.xyz = (czm_viewportTransformation * vec4(q.xyz, 1.0)).xyz; // ndc to window coordinates
         */
        czm_viewportTransformation : {
            getSize : function() {
                return 1;
            },

            getDatatype : function() {
                return UniformDatatype.FLOAT_MATRIX4;
            },

            getValue : function(uniformState) {
                return uniformState.getViewportTransformation();
            }
        },

        /**
         * An automatic GLSL uniform representing a 4x4 model transformation matrix that
         * transforms model coordinates to world coordinates.
         * <br /><br />
         * Like all automatic uniforms, <code>czm_model</code> does not need to be explicitly declared.
         * However, it can be explicitly declared when a shader is also used by other applications such
         * as a third-party authoring tool.
         *
         * @alias czm_model
         * @glslUniform
         *
         * @see UniformState#getModel
         * @see czm_modelView
         * @see czm_modelViewProjection
         *
         * @example
         * // GLSL declaration
         * uniform mat4 czm_model;
         *
         * // Example
         * vec4 worldPosition = czm_model * modelPosition;
         */
        czm_model : {
            getSize : function() {
                return 1;
            },

            getDatatype : function() {
                return UniformDatatype.FLOAT_MATRIX4;
            },

            getValue : function(uniformState) {
                return uniformState.getModel();
            }
        },

        /**
         * An automatic GLSL uniform representing a 4x4 view transformation matrix that
         * transforms world coordinates to eye coordinates.
         * <br /><br />
         * Like all automatic uniforms, <code>czm_view</code> does not need to be explicitly declared.
         * However, it can be explicitly declared when a shader is also used by other applications such
         * as a third-party authoring tool.
         *
         * @alias czm_view
         * @glslUniform
         *
         * @see UniformState#getView
         * @see czm_viewRotation
         * @see czm_modelView
         * @see czm_viewProjection
         * @see czm_modelViewProjection
         * @see czm_inverseView
         *
         * @example
         * // GLSL declaration
         * uniform mat4 czm_view;
         *
         * // Example
         * vec4 eyePosition = czm_view * worldPosition;
         */
        czm_view : {
            getSize : function() {
                return 1;
            },

            getDatatype : function() {
                return UniformDatatype.FLOAT_MATRIX4;
            },

            getValue : function(uniformState) {
                return uniformState.getView();
            }
        },

        /**
         * An automatic GLSL uniform representing a 3x3 view rotation matrix that
         * transforms vectors in world coordinates to eye coordinates.
         * <br /><br />
         * Like all automatic uniforms, <code>czm_viewRotation</code> does not need to be explicitly declared.
         * However, it can be explicitly declared when a shader is also used by other applications such
         * as a third-party authoring tool.
         *
         * @alias czm_viewRotation
         * @glslUniform
         *
         * @see UniformState#getViewRotation
         * @see czm_view
         * @see czm_inverseView
         * @see czm_inverseViewRotation
         *
         * @example
         * // GLSL declaration
         * uniform mat3 czm_viewRotation;
         *
         * // Example
         * vec3 eyeVector = czm_viewRotation * worldVector;
         */
        czm_viewRotation : {
            getSize : function() {
                return 1;
            },

            getDatatype : function() {
                return UniformDatatype.FLOAT_MATRIX3;
            },

            getValue : function(uniformState) {
                return uniformState.getViewRotation();
            }
        },

        /**
         * An automatic GLSL uniform representing a 4x4 transformation matrix that
         * transforms from eye coordinates to world coordinates.
         * <br /><br />
         * Like all automatic uniforms, <code>czm_inverseView</code> does not need to be explicitly declared.
         * However, it can be explicitly declared when a shader is also used by other applications such
         * as a third-party authoring tool.
         *
         * @alias czm_inverseView
         * @glslUniform
         *
         * @see UniformState#getInverseView
         * @see czm_view
         * @see czm_inverseNormal
         *
         * @example
         * // GLSL declaration
         * uniform mat4 czm_inverseView;
         *
         * // Example
         * vec4 worldPosition = czm_inverseView * eyePosition;
         */
        czm_inverseView : {
            getSize : function() {
                return 1;
            },

            getDatatype : function() {
                return UniformDatatype.FLOAT_MATRIX4;
            },

            getValue : function(uniformState) {
                return uniformState.getInverseView();
            }
        },

        /**
         * An automatic GLSL uniform representing a 3x3 rotation matrix that
         * transforms vectors from eye coordinates to world coordinates.
         * <br /><br />
         * Like all automatic uniforms, <code>czm_inverseViewRotation</code> does not need to be explicitly declared.
         * However, it can be explicitly declared when a shader is also used by other applications such
         * as a third-party authoring tool.
         *
         * @alias czm_inverseViewRotation
         * @glslUniform
         *
         * @see UniformState#getInverseView
         * @see czm_view
         * @see czm_viewRotation
         * @see czm_inverseViewRotation
         *
         * @example
         * // GLSL declaration
         * uniform mat3 czm_inverseViewRotation;
         *
         * // Example
         * vec4 worldVector = czm_inverseViewRotation * eyeVector;
         */
        czm_inverseViewRotation : {
            getSize : function() {
                return 1;
            },

            getDatatype : function() {
                return UniformDatatype.FLOAT_MATRIX3;
            },

            getValue : function(uniformState) {
                return uniformState.getInverseViewRotation();
            }
        },

        /**
         * An automatic GLSL uniform representing a 4x4 projection transformation matrix that
         * transforms eye coordinates to clip coordinates.  Clip coordinates is the
         * coordinate system for a vertex shader's <code>gl_Position</code> output.
         * <br /><br />
         * Like all automatic uniforms, <code>czm_projection</code> does not need to be explicitly declared.
         * However, it can be explicitly declared when a shader is also used by other applications such
         * as a third-party authoring tool.
         *
         * @alias czm_projection
         * @glslUniform
         *
         * @see UniformState#getProjection
         * @see czm_viewProjection
         * @see czm_modelViewProjection
         * @see czm_infiniteProjection
         *
         * @example
         * // GLSL declaration
         * uniform mat4 czm_projection;
         *
         * // Example
         * gl_Position = czm_projection * eyePosition;
         */
        czm_projection : {
            getSize : function() {
                return 1;
            },

            getDatatype : function() {
                return UniformDatatype.FLOAT_MATRIX4;
            },

            getValue : function(uniformState) {
                return uniformState.getProjection();
            }
        },

        /**
         * An automatic GLSL uniform representing a 4x4 inverse projection transformation matrix that
         * transforms from clip coordinates to eye coordinates. Clip coordinates is the
         * coordinate system for a vertex shader's <code>gl_Position</code> output.
         * <br /><br />
         * Like all automatic uniforms, <code>czm_inverseProjection</code> does not need to be explicitly declared.
         * However, it can be explicitly declared when a shader is also used by other applications such
         * as a third-party authoring tool.
         *
         * @alias czm_inverseProjection
         * @glslUniform
         *
         * @see UniformState#getInverseProjection
         * @see czm_projection
         *
         * @example
         * // GLSL declaration
         * uniform mat4 czm_inverseProjection;
         *
         * // Example
         * vec4 eyePosition = czm_inverseProjection * clipPosition;
         */
        czm_inverseProjection : {
            getSize : function() {
                return 1;
            },

            getDatatype : function() {
                return UniformDatatype.FLOAT_MATRIX4;
            },

            getValue : function(uniformState) {
                return uniformState.getInverseProjection();
            }
        },

        /**
         * An automatic GLSL uniform representing a 4x4 projection transformation matrix with the far plane at infinity,
         * that transforms eye coordinates to clip coordinates.  Clip coordinates is the
         * coordinate system for a vertex shader's <code>gl_Position</code> output.  An infinite far plane is used
         * in algorithms like shadow volumes and GPU ray casting with proxy geometry to ensure that triangles
         * are not clipped by the far plane.
         * <br /><br />
         * Like all automatic uniforms, <code>czm_infiniteProjection</code> does not need to be explicitly declared.
         * However, it can be explicitly declared when a shader is also used by other applications such
         * as a third-party authoring tool.
         *
         * @alias czm_infiniteProjection
         * @glslUniform
         *
         * @see UniformState#getInfiniteProjection
         * @see czm_projection
         * @see czm_modelViewInfiniteProjection
         *
         * @example
         * // GLSL declaration
         * uniform mat4 czm_infiniteProjection;
         *
         * // Example
         * gl_Position = czm_infiniteProjection * eyePosition;
         */
        czm_infiniteProjection : {
            getSize : function() {
                return 1;
            },

            getDatatype : function() {
                return UniformDatatype.FLOAT_MATRIX4;
            },

            getValue : function(uniformState) {
                return uniformState.getInfiniteProjection();
            }
        },

        /**
         * An automatic GLSL uniform representing a 4x4 model-view transformation matrix that
         * transforms model coordinates to eye coordinates.
         * <br /><br />
         * Positions should be transformed to eye coordinates using <code>czm_modelView</code> and
         * normals should be transformed using {@link czm_normal}.
         * <br /><br />
         * Like all automatic uniforms, <code>czm_modelView</code> does not need to be explicitly declared.
         * However, it can be explicitly declared when a shader is also used by other applications such
         * as a third-party authoring tool.
         *
         * @alias czm_modelView
         * @glslUniform
         *
         * @see UniformState#getModelView
         * @see czm_model
         * @see czm_view
         * @see czm_modelViewProjection
         * @see czm_normal
         *
         * @example
         * // GLSL declaration
         * uniform mat4 czm_modelView;
         *
         * // Example
         * vec4 eyePosition = czm_modelView * modelPosition;
         *
         * // The above is equivalent to, but more efficient than:
         * vec4 eyePosition = czm_view * czm_model * modelPosition;
         */
        czm_modelView : {
            getSize : function() {
                return 1;
            },

            getDatatype : function() {
                return UniformDatatype.FLOAT_MATRIX4;
            },

            getValue : function(uniformState) {
                return uniformState.getModelView();
            }
        },

        /**
         * An automatic GLSL uniform representing a 4x4 transformation matrix that
         * transforms from eye coordinates to model coordinates.
         * <br /><br />
         * Like all automatic uniforms, <code>czm_inverseModelView</code> does not need to be explicitly declared.
         * However, it can be explicitly declared when a shader is also used by other applications such
         * as a third-party authoring tool.
         *
         * @alias czm_inverseModelView
         * @glslUniform
         *
         * @see UniformState#getInverseModelView
         * @see czm_modelView
         *
         * @example
         * // GLSL declaration
         * uniform mat4 czm_inverseModelView;
         *
         * // Example
         * vec4 modelPosition = czm_inverseModelView * eyePosition;
         */
        czm_inverseModelView : {
            getSize : function() {
                return 1;
            },

            getDatatype : function() {
                return UniformDatatype.FLOAT_MATRIX4;
            },

            getValue : function(uniformState) {
                return uniformState.getInverseModelView();
            }
        },

        /**
         * An automatic GLSL uniform representing a 4x4 view-projection transformation matrix that
         * transforms world coordinates to clip coordinates.  Clip coordinates is the
         * coordinate system for a vertex shader's <code>gl_Position</code> output.
         * <br /><br />
         * Like all automatic uniforms, <code>czm_viewProjection</code> does not need to be explicitly declared.
         * However, it can be explicitly declared when a shader is also used by other applications such
         * as a third-party authoring tool.
         *
         * @alias czm_viewProjection
         * @glslUniform
         *
         * @see UniformState#getViewProjection
         * @see czm_view
         * @see czm_projection
         * @see czm_modelViewProjection
         *
         * @example
         * // GLSL declaration
         * uniform mat4 czm_viewProjection;
         *
         * // Example
         * vec4 gl_Position = czm_viewProjection * czm_model * modelPosition;
         *
         * // The above is equivalent to, but more efficient than:
         * gl_Position = czm_projection * czm_view * czm_model * modelPosition;
         */
        czm_viewProjection : {
            getSize : function() {
                return 1;
            },

            getDatatype : function() {
                return UniformDatatype.FLOAT_MATRIX4;
            },

            getValue : function(uniformState) {
                return uniformState.getViewProjection();
            }
        },

        /**
         * An automatic GLSL uniform representing a 4x4 model-view-projection transformation matrix that
         * transforms model coordinates to clip coordinates.  Clip coordinates is the
         * coordinate system for a vertex shader's <code>gl_Position</code> output.
         * <br /><br />
         * Like all automatic uniforms, <code>czm_modelViewProjection</code> does not need to be explicitly declared.
         * However, it can be explicitly declared when a shader is also used by other applications such
         * as a third-party authoring tool.
         *
         * @alias czm_modelViewProjection
         * @glslUniform
         *
         * @see UniformState#getModelViewProjection
         * @see czm_model
         * @see czm_view
         * @see czm_projection
         * @see czm_modelView
         * @see czm_viewProjection
         * @see czm_modelViewInfiniteProjection
         *
         * @example
         * // GLSL declaration
         * uniform mat4 czm_modelViewProjection;
         *
         * // Example
         * vec4 gl_Position = czm_modelViewProjection * modelPosition;
         *
         * // The above is equivalent to, but more efficient than:
         * gl_Position = czm_projection * czm_view * czm_model * modelPosition;
         */
        czm_modelViewProjection : {
            getSize : function() {
                return 1;
            },

            getDatatype : function() {
                return UniformDatatype.FLOAT_MATRIX4;
            },

            getValue : function(uniformState) {
                return uniformState.getModelViewProjection();
            }
        },

        /**
         * An automatic GLSL uniform representing a 4x4 model-view-projection transformation matrix that
         * transforms model coordinates to clip coordinates.  Clip coordinates is the
         * coordinate system for a vertex shader's <code>gl_Position</code> output.  The projection matrix places
         * the far plane at infinity.  This is useful in algorithms like shadow volumes and GPU ray casting with
         * proxy geometry to ensure that triangles are not clipped by the far plane.
         * <br /><br />
         * Like all automatic uniforms, <code>czm_modelViewInfiniteProjection</code> does not need to be explicitly declared.
         * However, it can be explicitly declared when a shader is also used by other applications such
         * as a third-party authoring tool.
         *
         * @alias czm_modelViewInfiniteProjection
         * @glslUniform
         *
         * @see UniformState#getModelViewInfiniteProjection
         * @see czm_model
         * @see czm_view
         * @see czm_infiniteProjection
         * @see czm_modelViewProjection
         *
         * @example
         * // GLSL declaration
         * uniform mat4 czm_modelViewInfiniteProjection;
         *
         * // Example
         * vec4 gl_Position = czm_modelViewInfiniteProjection * modelPosition;
         *
         * // The above is equivalent to, but more efficient than:
         * gl_Position = czm_infiniteProjection * czm_view * czm_model * modelPosition;
         */
        czm_modelViewInfiniteProjection : {
            getSize : function() {
                return 1;
            },

            getDatatype : function() {
                return UniformDatatype.FLOAT_MATRIX4;
            },

            getValue : function(uniformState) {
                return uniformState.getModelViewInfiniteProjection();
            }
        },

        /**
         * An automatic GLSL uniform representing a 3x3 normal transformation matrix that
         * transforms normal vectors in model coordinates to eye coordinates.
         * <br /><br />
         * Positions should be transformed to eye coordinates using {@link czm_modelView} and
         * normals should be transformed using <code>czm_normal</code>.
         * <br /><br />
         * Like all automatic uniforms, <code>czm_normal</code> does not need to be explicitly declared.
         * However, it can be explicitly declared when a shader is also used by other applications such
         * as a third-party authoring tool.
         *
         * @alias czm_normal
         * @glslUniform
         *
         * @see UniformState#getNormal
         * @see czm_inverseNormal
         * @see czm_modelView
         *
         * @example
         * // GLSL declaration
         * uniform mat3 czm_normal;
         *
         * // Example
         * vec3 eyeNormal = czm_normal * normal;
         */
        czm_normal : {
            getSize : function() {
                return 1;
            },

            getDatatype : function() {
                return UniformDatatype.FLOAT_MATRIX3;
            },

            getValue : function(uniformState) {
                return uniformState.getNormal();
            }
        },

        /**
         * An automatic GLSL uniform representing a 3x3 normal transformation matrix that
         * transforms normal vectors in eye coordinates to model coordinates.  This is
         * in the opposite transform provided by {@link czm_normal}.
         * <br /><br />
         * Like all automatic uniforms, <code>czm_inverseNormal</code> does not need to be explicitly declared.
         * However, it can be explicitly declared when a shader is also used by other applications such
         * as a third-party authoring tool.
         *
         * @alias czm_inverseNormal
         * @glslUniform
         *
         * @see UniformState#getInverseNormal
         * @see czm_normal
         * @see czm_modelView
         * @see czm_inverseView
         *
         * @example
         * // GLSL declaration
         * uniform mat3 czm_inverseNormal;
         *
         * // Example
         * vec3 normalMC = czm_inverseNormal * normalEC;
         */
        czm_inverseNormal : {
            getSize : function() {
                return 1;
            },

            getDatatype : function() {
                return UniformDatatype.FLOAT_MATRIX3;
            },

            getValue : function(uniformState) {
                return uniformState.getInverseNormal();
            }
        },

        /**
         * An automatic GLSL uniform representing the direction of the sun in eye coordinates.
         * This is commonly used for directional lighting computations.
         * <br /><br />
         * Like all automatic uniforms, <code>czm_sunDirectionEC</code> does not need to be explicitly declared.
         * However, it can be explicitly declared when a shader is also used by other applications such
         * as a third-party authoring tool.
         *
         * @alias czm_sunDirectionEC
         * @glslUniform
         *
         * @see UniformState#getSunDirectionEC
         * @see czm_sunDirectionWC
         *
         * @example
         * // GLSL declaration
         * uniform vec3 czm_sunDirectionEC;
         *
         * // Example
         * float diffuse = max(dot(czm_sunDirectionEC, normalEC), 0.0);
         */
        czm_sunDirectionEC : {
            getSize : function() {
                return 1;
            },

            getDatatype : function() {
                return UniformDatatype.FLOAT_VECTOR3;
            },

            getValue : function(uniformState) {
                return uniformState.getSunDirectionEC();
            }
        },

        /**
         * An automatic GLSL uniform representing a normalized vector from the origin
         * in world coordinates to the sun.  This is commonly used for lighting computations.
         * <br /><br />
         * Like all automatic uniforms, <code>czm_sunDirectionWC</code> does not need to be explicitly declared.
         * However, it can be explicitly declared when a shader is also used by other applications such
         * as a third-party authoring tool.
         *
         * @alias czm_sunDirectionWC
         * @glslUniform
         *
         * @see UniformState#getSunDirectionWC
         * @see czm_sunDirectionEC
         *
         * @example
         * // GLSL declaration
         * uniform vec3 czm_sunDirectionWC;
         */
        czm_sunDirectionWC : {
            getSize : function() {
                return 1;
            },

            getDatatype : function() {
                return UniformDatatype.FLOAT_VECTOR3;
            },

            getValue : function(uniformState) {
                return uniformState.getSunDirectionWC();
            }
        },

        /**
         * An automatic GLSL uniform representing the position of the viewer (camera) in world coordinates.
         * <br /><br />
         * Like all automatic uniforms, <code>czm_sunDirectionWC</code> does not need to be explicitly declared.
         * However, it can be explicitly declared when a shader is also used by other applications such
         * as a third-party authoring tool.
         *
         * @alias czm_viewerPositionWC
         * @glslUniform
         *
         * @example
         * // GLSL declaration
         * uniform vec3 czm_viewerPositionWC;
         */
        czm_viewerPositionWC : {
            getSize : function() {
                return 1;
            },

            getDatatype : function() {
                return UniformDatatype.FLOAT_VECTOR3;
            },

            getValue : function(uniformState) {
                return uniformState.getInverseView().getTranslation();
            }
        }
    };

    function getUniformDatatype(gl, activeUniformType) {
        switch (activeUniformType) {
        case gl.FLOAT:
            return function() {
                return UniformDatatype.FLOAT;
            };
        case gl.FLOAT_VEC2:
            return function() {
                return UniformDatatype.FLOAT_VECTOR2;
            };
        case gl.FLOAT_VEC3:
            return function() {
                return UniformDatatype.FLOAT_VECTOR3;
            };
        case gl.FLOAT_VEC4:
            return function() {
                return UniformDatatype.FLOAT_VECTOR4;
            };
        case gl.INT:
            return function() {
                return UniformDatatype.INT;
            };
        case gl.INT_VEC2:
            return function() {
                return UniformDatatype.INT_VECTOR2;
            };
        case gl.INT_VEC3:
            return function() {
                return UniformDatatype.INT_VECTOR3;
            };
        case gl.INT_VEC4:
            return function() {
                return UniformDatatype.INT_VECTOR4;
            };
        case gl.BOOL:
            return function() {
                return UniformDatatype.BOOL;
            };
        case gl.BOOL_VEC2:
            return function() {
                return UniformDatatype.BOOL_VECTOR2;
            };
        case gl.BOOL_VEC3:
            return function() {
                return UniformDatatype.BOOL_VECTOR3;
            };
        case gl.BOOL_VEC4:
            return function() {
                return UniformDatatype.BOOL_VECTOR4;
            };
        case gl.FLOAT_MAT2:
            return function() {
                return UniformDatatype.FLOAT_MATRIX2;
            };
        case gl.FLOAT_MAT3:
            return function() {
                return UniformDatatype.FLOAT_MATRIX3;
            };
        case gl.FLOAT_MAT4:
            return function() {
                return UniformDatatype.FLOAT_MATRIX4;
            };
        case gl.SAMPLER_2D:
            return function() {
                return UniformDatatype.SAMPLER_2D;
            };
        case gl.SAMPLER_CUBE:
            return function() {
                return UniformDatatype.SAMPLER_CUBE;
            };
        default:
            throw new RuntimeError('Unrecognized uniform type: ' + activeUniformType);
        }
    }

    /**
     * A shader program's uniform, including the uniform's value.  This is most commonly used to change
     * the value of a uniform, but can also be used retrieve a uniform's name and datatype,
     * which is useful for creating user interfaces for tweaking shaders.
     * <br /><br />
     * Do not create a uniform object with the <code>new</code> keyword; a shader program's uniforms
     * are available via {@link ShaderProgram#getAllUniforms}.
     * <br /><br />
     * Changing a uniform's value will affect future calls to {@link Context#draw}
     * that use the corresponding shader program.
     * <br /><br />
     * The datatype of the <code>value</code> property depends on the datatype
     * used in the GLSL declaration as shown in the examples in the table below.
     * <br /><br />
     * <table border='1'>
     * <tr>
     * <td>GLSL</td>
     * <td>JavaScript</td>
     * </tr>
     * <tr>
     * <td><code>uniform float u_float; </code></td>
     * <td><code> sp.getAllUniforms().u_float.value = 1.0;</code></td>
     * </tr>
     * <tr>
     * <td><code>uniform vec2 u_vec2; </code></td>
     * <td><code> sp.getAllUniforms().u_vec2.value = new Cartesian2(1.0, 2.0);</code></td>
     * </tr>
     * <tr>
     * <td><code>uniform vec3 u_vec3; </code></td>
     * <td><code> sp.getAllUniforms().u_vec3.value = new Cartesian3(1.0, 2.0, 3.0);</code></td>
     * </tr>
     * <tr>
     * <td><code>uniform vec4 u_vec4; </code></td>
     * <td><code> sp.getAllUniforms().u_vec4.value = new Cartesian4(1.0, 2.0, 3.0, 4.0);</code></td>
     * </tr>
     * <tr>
     * <td><code>uniform int u_int; </code></td>
     * <td><code> sp.getAllUniforms().u_int.value = 1;</code></td>
     * </tr>
     * <tr>
     * <td><code>uniform ivec2 u_ivec2; </code></td>
     * <td><code> sp.getAllUniforms().u_ivec2.value = new Cartesian2(1, 2);</code></td>
     * </tr>
     * <tr>
     * <td><code>uniform ivec3 u_ivec3; </code></td>
     * <td><code> sp.getAllUniforms().u_ivec3.value = new Cartesian3(1, 2, 3);</code></td>
     * </tr>
     * <tr>
     * <td><code>uniform ivec4 u_ivec4; </code></td>
     * <td><code> sp.getAllUniforms().u_ivec4.value = new Cartesian4(1, 2, 3, 4);</code></td>
     * </tr>
     * <tr>
     * <td><code>uniform bool u_bool; </code></td>
     * <td><code> sp.getAllUniforms().u_bool.value = true;</code></td>
     * </tr>
     * <tr>
     * <td><code>uniform bvec2 u_bvec2; </code></td>
     * <td><code> sp.getAllUniforms().u_bvec2.value = new Cartesian2(true, true);</code></td>
     * </tr>
     * <tr>
     * <td><code>uniform bvec3 u_bvec3; </code></td>
     * <td><code> sp.getAllUniforms().u_bvec3.value = new Cartesian3(true, true, true);</code></td>
     * </tr>
     * <tr>
     * <td><code>uniform bvec4 u_bvec4; </code></td>
     * <td><code> sp.getAllUniforms().u_bvec4.value = new Cartesian4(true, true, true, true);</code></td>
     * </tr>
     * <tr>
     * <td><code>uniform mat2 u_mat2; </code></td>
     * <td><code> sp.getAllUniforms().u_mat2.value = new Matrix2(1.0, 2.0, 3.0, 4.0);</code></td>
     * </tr>
     * <tr>
     * <td><code>uniform mat3 u_mat3; </code></td>
     * <td><code> sp.getAllUniforms().u_mat3.value = new Matrix3(1.0, 2.0, 3.0, 4.0, 5.0, 6.0, 7.0, 8.0, 9.0);</code></td>
     * </tr>
     * <tr>
     * <td><code>uniform mat4 u_mat4; </code></td>
     * <td><code> sp.getAllUniforms().u_mat4.value = new Matrix4(1.0, 2.0, 3.0, 4.0, 5.0, 6.0, 7.0, 8.0, 9.0, 8.0, 7.0, 6.0, 5.0, 4.0, 3.0, 2.0);</code></td>
     * </tr>
     * <tr>
     * <td><code>uniform sampler2D u_texture; </code></td>
     * <td><code> sp.getAllUniforms().u_texture.value = context.createTexture2D(...);</code></td>
     * </tr>
     * <tr>
     * <td><code>uniform samplerCube u_cubeMap; </code></td>
     * <td><code> sp.getAllUniforms().u_cubeMap.value = context.createCubeMap(...);</code></td>
     * </tr>
     * </table>
     * <br />
     * When the GLSL uniform is declared as an array, <code>value</code> is also an array as shown in Example 2.
     * Individual members of a <code>struct uniform</code> can be accessed as done in Example 3.
     * <br /><br />
     * Uniforms whose names starting with <code>czm_</code>, such as {@link czm_viewProjection}, are called
     * automatic uniforms; they are implicitly declared and automatically assigned to in
     * <code>Context.draw</code> based on the {@link UniformState}.
     *
     * @alias Uniform
     * @internalConstructor
     *
     * @see Uniform#value
     * @see UniformDatatype
     * @see ShaderProgram#getAllUniforms
     * @see UniformState
     * @see Context#draw
     * @see Context#createTexture2D
     * @see Context#createCubeMap
     *
     * @example
     * // Example 1. Create a shader program and set its
     * // one uniform, a 4x4 matrix, to the identity matrix
     * var vs =
     *   'attribute vec4 position; ' +
     *   'uniform mat4 u_mvp; ' +
     *   'void main() { gl_Position = u_mvp * position; }';
     * var fs = // ...
     * var sp = context.createShaderProgram(vs, fs);
     *
     * var mvp = sp.getAllUniforms().u_mvp;
     * console.log(mvp.getName());           // 'u_mvp'
     * console.log(mvp.getDatatype().name);  // 'FLOAT_MATRIX4'
     * mvp.value = Matrix4.IDENTITY;
     *
     * //////////////////////////////////////////////////////////////////////
     *
     * // Example 2. Setting values for a GLSL array uniform
     * // GLSL:  uniform float u_float[2];
     * sp.getAllUniforms().u_float.value = new Cartesian2(1.0, 2.0);
     *
     * // GLSL:  uniform vec4 u_vec4[2];
     * sp.getAllUniforms().u_vec4.value = [
     *   Cartesian4.UNIT_X,
     *   Cartesian4.UNIT_Y
     * ];
     *
     * //////////////////////////////////////////////////////////////////////
     *
     * // Example 3. Setting values for members of a GLSL struct
     * // GLSL:  uniform struct { float f; vec4 v; } u_struct;
     * sp.getAllUniforms()['u_struct.f'].value = 1.0;
     * sp.getAllUniforms()['u_struct.v'].value = new Cartesian4(1.0, 2.0, 3.0, 4.0);
     */
    var Uniform = function(_gl, activeUniform, _uniformName, _location, uniformValue) {
        /**
         * The value of the uniform.  The datatype depends on the datatype used in the
         * GLSL declaration as explained in the {@link Uniform} help and shown
         * in the examples below.
         *
         * @field
         * @alias Uniform#value
         *
         * @see Context#createTexture2D
         *
         * @example
         * // GLSL:  uniform float u_float;
         * sp.getAllUniforms().u_float.value = 1.0;
         *
         * // GLSL:  uniform vec4 u_vec4;
         * sp.getAllUniforms().u_vec4.value = Cartesian4.ZERO;
         *
         * // GLSL:  uniform bvec4 u_bvec4;
         * sp.getAllUniforms().u_bvec4.value = new Cartesian4(true, true, true, true);
         *
         * // GLSL:  uniform mat4 u_mat4;
         * sp.getAllUniforms().u_mat4.value = Matrix4.IDENTITY;
         *
         * // GLSL:  uniform sampler2D u_texture;
         * sp.getAllUniforms().u_texture.value = context.createTexture2D(...);
         *
         * // GLSL:  uniform vec2 u_vec2[2];
         * sp.getAllUniforms().u_vec2.value = [
         *   new Cartesian2(1.0, 2.0),
         *   new Cartesian2(3.0, 4.0)
         * ];
         *
         * // GLSL:  uniform struct { float f; vec4 v; } u_struct;
         * sp.getAllUniforms()['u_struct.f'].value = 1.0;
         * sp.getAllUniforms()['u_struct.v'].value = new Cartesian4(1.0, 2.0, 3.0, 4.0);
         */
        this.value = uniformValue;

        /**
         * Returns the case-sensitive name of the GLSL uniform.
         *
         * @returns {String} The name of the uniform.
         * @function
         * @alias Uniform#getName
         *
         * @example
         * // GLSL: uniform mat4 u_mvp;
         * console.log(sp.getAllUniforms().u_mvp.getName());  // 'u_mvp'
         */
        this.getName = function() {
            return _uniformName;
        };

        /**
         * Returns the datatype of the uniform.  This is useful when dynamically
         * creating a user interface to tweak shader uniform values.
         *
         * @returns {UniformDatatype} The datatype of the uniform.
         * @function
         * @alias Uniform#getDatatype
         *
         * @see UniformDatatype
         *
         * @example
         * // GLSL: uniform mat4 u_mvp;
         * console.log(sp.getAllUniforms().u_mvp.getDatatype().name);  // 'FLOAT_MATRIX4'
         */
        this.getDatatype = getUniformDatatype(_gl, activeUniform.type);

        this._getLocation = function() {
            return _location;
        };

        this._set = function() {
            switch (activeUniform.type) {
            case _gl.FLOAT:
                return function() {
                    _gl.uniform1f(_location, this.value);
                };
            case _gl.FLOAT_VEC2:
                return function() {
                    var v = this.value;
                    _gl.uniform2f(_location, v.x, v.y);
                };
            case _gl.FLOAT_VEC3:
                return function() {
                    var v = this.value;
                    _gl.uniform3f(_location, v.x, v.y, v.z);
                };
            case _gl.FLOAT_VEC4:
                return function() {
                    var v = this.value;

                    if (typeof v.red !== 'undefined') {
                        _gl.uniform4f(_location, v.red, v.green, v.blue, v.alpha);
                    } else if (typeof v.x !== 'undefined') {
                        _gl.uniform4f(_location, v.x, v.y, v.z, v.w);
                    } else {
                        throw new DeveloperError('Invalid vec4 value for uniform "' + activeUniform.name + '".');
                    }
                };
            case _gl.SAMPLER_2D:
            case _gl.SAMPLER_CUBE:
                // See _setSampler()
                return undefined;
            case _gl.INT:
            case _gl.BOOL:
                return function() {
                    _gl.uniform1i(_location, this.value);
                };
            case _gl.INT_VEC2:
            case _gl.BOOL_VEC2:
                return function() {
                    var v = this.value;
                    _gl.uniform2i(_location, v.x, v.y);
                };
            case _gl.INT_VEC3:
            case _gl.BOOL_VEC3:
                return function() {
                    var v = this.value;
                    _gl.uniform3i(_location, v.x, v.y, v.z);
                };
            case _gl.INT_VEC4:
            case _gl.BOOL_VEC4:
                return function() {
                    var v = this.value;
                    _gl.uniform4i(_location, v.x, v.y, v.z, v.w);
                };
            case _gl.FLOAT_MAT2:
                return function() {
                    _gl.uniformMatrix2fv(_location, false, Matrix2.toArray(this.value));
                };
            case _gl.FLOAT_MAT3:
                return function() {
                    _gl.uniformMatrix3fv(_location, false, Matrix3.toArray(this.value));
                };
            case _gl.FLOAT_MAT4:
                return function() {
                    _gl.uniformMatrix4fv(_location, false, Matrix4.toArray(this.value));
                };
            default:
                throw new RuntimeError('Unrecognized uniform type: ' + activeUniform.type + ' for uniform "' + activeUniform.name + '".');
            }
        }();

        if ((activeUniform.type === _gl.SAMPLER_2D) || (activeUniform.type === _gl.SAMPLER_CUBE)) {
            this._setSampler = function(textureUnitIndex) {
                _gl.activeTexture(_gl.TEXTURE0 + textureUnitIndex);
                _gl.bindTexture(this.value._getTarget(), this.value._getTexture());
                _gl.uniform1i(_location, textureUnitIndex);

                return textureUnitIndex + 1;
            };

            this._clearSampler = function(textureUnitIndex) {
                _gl.activeTexture(_gl.TEXTURE0 + textureUnitIndex);
                _gl.bindTexture(this.value._getTarget(), null);

                return textureUnitIndex + 1;
            };
        }
    };

    /**
     * Uniform and UniformArray have the same documentation.  It is just an implementation
     * detail that they are two different types.
     *
     * @alias UniformArray
     * @constructor
     *
     * @see Uniform
     */
    var UniformArray = function(_gl, activeUniform, _uniformName, locations, value) {
        this.value = value;

        var _locations = locations;

        /**
         * @private
         */
        this.getName = function() {
            return _uniformName;
        };

        this.getDatatype = getUniformDatatype(_gl, activeUniform.type);

        this._getLocations = function() {
            return _locations;
        };

        this._set = function() {
            switch (activeUniform.type) {
            case _gl.FLOAT:
                return function() {
                    for ( var i = 0; i < _locations.length; ++i) {
                        _gl.uniform1f(_locations[i], this.value[i]);
                    }
                };
            case _gl.FLOAT_VEC2:
                return function() {
                    for ( var i = 0; i < _locations.length; ++i) {
                        var v = this.value[i];
                        if (typeof v !== 'undefined') {
                            _gl.uniform2f(_locations[i], v.x, v.y);
                        } else {
                            _gl.uniform2f(_locations[i], 0.0, 0.0);
                        }
                    }
                };
            case _gl.FLOAT_VEC3:
                return function() {
                    for ( var i = 0; i < _locations.length; ++i) {
                        var v = this.value[i];
                        _gl.uniform3f(_locations[i], v.x, v.y, v.z);
                    }
                };
            case _gl.FLOAT_VEC4:
                return function() {
                    for ( var i = 0; i < _locations.length; ++i) {
                        var v = this.value[i];

                        if (typeof v === 'undefined') {
                            _gl.uniform4f(_locations[i], 0.0, 0.0, 0.0, 0.0);
                        } else if (typeof v.red !== 'undefined') {
                            _gl.uniform4f(_locations[i], v.red, v.green, v.blue, v.alpha);
                        } else if (typeof v.x !== 'undefined') {
                            _gl.uniform4f(_locations[i], v.x, v.y, v.z, v.w);
                        } else {
                            throw new DeveloperError('Invalid vec4 value.');
                        }
                    }
                };
            case _gl.SAMPLER_2D:
            case _gl.SAMPLER_CUBE:
                // See _setSampler()
                return undefined;
            case _gl.INT:
            case _gl.BOOL:
                return function() {
                    for ( var i = 0; i < _locations.length; ++i) {
                        _gl.uniform1i(_locations[i], this.value[i]);
                    }
                };
            case _gl.INT_VEC2:
            case _gl.BOOL_VEC2:
                return function() {
                    for ( var i = 0; i < _locations.length; ++i) {
                        var v = this.value[i];
                        _gl.uniform2i(_locations[i], v.x, v.y);
                    }
                };
            case _gl.INT_VEC3:
            case _gl.BOOL_VEC3:
                return function() {
                    for ( var i = 0; i < _locations.length; ++i) {
                        var v = this.value[i];
                        _gl.uniform3i(_locations[i], v.x, v.y, v.z);
                    }
                };
            case _gl.INT_VEC4:
            case _gl.BOOL_VEC4:
                return function() {
                    for ( var i = 0; i < _locations.length; ++i) {
                        var v = this.value[i];
                        _gl.uniform4i(_locations[i], v.x, v.y, v.z, v.w);
                    }
                };
            case _gl.FLOAT_MAT2:
                return function() {
                    for ( var i = 0; i < _locations.length; ++i) {
                        _gl.uniformMatrix2fv(_locations[i], false, Matrix2.toArray(this.value[i]));
                    }
                };
            case _gl.FLOAT_MAT3:
                return function() {
                    for ( var i = 0; i < _locations.length; ++i) {
                        _gl.uniformMatrix3fv(_locations[i], false, Matrix3.toArray(this.value[i]));
                    }
                };
            case _gl.FLOAT_MAT4:
                return function() {
                    for ( var i = 0; i < _locations.length; ++i) {
                        _gl.uniformMatrix4fv(_locations[i], false, Matrix4.toArray(this.value[i]));
                    }
                };
            default:
                throw new RuntimeError('Unrecognized uniform type: ' + activeUniform.type);
            }
        }();

        if ((activeUniform.type === _gl.SAMPLER_2D) || (activeUniform.type === _gl.SAMPLER_CUBE)) {
            this._setSampler = function(textureUnitIndex) {
                for ( var i = 0; i < _locations.length; ++i) {
                    var value = this.value[i];
                    if (typeof value !== 'undefined') {
                        var index = textureUnitIndex + i;
                        _gl.activeTexture(_gl.TEXTURE0 + index);
                        _gl.bindTexture(value._getTarget(), value._getTexture());
                        _gl.uniform1i(_locations[i], index);
                    }
                }

                return textureUnitIndex + _locations.length;
            };

            this._clearSampler = function(textureUnitIndex) {
                for ( var i = 0; i < _locations.length; ++i) {
                    var value = this.value[i];
                    if (typeof value !== 'undefined') {
                        _gl.activeTexture(_gl.TEXTURE0 + textureUnitIndex + i);
                        _gl.bindTexture(value._getTarget(), null);
                    }
                }

                return textureUnitIndex + _locations.length;
            };
        }
    };

    /**
     * DOC_TBA
     *
     * @alias ShaderProgram
     * @internalConstructor
     *
     * @see Context#createShaderProgram
     * @see Context#getShaderCache
     */
    var ShaderProgram = function(gl, logShaderCompilation, vertexShaderSource, fragmentShaderSource, attributeLocations) {
        var program = createAndLinkProgram(gl, logShaderCompilation, vertexShaderSource, fragmentShaderSource, attributeLocations);
        var numberOfVertexAttributes = gl.getProgramParameter(program, gl.ACTIVE_ATTRIBUTES);
        var uniforms = findUniforms(gl, program);
        var partitionedUniforms = partitionUniforms(uniforms.allUniforms);

        this._gl = gl;
        this._program = program;
        this._numberOfVertexAttributes = numberOfVertexAttributes;
        this._vertexAttributes = findVertexAttributes(gl, program, numberOfVertexAttributes);
        this._allUniforms = uniforms.allUniforms;
        this._uniforms = uniforms.uniforms;
        this._samplerUniforms = uniforms.samplerUniforms;
        this._automaticUniforms = partitionedUniforms.automaticUniforms;
        this._manualUniforms = partitionedUniforms.manualUniforms;
    };

    function extractShaderVersion(source) {
        // This will fail if the first #version is actually in a comment.
        var index = source.indexOf('#version');
        if (index !== -1) {
            var newLineIndex = source.indexOf('\n', index);

            // We could throw an exception if there is not a new line after
            // #version, but the GLSL compiler will catch it.
            if (index !== -1) {
                // Extract #version directive, including the new line.
                var version = source.substring(index, newLineIndex + 1);

                // Comment out original #version directive so the line numbers
                // are not off by one.  There can be only one #version directive
                // and it must appear at the top of the source, only preceded by
                // whitespace and comments.
                var modified = source.substring(0, index) + '//' + source.substring(index);

                return {
                    versionDirective : version,
                    modifiedSource : modified
                };
            }
        }

        return {
            versionDirective : '', // defaults to #version 100
            modifiedSource : source // no modifications required
        };
    }

    function getAutomaticUniformDeclaration(uniforms, uniform) {
        var automaticUniform = uniforms[uniform];
        var declaration = 'uniform ' + automaticUniform.getDatatype().getGLSL() + ' ' + uniform;

        var size = automaticUniform.getSize();
        if (size === 1) {
            declaration += ';';
        } else {
            declaration += '[' + size.toString() + '];';
        }

        return declaration;
    }

    function commentOutAutomaticUniforms(source) {
        // Comment out automatic uniforms that the user may have declared, perhaps
        // because the shader was authored in a third-party tool like RenderMonkey.
        // At runtime, all automatic uniforms are declared by the engine itself.

        // This function has problems if the automatic uniform was declared with the
        // wrong datatype or with extra whitespace or comments in the declaration.

        var modifiedSource = source;
        var uniforms = allAutomaticUniforms;
        for ( var uniform in uniforms) {
            if (uniforms.hasOwnProperty(uniform)) {
                var declaration = getAutomaticUniformDeclaration(uniforms, uniform);
                var index = modifiedSource.indexOf(declaration);
                if (index !== -1) {
                    modifiedSource =
                        modifiedSource.substring(0, index) +
                        '/*' +
                        modifiedSource.substring(index, declaration.length) +
                        '*/' +
                        modifiedSource.substring(index + declaration.length);
                }
            }
        }

        return modifiedSource;
    }

    function getFragmentShaderPrecision() {
        // TODO: Performance?
        return '#ifdef GL_FRAGMENT_PRECISION_HIGH \n' +
               '  precision highp float; \n' +
               '#else \n' +
               '  precision mediump float; \n' +
               '#endif \n\n';
    }

    function getBuiltinConstants() {
        var constants = {
            /**
             * A built-in GLSL floating-point constant for <code>Math.PI</code>.
             *
             * @alias czm_pi
             * @glslConstant
             *
             * @see CesiumMath.PI
             *
             * @example
             * // GLSL declaration
             * const float czm_pi = ...;
             *
             * // Example
             * float twoPi = 2.0 * czm_pi;
             */
            czm_pi : Math.PI.toString(),

            /**
             * A built-in GLSL floating-point constant for <code>1/pi</code>.
             *
             * @alias czm_oneOverPi
             * @glslConstant
             *
             * @see CesiumMath.ONE_OVER_PI
             *
             * @example
             * // GLSL declaration
             * const float czm_oneOverPi = ...;
             *
             * // Example
             * float pi = 1.0 / czm_oneOverPi;
             */
            czm_oneOverPi : CesiumMath.ONE_OVER_PI.toString(),

            /**
             * A built-in GLSL floating-point constant for <code>pi/2</code>.
             *
             * @alias czm_piOverTwo
             * @glslConstant
             *
             * @see CesiumMath.PI_OVER_TWO
             *
             * @example
             * // GLSL declaration
             * const float czm_piOverTwo = ...;
             *
             * // Example
             * float pi = 2.0 * czm_piOverTwo;
             */
            czm_piOverTwo : CesiumMath.PI_OVER_TWO.toString(),

            /**
             * A built-in GLSL floating-point constant for <code>pi/3</code>.
             *
             * @alias czm_piOverThree
             * @glslConstant
             *
             * @see CesiumMath.PI_OVER_THREE
             *
             * @example
             * // GLSL declaration
             * const float czm_piOverThree = ...;
             *
             * // Example
             * float pi = 3.0 * czm_piOverThree;
             */
            czm_piOverThree : CesiumMath.PI_OVER_THREE.toString(),

            /**
             * A built-in GLSL floating-point constant for <code>pi/4</code>.
             *
             * @alias czm_piOverFour
             * @glslConstant
             *
             * @see CesiumMath.PI_OVER_FOUR
             *
             * @example
             * // GLSL declaration
             * const float czm_piOverFour = ...;
             *
             * // Example
             * float pi = 4.0 * czm_piOverFour;
             */
            czm_piOverFour : CesiumMath.PI_OVER_FOUR.toString(),

            /**
             * A built-in GLSL floating-point constant for <code>pi/6</code>.
             *
             * @alias czm_piOverSix
             * @glslConstant
             *
             * @see CesiumMath.PI_OVER_SIX
             *
             * @example
             * // GLSL declaration
             * const float czm_piOverSix = ...;
             *
             * // Example
             * float pi = 6.0 * czm_piOverSix;
             */
            czm_piOverSix : CesiumMath.PI_OVER_SIX.toString(),

            /**
             * A built-in GLSL floating-point constant for <code>3pi/2</code>.
             *
             * @alias czm_threePiOver2
             * @glslConstant
             *
             * @see CesiumMath.THREE_PI_OVER_TWO
             *
             * @example
             * // GLSL declaration
             * const float czm_threePiOver2 = ...;
             *
             * // Example
             * float pi = (2.0 / 3.0) * czm_threePiOver2;
             */
            czm_threePiOver2 : CesiumMath.THREE_PI_OVER_TWO.toString(),

            /**
             * A built-in GLSL floating-point constant for <code>2pi</code>.
             *
             * @alias czm_twoPi
             * @glslConstant
             *
             * @see CesiumMath.TWO_PI
             *
             * @example
             * // GLSL declaration
             * const float czm_twoPi = ...;
             *
             * // Example
             * float pi = czm_twoPi / 2.0;
             */
            czm_twoPi : CesiumMath.TWO_PI.toString(),

            /**
             * A built-in GLSL floating-point constant for <code>1/2pi</code>.
             *
             * @alias czm_oneOverTwoPi
             * @glslConstant
             *
             * @see CesiumMath.ONE_OVER_TWO_PI
             *
             * @example
             * // GLSL declaration
             * const float czm_oneOverTwoPi = ...;
             *
             * // Example
             * float pi = 2.0 * czm_oneOverTwoPi;
             */
            czm_oneOverTwoPi : CesiumMath.ONE_OVER_TWO_PI.toString(),

            /**
             * A built-in GLSL floating-point constant for converting degrees to radians.
             *
             * @alias czm_radiansPerDegree
             * @glslConstant
             *
             * @see CesiumMath.RADIANS_PER_DEGREE
             *
             * @example
             * // GLSL declaration
             * const float czm_radiansPerDegree = ...;
             *
             * // Example
             * float rad = czm_radiansPerDegree * deg;
             */
            czm_radiansPerDegree : CesiumMath.RADIANS_PER_DEGREE.toString(),

            /**
             * A built-in GLSL floating-point constant for converting radians to degrees.
             *
             * @alias czm_degreesPerRadian
             * @glslConstant
             *
             * @see CesiumMath.DEGREES_PER_RADIAN
             *
             * @example
             * // GLSL declaration
             * const float czm_degreesPerRadian = ...;
             *
             * // Example
             * float deg = czm_degreesPerRadian * rad;
             */
            czm_degreesPerRadian : CesiumMath.DEGREES_PER_RADIAN.toString()
        };

        var glslConstants = '';
        for ( var name in constants) {
            if (constants.hasOwnProperty(name)) {
                glslConstants += 'const float ' + name + ' = ' + constants[name] + '; \n';
            }
        }
        glslConstants += ' \n';

        return glslConstants;
    }

    function getAutomaticUniforms() {
        var automatics = '';

        var uniforms = allAutomaticUniforms;
        for ( var uniform in uniforms) {
            if (uniforms.hasOwnProperty(uniform)) {
                automatics += getAutomaticUniformDeclaration(uniforms, uniform) + ' \n';
            }
        }
        automatics += '\n';

        return automatics;
    }

    var getShaderDefinitions = function() {
        // I think this should be #line 1 given what the GL ES spec says:
        //
        //   After processing this directive (including its new-line), the implementation will
        //   behave as if the following line has line number line...
        //
        // But this works, at least on NVIDIA hardware.

        // Functions after constants and uniforms because functions depend on them.
        var definitions = getBuiltinConstants() +
                          getAutomaticUniforms() +
                          ShadersBuiltinFunctions + '\n\n' +
                          '#line 0 \n';

        getShaderDefinitions = function() {
            return definitions;
        };

        return definitions;
    };

    function createAndLinkProgram(gl, logShaderCompilation, vertexShaderSource, fragmentShaderSource, attributeLocations) {
        var vsSourceVersioned = extractShaderVersion(vertexShaderSource);
        var fsSourceVersioned = extractShaderVersion(fragmentShaderSource);

        var vsSource = vsSourceVersioned.versionDirective +
                       getShaderDefinitions() +
                       commentOutAutomaticUniforms(vsSourceVersioned.modifiedSource);
        var fsSource = fsSourceVersioned.versionDirective +
                       getFragmentShaderPrecision() +
                       getShaderDefinitions() +
                       commentOutAutomaticUniforms(fsSourceVersioned.modifiedSource);

        var vertexShader = gl.createShader(gl.VERTEX_SHADER);
        gl.shaderSource(vertexShader, vsSource);
        gl.compileShader(vertexShader);
        var vsLog = gl.getShaderInfoLog(vertexShader);

        if (logShaderCompilation && vsLog && vsLog.length) {
            console.log('[GL] Vertex shader compile log: ' + vsLog);
        }

        if (!gl.getShaderParameter(vertexShader, gl.COMPILE_STATUS)) {
            gl.deleteShader(vertexShader);
            console.error('[GL] Vertex shader compile log: ' + vsLog);
            throw new RuntimeError('Vertex shader failed to compile.  Compile log: ' + vsLog);
        }

        var fragmentShader = gl.createShader(gl.FRAGMENT_SHADER);
        gl.shaderSource(fragmentShader, fsSource);
        gl.compileShader(fragmentShader);
        var fsLog = gl.getShaderInfoLog(fragmentShader);

        if (logShaderCompilation && fsLog && fsLog.length) {
            console.log('[GL] Fragment shader compile log: ' + fsLog);
        }

        if (!gl.getShaderParameter(fragmentShader, gl.COMPILE_STATUS)) {
            gl.deleteShader(vertexShader);
            gl.deleteShader(fragmentShader);
            console.error('[GL] Fragment shader compile log: ' + fsLog);
            throw new RuntimeError('Fragment shader failed to compile.  Compile log: ' + fsLog);
        }

        var program = gl.createProgram();
        gl.attachShader(program, vertexShader);
        gl.attachShader(program, fragmentShader);

        gl.deleteShader(vertexShader);
        gl.deleteShader(fragmentShader);

        if (attributeLocations) {
            for ( var attribute in attributeLocations) {
                if (attributeLocations.hasOwnProperty(attribute)) {
                    gl.bindAttribLocation(program, attributeLocations[attribute], attribute);
                }
            }
        }

        gl.linkProgram(program);
        var linkLog = gl.getProgramInfoLog(program);

        if (logShaderCompilation && linkLog && linkLog.length) {
            console.log('[GL] Shader program link log: ' + linkLog);
        }

        if (!gl.getProgramParameter(program, gl.LINK_STATUS)) {
            gl.deleteProgram(program);
            console.error('[GL] Shader program link log: ' + linkLog);
            throw new RuntimeError('Program failed to link.  Link log: ' + linkLog);
        }

        return program;
    }

    function findVertexAttributes(gl, program, numberOfAttributes) {
        var attributes = {};
        for ( var i = 0; i < numberOfAttributes; ++i) {
            var attr = gl.getActiveAttrib(program, i);
            var location = gl.getAttribLocation(program, attr.name);

            attributes[attr.name] = {
                name : attr.name,
                type : attr.type,
                index : location
            };
        }

        return attributes;
    }

    function findUniforms(gl ,program) {
        var allUniforms = {};
        var uniforms = [];
        var samplerUniforms = [];

        var numberOfUniforms = gl.getProgramParameter(program, gl.ACTIVE_UNIFORMS);

<<<<<<< HEAD
                // Ignore GLSL built-in uniforms returned in Firefox.
                if (uniformName.indexOf('gl_') !== 0) {
                    if (activeUniform.size === 1 && activeUniform.name.indexOf('[') < 0) {
                        // Single uniform
                        var location = gl.getUniformLocation(program, uniformName);
                        var uniformValue = gl.getUniform(program, location);
                        var uniform = new Uniform(gl, activeUniform, uniformName, location, uniformValue);
=======
        for ( var i = 0; i < numberOfUniforms; ++i) {
            var activeUniform = gl.getActiveUniform(program, i);
            var suffix = '[0]';
            var uniformName = activeUniform.name.indexOf(suffix, activeUniform.name.length - suffix.length) !== -1 ?
                    activeUniform.name.slice(0, activeUniform.name.length - 3) : activeUniform.name;
>>>>>>> 406e2ba8

            // Ignore GLSL built-in uniforms returned in Firefox.
            if (uniformName.indexOf('gl_') !== 0) {
                if (activeUniform.size === 1) {
                    // Single uniform
                    var location = gl.getUniformLocation(program, uniformName);
                    var uniformValue = gl.getUniform(program, location);
                    var uniform = new Uniform(gl, activeUniform, uniformName, location, uniformValue);

                    allUniforms[uniformName] = uniform;

                    if (uniform._setSampler) {
                        samplerUniforms.push(uniform);
                    } else {
                        uniforms.push(uniform);
                    }
                } else {
                    // Uniform array
                    var locations = [];
                    var value = [];
                    for ( var j = 0; j < activeUniform.size; ++j) {
                        var loc = gl.getUniformLocation(program, uniformName + '[' + j + ']');
                        locations.push(loc);
                        value.push(gl.getUniform(program, loc));
                    }
                    var uniformArray = new UniformArray(gl, activeUniform, uniformName, locations, value);

                    allUniforms[uniformName] = uniformArray;

                    if (uniformArray._setSampler) {
                        samplerUniforms.push(uniformArray);
                    } else {
                        uniforms.push(uniformArray);
                    }
                }
            }
        }

        return {
            allUniforms : allUniforms,
            uniforms : uniforms,
            samplerUniforms : samplerUniforms
        };
    }

    function partitionUniforms(uniforms) {
        var automaticUniforms = [];
        var manualUniforms = {};

        for (var uniform in uniforms) {
            if (uniforms.hasOwnProperty(uniform)) {
                var automaticUniform = allAutomaticUniforms[uniform];
                if (automaticUniform) {
                    automaticUniforms.push({
                        uniform : uniforms[uniform],
                        automaticUniform : automaticUniform
                    });
                } else {
                    manualUniforms[uniform] = uniforms[uniform];
                }
            }
        }

        return {
            automaticUniforms : automaticUniforms,
            manualUniforms : manualUniforms
        };
    }

    /**
     * DOC_TBA
     * @memberof ShaderProgram
     *
     * @return {Object} DOC_TBA
     * @exception {DeveloperError} This shader program was destroyed, i.e., destroy() was called.
     */
    ShaderProgram.prototype.getVertexAttributes = function() {
        return this._vertexAttributes;
    };

    /**
     * DOC_TBA
     * @memberof ShaderProgram
     *
     * @return {Number} DOC_TBA
     * @exception {DeveloperError} This shader program was destroyed, i.e., destroy() was called.
     */
    ShaderProgram.prototype.getNumberOfVertexAttributes = function() {
        return this._numberOfVertexAttributes;
    };

    /**
     * DOC_TBA
     * @memberof ShaderProgram
     *
     * @return {Object} DOC_TBA
     *
     * @exception {DeveloperError} This shader program was destroyed, i.e., destroy() was called.
     *
     * @see ShaderProgram#getManualUniforms
     */
    ShaderProgram.prototype.getAllUniforms = function() {
        return this._allUniforms;
    };

    /**
     * DOC_TBA
     * @memberof ShaderProgram
     *
     * @exception {DeveloperError} This shader program was destroyed, i.e., destroy() was called.
     *
     * @see ShaderProgram#getAllUniforms
     */
    ShaderProgram.prototype.getManualUniforms = function() {
        return this._manualUniforms;
    };

    ShaderProgram.prototype._bind = function() {
        this._gl.useProgram(this._program);
    };

    ShaderProgram.prototype._unBind = function() {
        this._gl.useProgram(null);

        var samplerUniforms = this._samplerUniforms;
        var textureUnitIndex = 0;
        var len = samplerUniforms.length;
        for ( var i = 0; i < len; ++i) {
            textureUnitIndex = samplerUniforms[i]._clearSampler(textureUnitIndex);
        }
    };

    ShaderProgram.prototype._setUniforms = function(uniformMap, uniformState, validate) {
        // TODO: Performance

        var len;
        var i;

        var uniforms = this._uniforms;
        var samplerUniforms = this._samplerUniforms;
        var manualUniforms = this._manualUniforms;
        var automaticUniforms = this._automaticUniforms;

        if (uniformMap) {
            uniformState.setModel(uniformMap.u_model ? uniformMap.u_model() : Matrix4.IDENTITY);

            for (var uniform in manualUniforms) {
                if (manualUniforms.hasOwnProperty(uniform)) {
                    manualUniforms[uniform].value = uniformMap[uniform]();
                }
            }
        }

        len = automaticUniforms.length;
        for (i = 0; i < len; ++i) {
            automaticUniforms[i].uniform.value = automaticUniforms[i].automaticUniform.getValue(uniformState);
        }

        ///////////////////////////////////////////////////////////////////

        len = uniforms.length;
        for (i = 0; i < len; ++i) {
            uniforms[i]._set();
        }

        var textureUnitIndex = 0;
        len = samplerUniforms.length;
        for (i = 0; i < len; ++i) {
            textureUnitIndex = samplerUniforms[i]._setSampler(textureUnitIndex);
        }

        if (validate) {
            var gl = this._gl;
            var program = this._program;

            gl.validateProgram(program);
            if (!gl.getProgramParameter(program, gl.VALIDATE_STATUS)) {
                throw new DeveloperError('Program validation failed.  Link log: ' + gl.getProgramInfoLog(program));
            }
        }
    };

    /**
     * Returns true if this object was destroyed; otherwise, false.
     * <br /><br />
     * If this object was destroyed, it should not be used; calling any function other than
     * <code>isDestroyed</code> will result in a {@link DeveloperError} exception.
     * @memberof ShaderProgram
     *
     * @return {Boolean} True if this object was destroyed; otherwise, false.
     *
     * @see ShaderProgram#destroy
     */
    ShaderProgram.prototype.isDestroyed = function() {
        return false;
    };

    /**
     * Destroys the WebGL resources held by this object.  Destroying an object allows for deterministic
     * release of WebGL resources, instead of relying on the garbage collector to destroy this object.
     * <br /><br />
     * Once an object is destroyed, it should not be used; calling any function other than
     * <code>isDestroyed</code> will result in a {@link DeveloperError} exception.  Therefore,
     * assign the return value (<code>undefined</code>) to the object as done in the example.
     * @memberof ShaderProgram
     *
     * @return {undefined}
     *
     * @exception {DeveloperError} This shader program was destroyed, i.e., destroy() was called.
     *
     * @see ShaderProgram#isDestroyed
     * @see <a href='http://www.khronos.org/opengles/sdk/2.0/docs/man/glDeleteShader.xml'>glDeleteShader</a>
     * @see <a href='http://www.khronos.org/opengles/sdk/2.0/docs/man/glDeleteProgram.xml'>glDeleteProgram</a>
     *
     * @example
     * shaderProgram = shaderProgram && shaderProgram.destroy();
     */
    ShaderProgram.prototype.destroy = function() {
        this._gl.deleteProgram(this._program);
        return destroyObject(this);
    };

    /**
     * DOC_TBA
     * @memberof ShaderProgram
     */
    ShaderProgram.prototype.release = function() {
        if (this._cachedShader) {
            return this._cachedShader.cache.releaseShaderProgram(this);
        }

        return this.destroy();
    };

    return ShaderProgram;
});<|MERGE_RESOLUTION|>--- conflicted
+++ resolved
@@ -1818,25 +1818,15 @@
 
         var numberOfUniforms = gl.getProgramParameter(program, gl.ACTIVE_UNIFORMS);
 
-<<<<<<< HEAD
-                // Ignore GLSL built-in uniforms returned in Firefox.
-                if (uniformName.indexOf('gl_') !== 0) {
-                    if (activeUniform.size === 1 && activeUniform.name.indexOf('[') < 0) {
-                        // Single uniform
-                        var location = gl.getUniformLocation(program, uniformName);
-                        var uniformValue = gl.getUniform(program, location);
-                        var uniform = new Uniform(gl, activeUniform, uniformName, location, uniformValue);
-=======
         for ( var i = 0; i < numberOfUniforms; ++i) {
             var activeUniform = gl.getActiveUniform(program, i);
             var suffix = '[0]';
             var uniformName = activeUniform.name.indexOf(suffix, activeUniform.name.length - suffix.length) !== -1 ?
                     activeUniform.name.slice(0, activeUniform.name.length - 3) : activeUniform.name;
->>>>>>> 406e2ba8
 
             // Ignore GLSL built-in uniforms returned in Firefox.
             if (uniformName.indexOf('gl_') !== 0) {
-                if (activeUniform.size === 1) {
+                if (activeUniform.size === 1 && activeUniform.name.indexOf('[') < 0) {
                     // Single uniform
                     var location = gl.getUniformLocation(program, uniformName);
                     var uniformValue = gl.getUniform(program, location);
