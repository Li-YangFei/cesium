--- conflicted
+++ resolved
@@ -1,87 +1,3 @@
-<<<<<<< HEAD
-import Check from './Check.js';
-import CompressedTextureBuffer from './CompressedTextureBuffer.js';
-import defined from './defined.js';
-import PixelFormat from './PixelFormat.js';
-import Resource from './Resource.js';
-import RuntimeError from './RuntimeError.js';
-import WebGLConstants from './WebGLConstants.js';
-
-    /**
-     * Asynchronously loads and parses the given URL to a KTX file or parses the raw binary data of a KTX file.
-     * Returns a promise that will resolve to an object containing the image buffer, width, height and format once loaded,
-     * or reject if the URL failed to load or failed to parse the data.  The data is loaded
-     * using XMLHttpRequest, which means that in order to make requests to another origin,
-     * the server must have Cross-Origin Resource Sharing (CORS) headers enabled.
-     * <p>
-     * The following are part of the KTX format specification but are not supported:
-     * <ul>
-     *     <li>Big-endian files</li>
-     *     <li>Metadata</li>
-     *     <li>3D textures</li>
-     *     <li>Texture Arrays</li>
-     *     <li>Cubemaps</li>
-     *     <li>Mipmaps</li>
-     * </ul>
-     * </p>
-     *
-     * @exports loadKTX
-     *
-     * @param {Resource|String|ArrayBuffer} resourceOrUrlOrBuffer The URL of the binary data or an ArrayBuffer.
-     * @returns {Promise.<CompressedTextureBuffer>|undefined} A promise that will resolve to the requested data when loaded. Returns undefined if <code>request.throttle</code> is true and the request does not have high enough priority.
-     *
-     * @exception {RuntimeError} Invalid KTX file.
-     * @exception {RuntimeError} File is the wrong endianness.
-     * @exception {RuntimeError} glInternalFormat is not a valid format.
-     * @exception {RuntimeError} glType must be zero when the texture is compressed.
-     * @exception {RuntimeError} The type size for compressed textures must be 1.
-     * @exception {RuntimeError} glFormat must be zero when the texture is compressed.
-     * @exception {RuntimeError} Generating mipmaps for a compressed texture is unsupported.
-     * @exception {RuntimeError} The base internal format must be the same as the format for uncompressed textures.
-     * @exception {RuntimeError} 3D textures are not supported.
-     * @exception {RuntimeError} Texture arrays are not supported.
-     * @exception {RuntimeError} Cubemaps are not supported.
-     *
-     * @example
-     * // load a single URL asynchronously
-     * Cesium.loadKTX('some/url').then(function(ktxData) {
-     *     var width = ktxData.width;
-     *     var height = ktxData.height;
-     *     var format = ktxData.internalFormat;
-     *     var arrayBufferView = ktxData.bufferView;
-     *     // use the data to create a texture
-     * }).catch(function(error) {
-     *     // an error occurred
-     * });
-     *
-     * @see {@link https://www.khronos.org/opengles/sdk/tools/KTX/file_format_spec/|KTX file format}
-     * @see {@link http://www.w3.org/TR/cors/|Cross-Origin Resource Sharing}
-     * @see {@link http://wiki.commonjs.org/wiki/Promises/A|CommonJS Promises/A}
-     */
-    function loadKTX(resourceOrUrlOrBuffer) {
-        //>>includeStart('debug', pragmas.debug);
-        Check.defined('resourceOrUrlOrBuffer', resourceOrUrlOrBuffer);
-        //>>includeEnd('debug');
-
-        var loadPromise;
-        if (resourceOrUrlOrBuffer instanceof ArrayBuffer || ArrayBuffer.isView(resourceOrUrlOrBuffer)) {
-            loadPromise = Promise.resolve(resourceOrUrlOrBuffer);
-        } else {
-            var resource = Resource.createIfNeeded(resourceOrUrlOrBuffer);
-            loadPromise = resource.fetchArrayBuffer();
-        }
-
-        if (!defined(loadPromise)) {
-            return undefined;
-        }
-
-        return loadPromise.then(function(data) {
-            if (defined(data)) {
-                return parseKTX(data);
-            }
-        });
-=======
-import when from "../ThirdParty/when.js";
 import Check from "./Check.js";
 import CompressedTextureBuffer from "./CompressedTextureBuffer.js";
 import defined from "./defined.js";
@@ -133,7 +49,7 @@
  *     var format = ktxData.internalFormat;
  *     var arrayBufferView = ktxData.bufferView;
  *     // use the data to create a texture
- * }).otherwise(function(error) {
+ * }).catch(function(error) {
  *     // an error occurred
  * });
  *
@@ -151,7 +67,7 @@
     resourceOrUrlOrBuffer instanceof ArrayBuffer ||
     ArrayBuffer.isView(resourceOrUrlOrBuffer)
   ) {
-    loadPromise = when.resolve(resourceOrUrlOrBuffer);
+    loadPromise = Promise.resolve(resourceOrUrlOrBuffer);
   } else {
     var resource = Resource.createIfNeeded(resourceOrUrlOrBuffer);
     loadPromise = resource.fetchArrayBuffer();
@@ -164,7 +80,6 @@
   return loadPromise.then(function (data) {
     if (defined(data)) {
       return parseKTX(data);
->>>>>>> 2fd0e8f7
     }
   });
 }
