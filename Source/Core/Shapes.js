--- conflicted
+++ resolved
@@ -19,11 +19,7 @@
         Matrix3) {
     "use strict";
 
-<<<<<<< HEAD
-    function computeEllipseQuadrant(cb, cbRadius, aSqr, bSqr, ab, ecc, mag, unitPos, eastVec, northVec, bearing,
-=======
     function _computeEllipseQuadrant(cb, cbRadius, aSqr, bSqr, ab, ecc, unitPos, eastVec, northVec, bearing,
->>>>>>> ea62fd4f
                                      thetaPts, thetaPtsIndex, offset, clockDir, ellipsePts, ellipsePtsIndex, numPts) {
         var angle;
         var theta;
@@ -218,29 +214,16 @@
 
             var ellipsePts = [];
 
-<<<<<<< HEAD
-            computeEllipseQuadrant(ellipsoid, surfPos.magnitude(), aSqr, bSqr, ab, ecc, mag, unitPos, eastVec, northVec, bearing,
+            _computeEllipseQuadrant(ellipsoid, surfPosMag, aSqr, bSqr, ab, ecc, unitPos, eastVec, northVec, bearing,
                                    thetaPts, 0.0, 0.0, 1, ellipsePts, 0, numQuadrantPts - 1);
 
-            computeEllipseQuadrant(ellipsoid, surfPos.magnitude(), aSqr, bSqr, ab, ecc, mag, unitPos, eastVec, northVec, bearing,
+            _computeEllipseQuadrant(ellipsoid, surfPosMag, aSqr, bSqr, ab, ecc, unitPos, eastVec, northVec, bearing,
                                    thetaPts, numQuadrantPts - 1, Math.PI, -1, ellipsePts, numQuadrantPts - 1, numQuadrantPts - 1);
 
-            computeEllipseQuadrant(ellipsoid, surfPos.magnitude(), aSqr, bSqr, ab, ecc, mag, unitPos, eastVec, northVec, bearing,
+            _computeEllipseQuadrant(ellipsoid, surfPosMag, aSqr, bSqr, ab, ecc, unitPos, eastVec, northVec, bearing,
                                    thetaPts, 0.0, Math.PI, 1, ellipsePts, (2 * numQuadrantPts) - 2, numQuadrantPts - 1);
 
-            computeEllipseQuadrant(ellipsoid, surfPos.magnitude(), aSqr, bSqr, ab, ecc, mag, unitPos, eastVec, northVec, bearing,
-=======
-            _computeEllipseQuadrant(ellipsoid, surfPosMag, aSqr, bSqr, ab, ecc, unitPos, eastVec, northVec, bearing,
-                                   thetaPts, 0.0, 0.0, 1, ellipsePts, 0, numQuadrantPts - 1);
-
-            _computeEllipseQuadrant(ellipsoid, surfPosMag, aSqr, bSqr, ab, ecc, unitPos, eastVec, northVec, bearing,
-                                   thetaPts, numQuadrantPts - 1, Math.PI, -1, ellipsePts, numQuadrantPts - 1, numQuadrantPts - 1);
-
-            _computeEllipseQuadrant(ellipsoid, surfPosMag, aSqr, bSqr, ab, ecc, unitPos, eastVec, northVec, bearing,
-                                   thetaPts, 0.0, Math.PI, 1, ellipsePts, (2 * numQuadrantPts) - 2, numQuadrantPts - 1);
-
-            _computeEllipseQuadrant(ellipsoid, surfPosMag, aSqr, bSqr, ab, ecc, unitPos, eastVec, northVec, bearing,
->>>>>>> ea62fd4f
+            _computeEllipseQuadrant(ellipsoid, surfPosMag, aSqr, bSqr, ab, ecc, unitPos, eastVec, northVec, bearing,
                                    thetaPts, numQuadrantPts - 1, CesiumMath.TWO_PI, -1, ellipsePts, (3 * numQuadrantPts) - 3, numQuadrantPts);
 
             ellipsePts.push(Cartesian3.clone(ellipsePts[0])); // Duplicates first and last point for polyline
