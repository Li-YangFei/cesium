define([
        './Cartographic',
        './Cartesian3',
        './Check',
        './defineProperties',
        './defaultValue',
        './DeveloperError',
        './Math',
        './Rectangle'
    ], function(
        Cartographic,
        Cartesian3,
        Check,
        defineProperties,
        defaultValue,
        DeveloperError,
        CesiumMath,
        Rectangle) {
    'use strict';

    /**
     * Defines how geodetic ellipsoid coordinates ({@link Cartographic}) project to a
     * flat map like Cesium's 2D and Columbus View modes.
     *
     * @alias MapProjection
     * @constructor
     *
     * @see GeographicProjection
     * @see WebMercatorProjection
     */
    function MapProjection() {
        DeveloperError.throwInstantiationError();
    }

    defineProperties(MapProjection.prototype, {
        /**
         * Gets the {@link Ellipsoid}.
         *
         * @memberof MapProjection.prototype
         *
         * @type {Ellipsoid}
         * @readonly
         */
        ellipsoid : {
            get : DeveloperError.throwInstantiationError
        },
        /**
<<<<<<< HEAD
         * Gets whether or not the projection is cylindrical about the equator.
         * Projections that are cylindrical around the equator (such as Web Mercator and Geographic) do not need
=======
         * Gets whether or not the projection evenly maps meridians to vertical lines.
         * Projections that evenly map meridians to vertical lines (such as Web Mercator and Geographic) do not need
>>>>>>> eef97a78
         * addition 2D vertex attributes and are more efficient to render.
         *
         * @memberof MapProjection.prototype
         *
         * @type {Boolean}
         * @readonly
         * @private
         */
<<<<<<< HEAD
        isEquatorialCylindrical : {
=======
        isNormalCylindrical : {
>>>>>>> eef97a78
            get : DeveloperError.throwInstantiationError
        }
    });

    /**
     * Projects {@link Cartographic} coordinates, in radians, to projection-specific map coordinates, in meters.
     *
     * @memberof MapProjection
     * @function
     *
     * @param {Cartographic} cartographic The coordinates to project.
     * @param {Cartesian3} [result] An instance into which to copy the result.  If this parameter is
     *        undefined, a new instance is created and returned.
     * @returns {Cartesian3} The projected coordinates.  If the result parameter is not undefined, the
     *          coordinates are copied there and that instance is returned.  Otherwise, a new instance is
     *          created and returned.
     */
    MapProjection.prototype.project = DeveloperError.throwInstantiationError;

    /**
     * Unprojects projection-specific map {@link Cartesian3} coordinates, in meters, to {@link Cartographic}
     * coordinates, in radians.
     *
     * @memberof MapProjection
     * @function
     *
     * @param {Cartesian3} cartesian The Cartesian position to unproject with height (z) in meters.
     * @param {Cartographic} [result] An instance into which to copy the result.  If this parameter is
     *        undefined, a new instance is created and returned.
     * @returns {Cartographic} The unprojected coordinates.  If the result parameter is not undefined, the
     *          coordinates are copied there and that instance is returned.  Otherwise, a new instance is
     *          created and returned.
     */
    MapProjection.prototype.unproject = DeveloperError.throwInstantiationError;

    var maxcoordRectangleScratch = new Rectangle();
    /**
     * Approximates the extents of a map projection in 2D.
     *
     * @function
     *
     * @param {MapProjection} mapProjection A map projection from cartographic coordinates to 2D space.
     * @param {Cartesian3} [result] Optional result parameter.
     * @private
     */
    MapProjection.approximateMaximumCoordinate = function(mapProjection, result) {
        Check.defined('mapProjection', mapProjection);

        var maxCoord = defaultValue(result, new Cartesian3());
        var projectedExtents = Rectangle.approximateProjectedExtents(Rectangle.MAX_VALUE, mapProjection, maxcoordRectangleScratch);

        maxCoord.x = projectedExtents.width * 0.5;
        maxCoord.y = projectedExtents.height * 0.5;

        return maxCoord;
    };

    return MapProjection;
});<|MERGE_RESOLUTION|>--- conflicted
+++ resolved
@@ -45,13 +45,8 @@
             get : DeveloperError.throwInstantiationError
         },
         /**
-<<<<<<< HEAD
-         * Gets whether or not the projection is cylindrical about the equator.
-         * Projections that are cylindrical around the equator (such as Web Mercator and Geographic) do not need
-=======
          * Gets whether or not the projection evenly maps meridians to vertical lines.
          * Projections that evenly map meridians to vertical lines (such as Web Mercator and Geographic) do not need
->>>>>>> eef97a78
          * addition 2D vertex attributes and are more efficient to render.
          *
          * @memberof MapProjection.prototype
@@ -60,11 +55,7 @@
          * @readonly
          * @private
          */
-<<<<<<< HEAD
-        isEquatorialCylindrical : {
-=======
         isNormalCylindrical : {
->>>>>>> eef97a78
             get : DeveloperError.throwInstantiationError
         }
     });
