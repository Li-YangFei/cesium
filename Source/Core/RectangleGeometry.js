--- conflicted
+++ resolved
@@ -776,14 +776,10 @@
         });
     };
 
-<<<<<<< HEAD
-    RectangleGeometry._createShadowVolume = function(rectangleGeometry, minHeightFunc, maxHeightFunc) {
-=======
     /**
      * @private
      */
     RectangleGeometry.createShadowVolume = function(rectangleGeometry, minHeightFunc, maxHeightFunc) {
->>>>>>> 7b7ae945
         var granularity = rectangleGeometry._granularity;
         var ellipsoid = rectangleGeometry._ellipsoid;
 
