--- conflicted
+++ resolved
@@ -492,11 +492,7 @@
             // Replace original positions with 2D projected positions
             geometry.attributes.position2D = new GeometryAttribute({
                 componentDatatype : ComponentDatatype.DOUBLE,
-<<<<<<< HEAD
                 componentsPerAttribute : 3,
-=======
-                componentsPerAttribute : 2,
->>>>>>> 7acb718c
                 values : projectedPositions
             });
             delete geometry.attributes.position;
@@ -1027,7 +1023,7 @@
      * @returns {Geometry} The modified <code>geometry</code> argument with the compute <code>binormal</code> and <code>tangent</code> attributes.
      *
      * @exception {DeveloperError} geometry is required.
-     *˙
+     *
      * @example
      * geometry = GeometryPipeline.computeBinormalAndTangent(geometry);
      */
