/*global define*/
define([
        '../Core/defined',
        '../Core/TimeInterval',
        '../Core/TimeIntervalCollection',
        '../Core/Cartesian3',
        '../Core/Spherical',
        '../Core/Iso8601'
    ], function(
        defined,
        TimeInterval,
        TimeIntervalCollection,
        Cartesian3,
        Spherical,
        Iso8601) {
    "use strict";

    function ValueHolder(czmlInterval) {
        var i;
        var len;
        var values = [];
        var tmp = czmlInterval.unitSpherical;
        if (defined(tmp)) {
            for (i = 0, len = tmp.length; i < len; i += 2) {
                values.push(new Spherical(tmp[i], tmp[i + 1]));
            }
            this.spherical = values;
        }

        tmp = czmlInterval.unitCartesian;
        if (defined(tmp)) {
            for (i = 0, len = tmp.length; i < len; i += 3) {
                values.push(new Cartesian3(tmp[i], tmp[i + 1], tmp[i + 2], true));
            }
            this.cartesian = values;
        }
    }

    ValueHolder.prototype.getValue = function() {
        var sphericals = this.spherical;
        if (!defined(sphericals)) {
            sphericals = [];
            this.spherical = sphericals;
            var cartesians = this.cartesian;
            for ( var i = 0, len = cartesians.length; i < len; i++) {
                sphericals.push(Spherical.fromCartesian3(cartesians[i]));
            }
        }
        return sphericals;
    };

<<<<<<< HEAD
=======
    ValueHolder.prototype.getValueCartesian = function() {
        var cartesians = this.cartesian;
        if (!defined(cartesians)) {
            cartesians = [];
            this.cartesian = cartesians;
            var sphericals = this.spherical;
            for ( var i = 0, len = sphericals.length; i < len; i++) {
                cartesians.push(Cartesian3.fromSpherical(sphericals[i]));
            }
        }
        return cartesians;
    };

>>>>>>> 31760574
    /**
     * A dynamic property which maintains an array of directions that can change over time.
     * The directions can be represented as both Cartesian and Spherical coordinates.
     * Rather than creating instances of this object directly, it's typically
     * created and managed via loading CZML data into a DynamicObjectCollection.
     * Instances of this type are exposed via DynamicObject and it's sub-objects
     * and are responsible for interpreting and interpolating the data for visualization.
     * </p>
     *
     * @alias DynamicDirectionsProperty
     * @constructor
     *
     * @see DynamicObject
     * @see DynamicProperty
     * @see ReferenceProperty
     * @see DynamicMaterialProperty
     * @see DynamicPositionProperty
     * @see DynamicVertexPositionsProperty
     */
    var DynamicDirectionsProperty = function() {
        this._propertyIntervals = new TimeIntervalCollection();
    };

    /**
     * Processes the provided CZML interval or intervals into this property.
     *
     * @memberof DynamicDirectionsProperty
     *
     * @param {Object} czmlIntervals The CZML data to process.
     * @param {TimeInterval} [constrainedInterval] Constrains the processing so that any times outside of this interval are ignored.
     * @param {DynamicObjectCollection} dynamicObjectCollection The DynamicObjectCollection to be used as a target for resolving links within this property.
     */
    DynamicDirectionsProperty.prototype.processCzmlIntervals = function(czmlIntervals, constrainedInterval, dynamicObjectCollection) {
        if (Array.isArray(czmlIntervals)) {
            for ( var i = 0, len = czmlIntervals.length; i < len; i++) {
                addCzmlInterval(this, czmlIntervals[i], constrainedInterval, dynamicObjectCollection);
            }
        } else {
            addCzmlInterval(this, czmlIntervals, constrainedInterval, dynamicObjectCollection);
        }
    };

    /**
     * Retrieves the values at the supplied time as Spherical coordinates.
     * @memberof DynamicDirectionsProperty
     *
     * @param {JulianDate} time The time for which to retrieve the value.
     * @returns An array of spherical coordinates for the provided time.
     */
<<<<<<< HEAD
    DynamicDirectionsProperty.prototype.getValue = function(time) {
=======
    DynamicDirectionsProperty.prototype.getValueSpherical = function(time) {
        var interval = this._propertyIntervals.findIntervalContainingDate(time);
        if (!defined(interval)) {
            return undefined;
        }
        return interval.data.getValueSpherical();
    };

    /**
     * Retrieves the values at the supplied time as unit cartesian coordinates.
     * @memberof DynamicDirectionsProperty
     *
     * @param {JulianDate} time The time for which to retrieve the value.
     * @returns An array of unit cartesian coordinates for the provided time.
     */
    DynamicDirectionsProperty.prototype.getValueCartesian = function(time) {
>>>>>>> 31760574
        var interval = this._propertyIntervals.findIntervalContainingDate(time);
        if (!defined(interval)) {
            return undefined;
        }
        return interval.data.getValue();
    };

    function addCzmlInterval(dynamicDirectionsProperty, czmlInterval, constrainedInterval, dynamicObjectCollection) {
        var iso8601Interval = czmlInterval.interval;
        if (!defined(iso8601Interval)) {
            iso8601Interval = Iso8601.MAXIMUM_INTERVAL.clone();
        } else {
            iso8601Interval = TimeInterval.fromIso8601(iso8601Interval);
        }

        if (defined(constrainedInterval)) {
            iso8601Interval = iso8601Interval.intersect(constrainedInterval);
        }

        //See if we already have data at that interval.
        var thisIntervals = dynamicDirectionsProperty._propertyIntervals;
        var existingInterval = thisIntervals.findInterval(iso8601Interval.start, iso8601Interval.stop);

        //If not, create it.
        if (!defined(existingInterval)) {
            existingInterval = iso8601Interval;
            thisIntervals.addInterval(existingInterval);
        }

        existingInterval.data = new ValueHolder(czmlInterval);
    }

    return DynamicDirectionsProperty;
});<|MERGE_RESOLUTION|>--- conflicted
+++ resolved
@@ -49,22 +49,6 @@
         return sphericals;
     };
 
-<<<<<<< HEAD
-=======
-    ValueHolder.prototype.getValueCartesian = function() {
-        var cartesians = this.cartesian;
-        if (!defined(cartesians)) {
-            cartesians = [];
-            this.cartesian = cartesians;
-            var sphericals = this.spherical;
-            for ( var i = 0, len = sphericals.length; i < len; i++) {
-                cartesians.push(Cartesian3.fromSpherical(sphericals[i]));
-            }
-        }
-        return cartesians;
-    };
-
->>>>>>> 31760574
     /**
      * A dynamic property which maintains an array of directions that can change over time.
      * The directions can be represented as both Cartesian and Spherical coordinates.
@@ -114,26 +98,7 @@
      * @param {JulianDate} time The time for which to retrieve the value.
      * @returns An array of spherical coordinates for the provided time.
      */
-<<<<<<< HEAD
     DynamicDirectionsProperty.prototype.getValue = function(time) {
-=======
-    DynamicDirectionsProperty.prototype.getValueSpherical = function(time) {
-        var interval = this._propertyIntervals.findIntervalContainingDate(time);
-        if (!defined(interval)) {
-            return undefined;
-        }
-        return interval.data.getValueSpherical();
-    };
-
-    /**
-     * Retrieves the values at the supplied time as unit cartesian coordinates.
-     * @memberof DynamicDirectionsProperty
-     *
-     * @param {JulianDate} time The time for which to retrieve the value.
-     * @returns An array of unit cartesian coordinates for the provided time.
-     */
-    DynamicDirectionsProperty.prototype.getValueCartesian = function(time) {
->>>>>>> 31760574
         var interval = this._propertyIntervals.findIntervalContainingDate(time);
         if (!defined(interval)) {
             return undefined;
