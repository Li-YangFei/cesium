--- conflicted
+++ resolved
@@ -614,20 +614,12 @@
             combinedInterval = constrainedInterval;
         }
 
-<<<<<<< HEAD
-        var referenceFrame = defaultValue(ReferenceFrame[packetData.referenceFrame], undefined);
-        var unwrappedInterval = unwrapCartesianInterval(packetData);
-        var hasInterval = defined(combinedInterval) && !combinedInterval.equals(Iso8601.MAXIMUM_INTERVAL);
-        var numberOfDerivatives = defined(packetData.cartesianVelocity) ? 1 : 0;
-        var packedLength = Cartesian3.packedLength * (numberOfDerivatives + 1);
-        var unwrappedIntervalLength = defaultValue(unwrappedInterval.length, 1);
-        var isSampled = (typeof unwrappedInterval !== 'string') && unwrappedIntervalLength > packedLength;
-=======
         var referenceFrame;
         var unwrappedInterval;
         var isSampled = false;
         var unwrappedIntervalLength;
-        var packedLength = Cartesian3.packedLength;
+        var numberOfDerivatives = defined(packetData.cartesianVelocity) ? 1 : 0;
+        var packedLength = Cartesian3.packedLength * (numberOfDerivatives + 1);
         var isReference = defined(packetData.reference);
         var hasInterval = defined(combinedInterval) && !combinedInterval.equals(Iso8601.MAXIMUM_INTERVAL);
 
@@ -637,7 +629,6 @@
             unwrappedIntervalLength = defaultValue(unwrappedInterval.length, 1);
             isSampled = unwrappedIntervalLength > packedLength;
         }
->>>>>>> a3f21d12
 
         //Any time a constant value is assigned, it completely blows away anything else.
         if (!isSampled && !hasInterval) {
