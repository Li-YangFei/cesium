/*global define*/
define([
        '../Core/Cartesian2',
        '../Core/Cartesian3',
        '../Core/Cartographic',
        '../Core/Color',
        '../Core/ClockRange',
        '../Core/ClockStep',
        '../Core/createGuid',
        '../Core/defaultValue',
        '../Core/defined',
        '../Core/DeveloperError',
        '../Core/Ellipsoid',
        '../Core/Event',
        '../Core/getFilenameFromUri',
        '../Core/HermitePolynomialApproximation',
        '../Core/Iso8601',
        '../Core/JulianDate',
        '../Core/LagrangePolynomialApproximation',
        '../Core/LinearApproximation',
        '../Core/loadJson',
        '../Core/Math',
        '../Core/Quaternion',
        '../Core/ReferenceFrame',
        '../Core/RuntimeError',
        '../Core/Spherical',
        '../Core/TimeInterval',
        '../Scene/HorizontalOrigin',
        '../Scene/LabelStyle',
        '../Scene/VerticalOrigin',
        './CompositeMaterialProperty',
        './CompositePositionProperty',
        './CompositeProperty',
        './ConstantPositionProperty',
        './ConstantProperty',
        './DynamicBillboard',
        './DynamicClock',
        './ColorMaterialProperty',
        './PolylineOutlineMaterialProperty',
        './DynamicCone',
        './DynamicLabel',
        './DynamicDirectionsProperty',
        './DynamicEllipse',
        './DynamicEllipsoid',
        './GridMaterialProperty',
        './ImageMaterialProperty',
        './DynamicObject',
        './DynamicObjectCollection',
        './DynamicPath',
        './DynamicPoint',
        './DynamicPolyline',
        './DynamicPolygon',
        './DynamicPyramid',
        './DynamicVector',
        './DynamicVertexPositionsProperty',
        './SampledPositionProperty',
        './SampledProperty',
        './TimeIntervalCollectionPositionProperty',
        './TimeIntervalCollectionProperty',
        '../ThirdParty/Uri',
        '../ThirdParty/when'
    ], function(
        Cartesian2,
        Cartesian3,
        Cartographic,
        Color,
        ClockRange,
        ClockStep,
        createGuid,
        defaultValue,
        defined,
        DeveloperError,
        Ellipsoid,
        Event,
        getFilenameFromUri,
        HermitePolynomialApproximation,
        Iso8601,
        JulianDate,
        LagrangePolynomialApproximation,
        LinearApproximation,
        loadJson,
        CesiumMath,
        Quaternion,
        ReferenceFrame,
        RuntimeError,
        Spherical,
        TimeInterval,
        HorizontalOrigin,
        LabelStyle,
        VerticalOrigin,
        CompositeMaterialProperty,
        CompositePositionProperty,
        CompositeProperty,
        ConstantPositionProperty,
        ConstantProperty,
        DynamicBillboard,
        DynamicClock,
        ColorMaterialProperty,
        PolylineOutlineMaterialProperty,
        DynamicCone,
        DynamicLabel,
        DynamicDirectionsProperty,
        DynamicEllipse,
        DynamicEllipsoid,
        GridMaterialProperty,
        ImageMaterialProperty,
        DynamicObject,
        DynamicObjectCollection,
        DynamicPath,
        DynamicPoint,
        DynamicPolyline,
        DynamicPolygon,
        DynamicPyramid,
        DynamicVector,
        DynamicVertexPositionsProperty,
        SampledPositionProperty,
        SampledProperty,
        TimeIntervalCollectionPositionProperty,
        TimeIntervalCollectionProperty,
        Uri,
        when) {
    "use strict";

    var scratchCartesian = new Cartesian3();
    var scratchSpherical = new Spherical();
    var scratchCartographic = new Cartographic();

    function unwrapColorInterval(czmlInterval) {
        var rgbaf = czmlInterval.rgbaf;
        if (defined(rgbaf)) {
            return rgbaf;
        }

        var rgba = czmlInterval.rgba;
        if (!defined(rgba)) {
            return undefined;
        }

        if (rgba.length === Color.length) {
            return [Color.byteToFloat(rgba[0]), Color.byteToFloat(rgba[1]), Color.byteToFloat(rgba[2]), Color.byteToFloat(rgba[3])];
        }

        var len = rgba.length;
        rgbaf = new Array(len);
        for ( var i = 0; i < len; i += 5) {
            rgbaf[i] = rgba[i];
            rgbaf[i + 1] = Color.byteToFloat(rgba[i + 1]);
            rgbaf[i + 2] = Color.byteToFloat(rgba[i + 2]);
            rgbaf[i + 3] = Color.byteToFloat(rgba[i + 3]);
            rgbaf[i + 4] = Color.byteToFloat(rgba[i + 4]);
        }
        return rgbaf;
    }

    function unwrapImageInterval(czmlInterval, sourceUri) {
        var result = defaultValue(czmlInterval.image, czmlInterval);
        if (defined(sourceUri)) {
            var baseUri = new Uri(document.location.href);
            sourceUri = new Uri(sourceUri);
            result = new Uri(result).resolve(sourceUri.resolve(baseUri)).toString();
        }
        return result;
    }

    function unwrapCartesianInterval(czmlInterval) {
        if (defined(czmlInterval.cartesian)) {
            return czmlInterval.cartesian;
        }

        if (defined(czmlInterval.unitCartesian)) {
            return czmlInterval.unitCartesian;
        }

        var i;
        var len;
        var result;

        var unitSpherical = czmlInterval.unitSpherical;
        if (defined(unitSpherical)) {
            len = unitSpherical.length;
            if (len === 2) {
                scratchSpherical.clock = unitSpherical[0];
                scratchSpherical.cone = unitSpherical[1];
                Cartesian3.fromSpherical(scratchSpherical, scratchCartesian);
                result = [scratchCartesian.x, scratchCartesian.y, scratchCartesian.z];
            } else {
                var sphericalIt = 0;
                result = new Array((len / 3) * 4);
                for (i = 0; i < len; i += 4) {
                    result[i] = unitSpherical[sphericalIt++];

                    scratchSpherical.clock = unitSpherical[sphericalIt++];
                    scratchSpherical.cone = unitSpherical[sphericalIt++];
                    Cartesian3.fromSpherical(scratchSpherical, scratchCartesian);

                    result[i + 1] = scratchCartesian.x;
                    result[i + 2] = scratchCartesian.y;
                    result[i + 3] = scratchCartesian.z;
                }
            }
            return result;
        }

        var cartographic = czmlInterval.cartographicRadians;
        if (defined(cartographic)) {
            if (cartographic.length === 3) {
                scratchCartographic.longitude = cartographic[0];
                scratchCartographic.latitude = cartographic[1];
                scratchCartographic.height = cartographic[2];
                Ellipsoid.WGS84.cartographicToCartesian(scratchCartographic, scratchCartesian);
                result = [scratchCartesian.x, scratchCartesian.y, scratchCartesian.z];
            } else {
                len = cartographic.length;
                result = new Array(len);
                for (i = 0; i < len; i += 4) {
                    scratchCartographic.longitude = cartographic[i + 1];
                    scratchCartographic.latitude = cartographic[i + 2];
                    scratchCartographic.height = cartographic[i + 3];
                    Ellipsoid.WGS84.cartographicToCartesian(scratchCartographic, scratchCartesian);

                    result[i] = cartographic[i];
                    result[i + 1] = scratchCartesian.x;
                    result[i + 2] = scratchCartesian.y;
                    result[i + 3] = scratchCartesian.z;
                }
            }
            return result;
        }

        var cartographicDegrees = czmlInterval.cartographicDegrees;
        if (!defined(cartographicDegrees)) {
            throw new RuntimeError(JSON.stringify(czmlInterval) + ' is not a valid CZML interval.');
        }

        if (cartographicDegrees.length === 3) {
            scratchCartographic.longitude = CesiumMath.toRadians(cartographicDegrees[0]);
            scratchCartographic.latitude = CesiumMath.toRadians(cartographicDegrees[1]);
            scratchCartographic.height = cartographicDegrees[2];
            Ellipsoid.WGS84.cartographicToCartesian(scratchCartographic, scratchCartesian);
            result = [scratchCartesian.x, scratchCartesian.y, scratchCartesian.z];
        } else {
            len = cartographicDegrees.length;
            result = new Array(len);
            for (i = 0; i < len; i += 4) {
                scratchCartographic.longitude = CesiumMath.toRadians(cartographicDegrees[i + 1]);
                scratchCartographic.latitude = CesiumMath.toRadians(cartographicDegrees[i + 2]);
                scratchCartographic.height = cartographicDegrees[i + 3];
                Ellipsoid.WGS84.cartographicToCartesian(scratchCartographic, scratchCartesian);

                result[i] = cartographicDegrees[i];
                result[i + 1] = scratchCartesian.x;
                result[i + 2] = scratchCartesian.y;
                result[i + 3] = scratchCartesian.z;
            }
        }

        return result;
    }

    function unwrapInterval(type, czmlInterval, sourceUri) {
        /*jshint sub:true*/
        switch (type) {
        case Boolean:
            return defaultValue(czmlInterval['boolean'], czmlInterval);
        case Cartesian2:
            return czmlInterval.cartesian2;
        case Cartesian3:
            return unwrapCartesianInterval(czmlInterval);
        case Color:
            return unwrapColorInterval(czmlInterval);
        case HorizontalOrigin:
            return HorizontalOrigin[defaultValue(czmlInterval.horizontalOrigin, czmlInterval)];
        case Image:
            return unwrapImageInterval(czmlInterval, sourceUri);
        case JulianDate:
            return JulianDate.fromIso8601(defaultValue(czmlInterval.date, czmlInterval));
        case LabelStyle:
            return LabelStyle[defaultValue(czmlInterval.labelStyle, czmlInterval)];
        case Number:
            return defaultValue(czmlInterval.number, czmlInterval);
        case String:
            return defaultValue(czmlInterval.string, czmlInterval);
        case Array:
            return czmlInterval.array;
        case Quaternion:
            return czmlInterval.unitQuaternion;
        case VerticalOrigin:
            return VerticalOrigin[defaultValue(czmlInterval.verticalOrigin, czmlInterval)];
        default:
            throw new DeveloperError(type);
        }
    }

    var interpolators = {
        HERMITE : HermitePolynomialApproximation,
        LAGRANGE : LagrangePolynomialApproximation,
        LINEAR : LinearApproximation
    };

    function updateInterpolationSettings(packetData, property) {
        var interpolator = interpolators[packetData.interpolationAlgorithm];
        if (defined(interpolator)) {
            property.interpolationAlgorithm = interpolator;
        }
        if (defined(packetData.interpolationDegree)) {
            property.interpolationDegree = packetData.interpolationDegree;
        }
    }

    function processProperty(type, object, propertyName, packetData, constrainedInterval, sourceUri) {
        var combinedInterval;
        var packetInterval = packetData.interval;
        if (defined(packetInterval)) {
            combinedInterval = TimeInterval.fromIso8601(packetInterval);
            if (defined(constrainedInterval)) {
                combinedInterval = combinedInterval.intersect(constrainedInterval);
            }
        } else if (defined(constrainedInterval)) {
            combinedInterval = constrainedInterval;
        }

        var unwrappedInterval = unwrapInterval(type, packetData, sourceUri);
        var hasInterval = defined(combinedInterval) && !combinedInterval.equals(Iso8601.MAXIMUM_INTERVAL);
        var packedLength = defaultValue(type.packedLength, 1);
        var unwrappedIntervalLength = defaultValue(unwrappedInterval.length, 1);
        var isSampled = !defined(packetData.array) && (typeof unwrappedInterval !== 'string') && unwrappedIntervalLength > packedLength;

        //Any time a constant value is assigned, it completely blows away anything else.
        if (!isSampled && !hasInterval) {
            if (defined(type.unpack)) {
                object[propertyName] = new ConstantProperty(type.unpack(unwrappedInterval, 0));
            } else {
                object[propertyName] = new ConstantProperty(unwrappedInterval);
            }
            return true;
        }

        var propertyCreated = false;
        var property = object[propertyName];

        //Without an interval, any sampled value is infinite, meaning it completely
        //replaces any non-sampled property that may exist.
        if (isSampled && !hasInterval) {
            if (!(property instanceof SampledProperty)) {
                property = new SampledProperty(type);
                object[propertyName] = property;
                propertyCreated = true;
            }
            var epoch;
            var packetEpoch = packetData.epoch;
            if (defined(packetEpoch)) {
                epoch = JulianDate.fromIso8601(packetEpoch);
            }
            property.addSamplesPackedArray(unwrappedInterval, epoch);
            updateInterpolationSettings(packetData, property);
            return propertyCreated;
        }

        var interval;

        //A constant value with an interval is normally part of a TimeIntervalCollection,
        //However, if the current property is not a time-interval collection, we need
        //to turn it into a Composite, preserving the old data with the new interval.
        if (!isSampled && hasInterval) {
            //Create a new interval for the constant value.
            combinedInterval = combinedInterval.clone();
            if (defined(type.unpack)) {
                combinedInterval.data = type.unpack(unwrappedInterval, 0);
            } else {
                combinedInterval.data = unwrappedInterval;
            }

            //If no property exists, simply use a new interval collection
            if (!defined(property)) {
                property = new TimeIntervalCollectionProperty();
                object[propertyName] = property;
                propertyCreated = true;
            }

            if (property instanceof TimeIntervalCollectionProperty) {
                //If we create a collection, or it already existed, use it.
                property.intervals.addInterval(combinedInterval);
            } else if (property instanceof CompositeProperty) {
                //If the collection was already a CompositeProperty, use it.
                combinedInterval.data = new ConstantProperty(combinedInterval.data);
                property.intervals.addInterval(combinedInterval);
            } else {
                //Otherwise, create a CompositeProperty but preserve the existing data.

                //Put the old property in an infinite interval.
                interval = Iso8601.MAXIMUM_INTERVAL.clone();
                interval.data = property;

                //Create the composite.
                propertyCreated = true;
                property = new CompositeProperty();
                object[propertyName] = property;

                //add the old property interval
                property.intervals.addInterval(interval);

                //Change the new data to a ConstantProperty and add it.
                combinedInterval.data = new ConstantProperty(combinedInterval.data);
                property.intervals.addInterval(combinedInterval);
            }

            return propertyCreated;
        }

        //isSampled && hasInterval
        if (!defined(property)) {
            propertyCreated = true;
            property = new CompositeProperty();
            object[propertyName] = property;
        }

        //create a CompositeProperty but preserve the existing data.
        if (!(property instanceof CompositeProperty)) {
            //Put the old property in an infinite interval.
            interval = Iso8601.MAXIMUM_INTERVAL.clone();
            interval.data = property;

            //Create the composite.
            propertyCreated = true;
            property = new CompositeProperty();
            object[propertyName] = property;

            //add the old property interval
            property.intervals.addInterval(interval);
        }

        //Check if the interval already exists in the composite
        var intervals = property.intervals;
        interval = intervals.findInterval(combinedInterval.start, combinedInterval.stop, combinedInterval.isStartIncluded, combinedInterval.isStopIncluded);
        if (!defined(interval) || !(interval.data instanceof SampledProperty)) {
            //If not, create a SampledProperty for it.
            interval = combinedInterval.clone();
            interval.data = new SampledProperty(type);
            intervals.addInterval(interval);
        }
        interval.data.addSamplesPackedArray(unwrappedInterval, JulianDate.fromIso8601(packetData.epoch));
        updateInterpolationSettings(packetData, interval.data);
        return propertyCreated;
    }

    function processPacketData(type, object, propertyName, packetData, interval, sourceUri) {
        if (!defined(packetData)) {
            return;
        }

        if (Array.isArray(packetData)) {
            for ( var i = 0, len = packetData.length; i < len; i++) {
                processProperty(type, object, propertyName, packetData[i], interval, sourceUri);
            }
        } else {
            processProperty(type, object, propertyName, packetData, interval, sourceUri);
        }
    }

    function processPositionProperty(object, propertyName, packetData, constrainedInterval, sourceUri) {
        var combinedInterval;
        var packetInterval = packetData.interval;
        if (defined(packetInterval)) {
            combinedInterval = TimeInterval.fromIso8601(packetInterval);
            if (defined(constrainedInterval)) {
                combinedInterval = combinedInterval.intersect(constrainedInterval);
            }
        } else if (defined(constrainedInterval)) {
            combinedInterval = constrainedInterval;
        }

        var referenceFrame = ReferenceFrame[defaultValue(packetData.referenceFrame, "FIXED")];
        var unwrappedInterval = unwrapCartesianInterval(packetData);
        var hasInterval = defined(combinedInterval) && !combinedInterval.equals(Iso8601.MAXIMUM_INTERVAL);
        var packedLength = Cartesian3.packedLength;
        var unwrappedIntervalLength = defaultValue(unwrappedInterval.length, 1);
        var isSampled = (typeof unwrappedInterval !== 'string') && unwrappedIntervalLength > packedLength;

        //Any time a constant value is assigned, it completely blows away anything else.
        if (!isSampled && !hasInterval) {
            object[propertyName] = new ConstantPositionProperty(Cartesian3.unpack(unwrappedInterval), referenceFrame);
            return true;
        }

        var propertyCreated = false;
        var property = object[propertyName];

        //Without an interval, any sampled value is infinite, meaning it completely
        //replaces any non-sampled property that may exist.
        if (isSampled && !hasInterval) {
            if (!(property instanceof SampledPositionProperty) || property.referenceFrame !== referenceFrame) {
                property = new SampledPositionProperty(referenceFrame);
                object[propertyName] = property;
                propertyCreated = true;
            }
            var epoch;
            var packetEpoch = packetData.epoch;
            if (defined(packetEpoch)) {
                epoch = JulianDate.fromIso8601(packetEpoch);
            }
            property.addSamplesPackedArray(unwrappedInterval, epoch);
            updateInterpolationSettings(packetData, property);
            return propertyCreated;
        }

        var interval;

        //A constant value with an interval is normally part of a TimeIntervalCollection,
        //However, if the current property is not a time-interval collection, we need
        //to turn it into a Composite, preserving the old data with the new interval.
        if (!isSampled && hasInterval) {
            //Create a new interval for the constant value.
            combinedInterval = combinedInterval.clone();
            combinedInterval.data = Cartesian3.unpack(unwrappedInterval);

            //If no property exists, simply use a new interval collection
            if (!defined(property)) {
                property = new TimeIntervalCollectionPositionProperty(referenceFrame);
                object[propertyName] = property;
                propertyCreated = true;
            }

            if (property instanceof TimeIntervalCollectionPositionProperty && property.referenceFrame === referenceFrame) {
                //If we create a collection, or it already existed, use it.
                property.intervals.addInterval(combinedInterval);
            } else if (property instanceof CompositePositionProperty) {
                //If the collection was already a CompositePositionProperty, use it.
                combinedInterval.data = new ConstantPositionProperty(combinedInterval.data, referenceFrame);
                property.intervals.addInterval(combinedInterval);
            } else {
                //Otherwise, create a CompositePositionProperty but preserve the existing data.

                //Put the old property in an infinite interval.
                interval = Iso8601.MAXIMUM_INTERVAL.clone();
                interval.data = property;

                //Create the composite.
                propertyCreated = true;
                property = new CompositePositionProperty(property.referenceFrame);
                object[propertyName] = property;

                //add the old property interval
                property.intervals.addInterval(interval);

                //Change the new data to a ConstantPositionProperty and add it.
                combinedInterval.data = new ConstantPositionProperty(combinedInterval.data, referenceFrame);
                property.intervals.addInterval(combinedInterval);
            }

            return propertyCreated;
        }

        //isSampled && hasInterval
        if (!defined(property)) {
            propertyCreated = true;
            property = new CompositePositionProperty(referenceFrame);
            object[propertyName] = property;
        } else if (!(property instanceof CompositePositionProperty)) {
            //create a CompositeProperty but preserve the existing data.
            //Put the old property in an infinite interval.
            interval = Iso8601.MAXIMUM_INTERVAL.clone();
            interval.data = property;

            //Create the composite.
            propertyCreated = true;
            property = new CompositePositionProperty(property.referenceFrame);
            object[propertyName] = property;

            //add the old property interval
            property.intervals.addInterval(interval);
        }

        //Check if the interval already exists in the composite
        var intervals = property.intervals;
        interval = intervals.findInterval(combinedInterval.start, combinedInterval.stop, combinedInterval.isStartIncluded, combinedInterval.isStopIncluded);
        if (!defined(interval) || !(interval.data instanceof SampledPositionProperty) || interval.data.referenceFrame !== referenceFrame) {
            //If not, create a SampledPositionProperty for it.
            interval = combinedInterval.clone();
            interval.data = new SampledPositionProperty(referenceFrame);
            intervals.addInterval(interval);
        }
        interval.data.addSamplesPackedArray(unwrappedInterval, JulianDate.fromIso8601(packetData.epoch));
        updateInterpolationSettings(packetData, interval.data);
        return propertyCreated;
    }

    function processPositionPacketData(object, propertyName, packetData, interval, sourceUri) {
        if (!defined(packetData)) {
            return;
        }

        if (Array.isArray(packetData)) {
            for ( var i = 0, len = packetData.length; i < len; i++) {
                processPositionProperty(object, propertyName, packetData[i], interval, sourceUri);
            }
        } else {
            processPositionProperty(object, propertyName, packetData, interval, sourceUri);
        }
    }

    var Cartesian2WrapperProperty = function() {
        this._x = new ConstantProperty(0);
        this._y = new ConstantProperty(0);
    };

    Cartesian2WrapperProperty.prototype.getValue = function(time, result) {
        if (!defined(result)) {
            result = new Cartesian2();
        }
        result.x = this._x.getValue(time);
        result.y = this._y.getValue(time);
        return result;
    };

    function combineIntoCartesian2(object, packetDataX, packetDataY) {
        if (!defined(packetDataX) && !defined(packetDataY)) {
            return object;
        }
        if (!(object instanceof Cartesian2WrapperProperty)) {
            object = new Cartesian2WrapperProperty();
        }
        processPacketData(Number, object, '_x', packetDataX);
        processPacketData(Number, object, '_y', packetDataY);
        return object;
    }

    function processMaterialProperty(object, propertyName, packetData, constrainedInterval, sourceUri) {
        var combinedInterval;
        var packetInterval = packetData.interval;
        if (defined(packetInterval)) {
            combinedInterval = TimeInterval.fromIso8601(packetInterval);
            if (defined(constrainedInterval)) {
                combinedInterval = combinedInterval.intersect(constrainedInterval);
            }
        } else if (defined(constrainedInterval)) {
            combinedInterval = constrainedInterval;
        }

        combinedInterval = defaultValue(combinedInterval, Iso8601.MAXIMUM_INTERVAL);

        var propertyCreated = false;
        var property = object[propertyName];
        if (!defined(property)) {
            property = new CompositeMaterialProperty();
            object[propertyName] = property;
            propertyCreated = true;
        }

        //See if we already have data at that interval.
        var thisIntervals = property.intervals;
        var existingInterval = thisIntervals.findInterval(combinedInterval.start, combinedInterval.stop);
        var existingMaterial;

        if (defined(existingInterval)) {
            //We have an interval, but we need to make sure the
            //new data is the same type of material as the old data.
            existingMaterial = existingInterval.data;
        } else {
            //If not, create it.
            existingInterval = combinedInterval.clone();
            thisIntervals.addInterval(existingInterval);
        }

        var materialData;
        if (defined(packetData.solidColor)) {
            if (!(existingMaterial instanceof ColorMaterialProperty)) {
                existingMaterial = new ColorMaterialProperty();
            }
            materialData = packetData.solidColor;
            processPacketData(Color, existingMaterial, 'color', materialData.color);
        } else if (defined(packetData.grid)) {
            if (!(existingMaterial instanceof GridMaterialProperty)) {
                existingMaterial = new GridMaterialProperty();
            }
            materialData = packetData.grid;
            processPacketData(Color, existingMaterial, 'color', materialData.color, undefined, sourceUri);
            processPacketData(Number, existingMaterial, 'cellAlpha', materialData.cellAlpha, undefined, sourceUri);
            existingMaterial.lineThickness = combineIntoCartesian2(existingMaterial.lineThickness, materialData.rowThickness, materialData.columnThickness);
            existingMaterial.lineCount = combineIntoCartesian2(existingMaterial.lineCount, materialData.rowCount, materialData.columnCount);
        } else if (defined(packetData.image)) {
            if (!(existingMaterial instanceof ImageMaterialProperty)) {
                existingMaterial = new ImageMaterialProperty();
            }
            materialData = packetData.image;
            processPacketData(Image, existingMaterial, 'image', materialData.image, undefined, sourceUri);
            existingMaterial.repeat = combineIntoCartesian2(existingMaterial.repeat, materialData.horizontalRepeat, materialData.verticalRepeat);
        }
        existingInterval.data = existingMaterial;

        return propertyCreated;
    }

    function processMaterialPacketData(object, propertyName, packetData, interval, sourceUri) {
        if (!defined(packetData)) {
            return;
        }

        if (Array.isArray(packetData)) {
            for ( var i = 0, len = packetData.length; i < len; i++) {
                processMaterialProperty(object, propertyName, packetData[i], interval, sourceUri);
            }
        } else {
            processMaterialProperty(object, propertyName, packetData, interval, sourceUri);
        }
    }

    function processName(dynamicObject, packet, dynamicObjectCollection, sourceUri) {
        dynamicObject.name = defaultValue(packet.name, dynamicObject.name);
    }

    function processPosition(dynamicObject, packet, dynamicObjectCollection, sourceUri) {
        var positionData = packet.position;
        if (defined(positionData)) {
            processPositionPacketData(dynamicObject, 'position', positionData, undefined, sourceUri);
        }
    }

    function processViewFrom(dynamicObject, packet, dynamicObjectCollection, sourceUri) {
        var viewFromData = packet.viewFrom;
        if (defined(viewFromData)) {
            processPacketData(Cartesian3, dynamicObject, 'viewFrom', viewFromData, undefined, sourceUri);
        }
    }

    function processOrientation(dynamicObject, packet, dynamicObjectCollection, sourceUri) {
        var orientationData = packet.orientation;
        if (defined(orientationData)) {
            processPacketData(Quaternion, dynamicObject, 'orientation', orientationData, undefined, sourceUri);
        }
    }

    function processVertexPositions(dynamicObject, packet, dynamicObjectCollection, sourceUri) {
        var vertexPositionsData = packet.vertexPositions;
        if (!defined(vertexPositionsData)) {
            return;
        }

        var vertexPositions = dynamicObject.vertexPositions;
        if (!defined(vertexPositions)) {
            dynamicObject.vertexPositions = vertexPositions = new DynamicVertexPositionsProperty();
        }
        vertexPositions.processCzmlIntervals(vertexPositionsData, undefined, dynamicObjectCollection);
    }

    function processAvailability(dynamicObject, packet, dynamicObjectCollection, sourceUri) {
        var availability = packet.availability;
        if (!defined(availability)) {
            return;
        }

        var interval = TimeInterval.fromIso8601(availability);
        if (defined(interval)) {
            dynamicObject.availability = interval;
        }
    }

    function processBillboard(dynamicObject, packet, dynamicObjectCollection, sourceUri) {
        var billboardData = packet.billboard;
        if (!defined(billboardData)) {
            return;
        }

        var interval = billboardData.interval;
        if (defined(interval)) {
            interval = TimeInterval.fromIso8601(interval);
        }

        var billboard = dynamicObject.billboard;
        if (!defined(billboard)) {
            dynamicObject.billboard = billboard = new DynamicBillboard();
        }

        processPacketData(Color, billboard, 'color', billboardData.color, interval, sourceUri);
        processPacketData(Cartesian3, billboard, 'eyeOffset', billboardData.eyeOffset, interval, sourceUri);
        processPacketData(HorizontalOrigin, billboard, 'horizontalOrigin', billboardData.horizontalOrigin, interval, sourceUri);
        processPacketData(Image, billboard, 'image', billboardData.image, interval, sourceUri);
        processPacketData(Cartesian2, billboard, 'pixelOffset', billboardData.pixelOffset, interval, sourceUri);
        processPacketData(Number, billboard, 'scale', billboardData.scale, interval, sourceUri);
        processPacketData(Number, billboard, 'rotation', billboardData.rotation, interval, sourceUri);
        processPacketData(Cartesian3, billboard, 'alignedAxis', billboardData.alignedAxis, interval, sourceUri);
        processPacketData(Boolean, billboard, 'show', billboardData.show, interval, sourceUri);
        processPacketData(VerticalOrigin, billboard, 'verticalOrigin', billboardData.verticalOrigin, interval, sourceUri);
    }

    function processClock(dynamicObject, packet, dynamicObjectCollection, sourceUri) {
        var clockPacket = packet.clock;
        if (!defined(clockPacket) || dynamicObject.id !== 'document') {
            return;
        }

        var clock = dynamicObject.clock;
        if (!defined(clock)) {
            clock = new DynamicClock();
            clock.startTime = Iso8601.MAXIMUM_INTERVAL.start;
            clock.stopTime = Iso8601.MAXIMUM_INTERVAL.stop;
            clock.clockRange = ClockRange.LOOP_STOP;
            clock.clockStep = ClockStep.SYSTEM_CLOCK_MULTIPLIER;
            clock.multiplier = 1.0;
            dynamicObject.clock = clock;
        }
        if (defined(clockPacket.interval)) {
            var interval = TimeInterval.fromIso8601(clockPacket.interval);
            if (defined(interval)) {
                clock.startTime = interval.start;
                clock.stopTime = interval.stop;
            }
        }
        if (defined(clockPacket.currentTime)) {
            clock.currentTime = JulianDate.fromIso8601(clockPacket.currentTime);
        }
        if (defined(clockPacket.range)) {
            clock.clockRange = ClockRange[clockPacket.range];
        }
        if (defined(clockPacket.step)) {
            clock.clockStep = ClockStep[clockPacket.step];
        }
        if (defined(clockPacket.multiplier)) {
            clock.multiplier = clockPacket.multiplier;
        }
    }

    function processCone(dynamicObject, packet, dynamicObjectCollection, sourceUri) {
        var coneData = packet.cone;
        if (!defined(coneData)) {
            return;
        }

        var interval = coneData.interval;
        if (defined(interval)) {
            interval = TimeInterval.fromIso8601(interval);
        }

        var cone = dynamicObject.cone;
        if (!defined(cone)) {
            dynamicObject.cone = cone = new DynamicCone();
        }

        processPacketData(Boolean, cone, 'show', coneData.show, interval, sourceUri);
        processPacketData(Number, cone, 'radius', coneData.radius, interval, sourceUri);
        processPacketData(Boolean, cone, 'showIntersection', coneData.showIntersection, interval, sourceUri);
        processPacketData(Color, cone, 'intersectionColor', coneData.intersectionColor, interval, sourceUri);
        processPacketData(Number, cone, 'intersectionWidth', coneData.intersectionWidth, interval, sourceUri);
        processPacketData(Number, cone, 'innerHalfAngle', coneData.innerHalfAngle, interval, sourceUri);
        processPacketData(Number, cone, 'outerHalfAngle', coneData.outerHalfAngle, interval, sourceUri);
        processPacketData(Number, cone, 'minimumClockAngle', coneData.minimumClockAngle, interval, sourceUri);
        processPacketData(Number, cone, 'maximumClockAngle', coneData.maximumClockAngle, interval, sourceUri);
        processMaterialPacketData(cone, 'capMaterial', coneData.capMaterial, interval, sourceUri);
        processMaterialPacketData(cone, 'innerMaterial', coneData.innerMaterial, interval, sourceUri);
        processMaterialPacketData(cone, 'outerMaterial', coneData.outerMaterial, interval, sourceUri);
        processMaterialPacketData(cone, 'silhouetteMaterial', coneData.silhouetteMaterial, interval, sourceUri);
    }

    function processEllipse(dynamicObject, packet, dynamicObjectCollection, sourceUri) {
        var ellipseData = packet.ellipse;
        if (!defined(ellipseData)) {
            return;
        }

        var interval = ellipseData.interval;
        if (defined(interval)) {
            interval = TimeInterval.fromIso8601(interval);
        }

        var ellipse = dynamicObject.ellipse;
        if (!defined(ellipse)) {
            dynamicObject.ellipse = ellipse = new DynamicEllipse();
        }

        processPacketData(Number, ellipse, 'bearing', ellipseData.bearing, interval, sourceUri);
        processPacketData(Number, ellipse, 'semiMajorAxis', ellipseData.semiMajorAxis, interval, sourceUri);
        processPacketData(Number, ellipse, 'semiMinorAxis', ellipseData.semiMinorAxis, interval, sourceUri);
    }

    function processEllipsoid(dynamicObject, packet, dynamicObjectCollection, sourceUri) {
        var ellipsoidData = packet.ellipsoid;
        if (!defined(ellipsoidData)) {
            return;
        }

        var interval = ellipsoidData.interval;
        if (defined(interval)) {
            interval = TimeInterval.fromIso8601(interval);
        }

        var ellipsoid = dynamicObject.ellipsoid;
        if (!defined(ellipsoid)) {
            dynamicObject.ellipsoid = ellipsoid = new DynamicEllipsoid();
        }

        processPacketData(Boolean, ellipsoid, 'show', ellipsoidData.show, interval, sourceUri);
        processPacketData(Cartesian3, ellipsoid, 'radii', ellipsoidData.radii, interval, sourceUri);
        processMaterialPacketData(ellipsoid, 'material', ellipsoidData.material, interval, sourceUri);
    }

    function processLabel(dynamicObject, packet, dynamicObjectCollection, sourceUri) {
        var labelData = packet.label;
        if (!defined(labelData)) {
            return;
        }

        var interval = labelData.interval;
        if (defined(interval)) {
            interval = TimeInterval.fromIso8601(interval);
        }

        var label = dynamicObject.label;
        if (!defined(label)) {
            dynamicObject.label = label = new DynamicLabel();
        }

        processPacketData(Color, label, 'fillColor', labelData.fillColor, interval, sourceUri);
        processPacketData(Color, label, 'outlineColor', labelData.outlineColor, interval, sourceUri);
        processPacketData(Number, label, 'outlineWidth', labelData.outlineWidth, interval, sourceUri);
        processPacketData(Cartesian3, label, 'eyeOffset', labelData.eyeOffset, interval, sourceUri);
        processPacketData(HorizontalOrigin, label, 'horizontalOrigin', labelData.horizontalOrigin, interval, sourceUri);
        processPacketData(String, label, 'text', labelData.text, interval, sourceUri);
        processPacketData(Cartesian2, label, 'pixelOffset', labelData.pixelOffset, interval, sourceUri);
        processPacketData(Number, label, 'scale', labelData.scale, interval, sourceUri);
        processPacketData(Boolean, label, 'show', labelData.show, interval, sourceUri);
        processPacketData(VerticalOrigin, label, 'verticalOrigin', labelData.verticalOrigin, interval, sourceUri);
        processPacketData(String, label, 'font', labelData.font, interval, sourceUri);
        processPacketData(LabelStyle, label, 'style', labelData.style, interval, sourceUri);
    }

    function processPath(dynamicObject, packet, dynamicObjectCollection, sourceUri) {
        var pathData = packet.path;
        if (!defined(pathData)) {
            return;
        }

        var interval = pathData.interval;
        if (defined(interval)) {
            interval = TimeInterval.fromIso8601(interval);
        }

        var path = dynamicObject.path;
        if (!defined(path)) {
            dynamicObject.path = path = new DynamicPath();
        }

        processPacketData(Color, path, 'color', pathData.color, interval, sourceUri);
        processPacketData(Number, path, 'width', pathData.width, interval, sourceUri);
        processPacketData(Color, path, 'outlineColor', pathData.outlineColor, interval, sourceUri);
        processPacketData(Number, path, 'outlineWidth', pathData.outlineWidth, interval, sourceUri);
        processPacketData(Boolean, path, 'show', pathData.show, interval, sourceUri);
        processPacketData(Number, path, 'resolution', pathData.resolution, interval, sourceUri);
        processPacketData(Number, path, 'leadTime', pathData.leadTime, interval, sourceUri);
        processPacketData(Number, path, 'trailTime', pathData.trailTime, interval, sourceUri);
    }

    function processPoint(dynamicObject, packet, dynamicObjectCollection, sourceUri) {
        var pointData = packet.point;
        if (!defined(pointData)) {
            return;
        }

        var interval = pointData.interval;
        if (defined(interval)) {
            interval = TimeInterval.fromIso8601(interval);
        }

        var point = dynamicObject.point;
        if (!defined(point)) {
            dynamicObject.point = point = new DynamicPoint();
        }

        processPacketData(Color, point, 'color', pointData.color, interval, sourceUri);
        processPacketData(Number, point, 'pixelSize', pointData.pixelSize, interval, sourceUri);
        processPacketData(Color, point, 'outlineColor', pointData.outlineColor, interval, sourceUri);
        processPacketData(Number, point, 'outlineWidth', pointData.outlineWidth, interval, sourceUri);
        processPacketData(Boolean, point, 'show', pointData.show, interval, sourceUri);
    }

    function processPolygon(dynamicObject, packet, dynamicObjectCollection, sourceUri) {
        var polygonData = packet.polygon;
        if (!defined(polygonData)) {
            return;
        }

        var interval = polygonData.interval;
        if (defined(interval)) {
            interval = TimeInterval.fromIso8601(interval);
        }

        var polygon = dynamicObject.polygon;
        if (!defined(polygon)) {
            dynamicObject.polygon = polygon = new DynamicPolygon();
        }

        processPacketData(Boolean, polygon, 'show', polygonData.show, interval, sourceUri);
        processMaterialPacketData(polygon, 'material', polygonData.material, interval, sourceUri);
    }

    function processPolyline(dynamicObject, packet, dynamicObjectCollection, sourceUri) {
        var polylineData = packet.polyline;
        if (!defined(polylineData)) {
            return;
        }

        var interval = polylineData.interval;
        if (defined(interval)) {
            interval = TimeInterval.fromIso8601(interval);
        }

        var polyline = dynamicObject.polyline;
        if (!defined(polyline)) {
            dynamicObject.polyline = polyline = new DynamicPolyline();
        }

        //Since CZML does not support PolylineOutlineMaterial, we map it's properties into one.
        var materialToProcess = polyline.material;
        if (defined(interval)) {
            var materialInterval;
            var composite = materialToProcess;
            if (!(composite instanceof CompositeMaterialProperty)) {
                composite = new CompositeMaterialProperty();
                polyline.material = composite;
                if (defined(materialToProcess)) {
                    materialInterval = Iso8601.MAXIMUM_INTERVAL.clone();
                    materialInterval.data = materialToProcess;
                    composite.intervals.addInterval(materialInterval);
                }
            }
            materialInterval = composite.intervals.findInterval(interval.start, interval.stop, interval.isStartIncluded, interval.isStopIncluded);
            if (defined(materialInterval)) {
                materialToProcess = materialInterval.data;
            } else {
                materialToProcess = new PolylineOutlineMaterialProperty();
                materialInterval = interval.clone();
                materialInterval.data = materialToProcess;
                composite.intervals.addInterval(materialInterval);
            }
        } else if (!(materialToProcess instanceof PolylineOutlineMaterialProperty)) {
            materialToProcess = new PolylineOutlineMaterialProperty();
            polyline.material = materialToProcess;
        }

        processPacketData(Boolean, polyline, 'show', polylineData.show, interval, sourceUri);
        processPacketData(Number, polyline, 'width', polylineData.width, interval, sourceUri);
        processPacketData(Color, materialToProcess, 'color', polylineData.color, interval, sourceUri);
        processPacketData(Color, materialToProcess, 'outlineColor', polylineData.outlineColor, interval, sourceUri);
        processPacketData(Number, materialToProcess, 'outlineWidth', polylineData.outlineWidth, interval, sourceUri);
    }

    function processPyramid(dynamicObject, packet, dynamicObjectCollection, sourceUri) {
        var pyramidData = packet.pyramid;
        if (!defined(pyramidData)) {
            return;
        }

        var interval = pyramidData.interval;
        if (defined(interval)) {
            interval = TimeInterval.fromIso8601(interval);
        }

        var pyramid = dynamicObject.pyramid;
        if (!defined(pyramid)) {
            dynamicObject.pyramid = pyramid = new DynamicPyramid();
        }

        processPacketData(Boolean, pyramid, 'show', pyramidData.show, interval, sourceUri);
        processPacketData(Number, pyramid, 'radius', pyramidData.radius, interval, sourceUri);
        processPacketData(Boolean, pyramid, 'showIntersection', pyramidData.showIntersection, interval, sourceUri);
        processPacketData(Color, pyramid, 'intersectionColor', pyramidData.intersectionColor, interval, sourceUri);
        processPacketData(Number, pyramid, 'intersectionWidth', pyramidData.intersectionWidth, interval, sourceUri);
        processMaterialPacketData(pyramid, 'material', pyramidData.material, interval, sourceUri);

        if (defined(pyramidData.directions)) {
            var directions = pyramid.directions;
            if (!defined(directions)) {
                pyramid.directions = directions = new DynamicDirectionsProperty();
            }
            directions.processCzmlIntervals(pyramidData.directions, interval);
        }
    }

    function processVector(dynamicObject, packet, dynamicObjectCollection, sourceUri) {
        var vectorData = packet.vector;
        if (!defined(vectorData)) {
            return;
        }

        var interval = vectorData.interval;
        if (defined(interval)) {
            interval = TimeInterval.fromIso8601(interval);
        }

        var vector = dynamicObject.vector;
        if (!defined(vector)) {
            dynamicObject.vector = vector = new DynamicVector();
        }

        processPacketData(Color, vector, 'color', vectorData.color, interval, sourceUri);
        processPacketData(Boolean, vector, 'show', vectorData.show, interval, sourceUri);
        processPacketData(Number, vector, 'width', vectorData.width, interval, sourceUri);
        processPacketData(Cartesian3, vector, 'direction', vectorData.direction, interval, sourceUri);
        processPacketData(Number, vector, 'length', vectorData.length, interval, sourceUri);
    }

    function processCzmlPacket(packet, dynamicObjectCollection, updaterFunctions, sourceUri, dataSource) {
        var objectId = packet.id;
        if (!defined(objectId)) {
            objectId = createGuid();
        }

        if (packet['delete'] === true) {
            dynamicObjectCollection.removeById(objectId);
        } else {
            var dynamicObject;
            if (objectId === 'document') {
                dynamicObject = dataSource._document;
            } else {
                dynamicObject = dynamicObjectCollection.getOrCreateObject(objectId);
            }

            var parentId = packet.parent;
            if (defined(parentId)) {
                dynamicObject.parent = dynamicObjectCollection.getOrCreateObject(parentId);
            }

            for (var i = updaterFunctions.length - 1; i > -1; i--) {
                updaterFunctions[i](dynamicObject, packet, dynamicObjectCollection, sourceUri);
            }
        }
    }

    function loadCzml(dataSource, czml, sourceUri) {
        var dynamicObjectCollection = dataSource._dynamicObjectCollection;
        CzmlDataSource._processCzml(czml, dynamicObjectCollection, sourceUri, undefined, dataSource);
        var availability = dynamicObjectCollection.computeAvailability();

        var clock;
        var documentObject = dataSource._document;
        if (defined(documentObject) && defined(documentObject.clock)) {
            clock = new DynamicClock();
            clock.startTime = documentObject.clock.startTime;
            clock.stopTime = documentObject.clock.stopTime;
            clock.clockRange = documentObject.clock.clockRange;
            clock.clockStep = documentObject.clock.clockStep;
            clock.multiplier = documentObject.clock.multiplier;
            clock.currentTime = documentObject.clock.currentTime;
        } else if (!availability.start.equals(Iso8601.MINIMUM_VALUE)) {
            clock = new DynamicClock();
            clock.startTime = availability.start;
            clock.stopTime = availability.stop;
            clock.clockRange = ClockRange.LOOP_STOP;
            var totalSeconds = clock.startTime.getSecondsDifference(clock.stopTime);
            var multiplier = Math.round(totalSeconds / 120.0);
            clock.multiplier = multiplier;
            clock.currentTime = clock.startTime;
            clock.clockStep = ClockStep.SYSTEM_CLOCK_MULTIPLIER;
        }

        var name;
        if (defined(documentObject) && defined(documentObject.name)) {
            name = documentObject.name;
        }

        if (!defined(name) && defined(sourceUri)) {
            name = getFilenameFromUri(sourceUri);
        }

        dataSource._name = name;

        return clock;
    }

    /**
     * A {@link DataSource} which processes CZML.
     * @alias CzmlDataSource
     * @constructor
     *
     * @param {String} [name] An optional name for the data source.  This value will be overwritten if a loaded document contains a name.
     */
<<<<<<< HEAD
    var CzmlDataSource = function() {
        this._name = undefined;
=======
    var CzmlDataSource = function(name) {
        this._name = name;
>>>>>>> 6a58ce54
        this._changed = new Event();
        this._error = new Event();
        this._clock = undefined;
        this._dynamicObjectCollection = new DynamicObjectCollection();
        this._timeVarying = true;
        this._document = new DynamicObject();
    };

    /**
     * Gets the array of CZML processing functions.
     * @memberof CzmlDataSource
     * @type Array
     */
    CzmlDataSource.updaters = [processClock,//
    processBillboard, //
    processEllipse, //
    processEllipsoid, //
    processCone, //
    processLabel, //
    processName, //
    processPath, //
    processPoint, //
    processPolygon, //
    processPolyline, //
    processPyramid, //
    processVector, //
    processPosition, //
    processViewFrom, //
    processOrientation, //
    processVertexPositions, //
    processAvailability];

    /**
     * Gets the name of this data source.
     * @memberof CzmlDataSource
     *
     * @returns {String} The name.
     */
    CzmlDataSource.prototype.getName = function() {
        return this._name;
    };

    /**
     * Gets an event that will be raised when non-time-varying data changes
     * or if the return value of getIsTimeVarying changes.
     * @memberof CzmlDataSource
     *
     * @returns {Event} The event.
     */
    CzmlDataSource.prototype.getChangedEvent = function() {
        return this._changed;
    };

    /**
     * Gets an event that will be raised if an error is encountered during processing.
     * @memberof CzmlDataSource
     *
     * @returns {Event} The event.
     */
    CzmlDataSource.prototype.getErrorEvent = function() {
        return this._error;
    };

    /**
     * Gets the top level clock defined in CZML or the availability of the
     * underlying data if no clock is defined.  If the CZML document only contains
     * infinite data, undefined will be returned.
     * @memberof CzmlDataSource
     *
     * @returns {DynamicClock} The clock associated with the current CZML data, or undefined if none exists.
     */
    CzmlDataSource.prototype.getClock = function() {
        return this._clock;
    };

    /**
     * Gets the DynamicObjectCollection generated by this data source.
     * @memberof CzmlDataSource
     *
     * @returns {DynamicObjectCollection} The collection of objects generated by this data source.
     */
    CzmlDataSource.prototype.getDynamicObjectCollection = function() {
        return this._dynamicObjectCollection;
    };

    /**
     * Gets a value indicating if the data varies with simulation time.  If the return value of
     * this function changes, the changed event will be raised.
     * @memberof CzmlDataSource
     *
     * @returns {Boolean} True if the data is varies with simulation time, false otherwise.
     */
    CzmlDataSource.prototype.getIsTimeVarying = function() {
        return this._timeVarying;
    };

    /**
     * Processes the provided CZML without clearing any existing data.
     *
     * @param {Object} czml The CZML to be processed.
     * @param {String} source The source of the CZML.
     *
     * @exception {DeveloperError} czml is required.
     */
    CzmlDataSource.prototype.process = function(czml, source) {
        if (!defined(czml)) {
            throw new DeveloperError('czml is required.');
        }

        this._clock = loadCzml(this, czml, source);
    };

    /**
     * Replaces any existing data with the provided CZML.
     *
     * @param {Object} czml The CZML to be processed.
     * @param {String} source The source of the CZML.
     *
     * @exception {DeveloperError} czml is required.
     */
    CzmlDataSource.prototype.load = function(czml, source) {
        if (!defined(czml)) {
            throw new DeveloperError('czml is required.');
        }

        this._document = new DynamicObject('document');
        this._dynamicObjectCollection.removeAll();
        this._clock = loadCzml(this, czml, source);
    };

    /**
     * Asynchronously processes the CZML at the provided url without clearing any existing data.
     *
     * @param {Object} url The url to be processed.
     *
     * @returns {Promise} a promise that will resolve when the CZML is processed.
     *
     * @exception {DeveloperError} url is required.
     */
    CzmlDataSource.prototype.processUrl = function(url) {
        if (!defined(url)) {
            throw new DeveloperError('url is required.');
        }

        var dataSource = this;
        return when(loadJson(url), function(czml) {
            dataSource.process(czml, url);
        }, function(error) {
            dataSource._error.raiseEvent(dataSource, error);
            return when.reject(error);
        });
    };

    /**
     * Asynchronously loads the CZML at the provided url, replacing any existing data.
     *
     * @param {Object} url The url to be processed.
     *
     * @returns {Promise} a promise that will resolve when the CZML is processed.
     *
     * @exception {DeveloperError} url is required.
     */
    CzmlDataSource.prototype.loadUrl = function(url) {
        if (!defined(url)) {
            throw new DeveloperError('url is required.');
        }

        var dataSource = this;
        return when(loadJson(url), function(czml) {
            dataSource.load(czml, url);
        }, function(error) {
            dataSource._error.raiseEvent(dataSource, error);
            return when.reject(error);
        });
    };

    /**
     * A helper function used by custom CZML updater functions
     * which creates or updates a {@link Property} from a CZML packet.
     * @function
     *
     * @param {Function} type The constructor function for the property being processed.
     * @param {Object} object The object on which the property will be added or updated.
     * @param {String} propertyName The name of the property on the object.
     * @param {Object} packetData The CZML packet being processed.y
     * @param {TimeInterval} [interval] A constraining interval for which the data is valid.
     * @param {String} [sourceUri] The originating uri of the data being processed.
     * @returns {Boolean} True if a new property was created, false otherwise.
     */
    CzmlDataSource.processPacketData = processPacketData;

    /**
     * A helper function used by custom CZML updater functions
     * which creates or updates a {@link PositionProperty} from a CZML packet.
     * @function
     *
     * @param {Object} object The object on which the property will be added or updated.
     * @param {String} propertyName The name of the property on the object.
     * @param {Object} packetData The CZML packet being processed.y
     * @param {TimeInterval} [interval] A constraining interval for which the data is valid.
     * @param {String} [sourceUri] The originating uri of the data being processed.
     * @returns {Boolean} True if a new property was created, false otherwise.
     */
    CzmlDataSource.processPositionPacketData = processPositionPacketData;

    /**
     * A helper function used by custom CZML updater functions
     * which creates or updates a {@link MaterialProperty} from a CZML packet.
     * @function
     *
     * @param {Object} object The object on which the property will be added or updated.
     * @param {String} propertyName The name of the property on the object.
     * @param {Object} packetData The CZML packet being processed.y
     * @param {TimeInterval} [interval] A constraining interval for which the data is valid.
     * @param {String} [sourceUri] The originating uri of the data being processed.
     * @returns {Boolean} True if a new property was created, false otherwise.
     */
    CzmlDataSource.processMaterialPacketData = processMaterialPacketData;

    CzmlDataSource._processCzml = function(czml, dynamicObjectCollection, sourceUri, updaterFunctions, dataSource) {
        updaterFunctions = defined(updaterFunctions) ? updaterFunctions : CzmlDataSource.updaters;

        if (Array.isArray(czml)) {
            for ( var i = 0, len = czml.length; i < len; i++) {
                processCzmlPacket(czml[i], dynamicObjectCollection, updaterFunctions, sourceUri, dataSource);
            }
        } else {
            processCzmlPacket(czml, dynamicObjectCollection, updaterFunctions, sourceUri, dataSource);
        }
    };

    return CzmlDataSource;
});<|MERGE_RESOLUTION|>--- conflicted
+++ resolved
@@ -1172,13 +1172,8 @@
      *
      * @param {String} [name] An optional name for the data source.  This value will be overwritten if a loaded document contains a name.
      */
-<<<<<<< HEAD
-    var CzmlDataSource = function() {
-        this._name = undefined;
-=======
     var CzmlDataSource = function(name) {
         this._name = name;
->>>>>>> 6a58ce54
         this._changed = new Event();
         this._error = new Event();
         this._clock = undefined;
