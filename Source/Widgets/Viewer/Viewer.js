--- conflicted
+++ resolved
@@ -1,63 +1,9 @@
-<<<<<<< HEAD
-import BoundingSphere from '../../Core/BoundingSphere.js';
-import Cartesian3 from '../../Core/Cartesian3.js';
-import Cartographic from '../../Core/Cartographic.js';
-import Clock from '../../Core/Clock.js';
-import defaultValue from '../../Core/defaultValue.js';
-import defer from '../../Core/defer.js';
-import defined from '../../Core/defined.js';
-import destroyObject from '../../Core/destroyObject.js';
-import DeveloperError from '../../Core/DeveloperError.js';
-import Event from '../../Core/Event.js';
-import EventHelper from '../../Core/EventHelper.js';
-import HeadingPitchRange from '../../Core/HeadingPitchRange.js';
-import Matrix4 from '../../Core/Matrix4.js';
-import ScreenSpaceEventType from '../../Core/ScreenSpaceEventType.js';
-import BoundingSphereState from '../../DataSources/BoundingSphereState.js';
-import ConstantPositionProperty from '../../DataSources/ConstantPositionProperty.js';
-import DataSourceCollection from '../../DataSources/DataSourceCollection.js';
-import DataSourceDisplay from '../../DataSources/DataSourceDisplay.js';
-import Entity from '../../DataSources/Entity.js';
-import EntityView from '../../DataSources/EntityView.js';
-import Property from '../../DataSources/Property.js';
-import Cesium3DTileset from '../../Scene/Cesium3DTileset.js';
-import computeFlyToLocationForRectangle from '../../Scene/computeFlyToLocationForRectangle.js';
-import ImageryLayer from '../../Scene/ImageryLayer.js';
-import SceneMode from '../../Scene/SceneMode.js';
-import TimeDynamicPointCloud from '../../Scene/TimeDynamicPointCloud.js';
-import knockout from '../../ThirdParty/knockout.js';
-import Animation from '../Animation/Animation.js';
-import AnimationViewModel from '../Animation/AnimationViewModel.js';
-import BaseLayerPicker from '../BaseLayerPicker/BaseLayerPicker.js';
-import createDefaultImageryProviderViewModels from '../BaseLayerPicker/createDefaultImageryProviderViewModels.js';
-import createDefaultTerrainProviderViewModels from '../BaseLayerPicker/createDefaultTerrainProviderViewModels.js';
-import CesiumWidget from '../CesiumWidget/CesiumWidget.js';
-import ClockViewModel from '../ClockViewModel.js';
-import FullscreenButton from '../FullscreenButton/FullscreenButton.js';
-import Geocoder from '../Geocoder/Geocoder.js';
-import getElement from '../getElement.js';
-import HomeButton from '../HomeButton/HomeButton.js';
-import InfoBox from '../InfoBox/InfoBox.js';
-import NavigationHelpButton from '../NavigationHelpButton/NavigationHelpButton.js';
-import ProjectionPicker from '../ProjectionPicker/ProjectionPicker.js';
-import SceneModePicker from '../SceneModePicker/SceneModePicker.js';
-import SelectionIndicator from '../SelectionIndicator/SelectionIndicator.js';
-import subscribeAndEvaluate from '../subscribeAndEvaluate.js';
-import Timeline from '../Timeline/Timeline.js';
-import VRButton from '../VRButton/VRButton.js';
-
-    var boundingSphereScratch = new BoundingSphere();
-
-    function onTimelineScrubfunction(e) {
-        var clock = e.clock;
-        clock.currentTime = e.timeJulian;
-        clock.shouldAnimate = false;
-=======
 import BoundingSphere from "../../Core/BoundingSphere.js";
 import Cartesian3 from "../../Core/Cartesian3.js";
 import Cartographic from "../../Core/Cartographic.js";
 import Clock from "../../Core/Clock.js";
 import defaultValue from "../../Core/defaultValue.js";
+import defer from "../../Core/defer.js";
 import defined from "../../Core/defined.js";
 import destroyObject from "../../Core/destroyObject.js";
 import DeveloperError from "../../Core/DeveloperError.js";
@@ -79,7 +25,6 @@
 import SceneMode from "../../Scene/SceneMode.js";
 import TimeDynamicPointCloud from "../../Scene/TimeDynamicPointCloud.js";
 import knockout from "../../ThirdParty/knockout.js";
-import when from "../../ThirdParty/when.js";
 import Animation from "../Animation/Animation.js";
 import AnimationViewModel from "../Animation/AnimationViewModel.js";
 import BaseLayerPicker from "../BaseLayerPicker/BaseLayerPicker.js";
@@ -114,7 +59,6 @@
     var id = defaultValue(picked.id, picked.primitive.id);
     if (id instanceof Entity) {
       return id;
->>>>>>> 2fd0e8f7
     }
   }
 
@@ -156,9 +100,8 @@
     description: "Loading feature information...",
   });
 
-  when(
-    imageryLayerFeaturePromise,
-    function (features) {
+  Promise.resolve(imageryLayerFeaturePromise)
+    .then(function (features) {
       // Has this async pick been superseded by a later one?
       if (viewer.selectedEntity !== loadingMessage) {
         return;
@@ -186,68 +129,14 @@
       }
 
       viewer.selectedEntity = entity;
-    },
-    function () {
+    })
+    .catch(function () {
       // Has this async pick been superseded by a later one?
       if (viewer.selectedEntity !== loadingMessage) {
         return;
       }
       viewer.selectedEntity = createNoFeaturesEntity();
-    }
-<<<<<<< HEAD
-
-    var cartesian3Scratch = new Cartesian3();
-
-    function pickImageryLayerFeature(viewer, windowPosition) {
-        var scene = viewer.scene;
-        var pickRay = scene.camera.getPickRay(windowPosition);
-        var imageryLayerFeaturePromise = scene.imageryLayers.pickImageryLayerFeatures(pickRay, scene);
-        if (!defined(imageryLayerFeaturePromise)) {
-            return;
-        }
-
-        // Imagery layer feature picking is asynchronous, so put up a message while loading.
-        var loadingMessage = new Entity({
-            id : 'Loading...',
-            description : 'Loading feature information...'
-        });
-
-        Promise.resolve(imageryLayerFeaturePromise).then(function(features) {
-            // Has this async pick been superseded by a later one?
-            if (viewer.selectedEntity !== loadingMessage) {
-                return;
-            }
-
-            if (!defined(features) || features.length === 0) {
-                viewer.selectedEntity = createNoFeaturesEntity();
-                return;
-            }
-
-            // Select the first feature.
-            var feature = features[0];
-
-            var entity = new Entity({
-                id : feature.name,
-                description : feature.description
-            });
-
-            if (defined(feature.position)) {
-                var ecfPosition = viewer.scene.globe.ellipsoid.cartographicToCartesian(feature.position, cartesian3Scratch);
-                entity.position = new ConstantPositionProperty(ecfPosition);
-            }
-
-            viewer.selectedEntity = entity;
-        }).catch(function() {
-            // Has this async pick been superseded by a later one?
-            if (viewer.selectedEntity !== loadingMessage) {
-                return;
-            }
-            viewer.selectedEntity = createNoFeaturesEntity();
-        });
-
-        return loadingMessage;
-=======
-  );
+    });
 
   return loadingMessage;
 }
@@ -600,7 +489,6 @@
       geocoderService = Array.isArray(options.geocoder)
         ? options.geocoder
         : [options.geocoder];
->>>>>>> 2fd0e8f7
     }
     geocoder = new Geocoder({
       container: geocoderContainer,
@@ -2096,12 +1984,12 @@
   //bounding spheres have been computed.  Therefore we create and return
   //a deferred which will be resolved as part of the post-render step in the
   //frame that actually performs the zoom
-  var zoomPromise = when.defer();
+  var zoomPromise = defer();
   that._zoomPromise = zoomPromise;
   that._zoomIsFlight = isFlight;
   that._zoomOptions = options;
 
-  when(zoomTarget, function (zoomTarget) {
+  Promise.resolve(zoomTarget).then(function (zoomTarget) {
     //Only perform the zoom if it wasn't cancelled before the promise resolved.
     if (that._zoomPromise !== zoomPromise) {
       return;
@@ -2304,305 +2192,11 @@
       },
     };
 
-<<<<<<< HEAD
-    /**
-     * @private
-     */
-    Viewer.prototype._onTick = function(clock) {
-        var time = clock.currentTime;
-
-        var isUpdated = this._dataSourceDisplay.update(time);
-        if (this._allowDataSourcesToSuspendAnimation) {
-            this._clockViewModel.canAnimate = isUpdated;
-        }
-
-        var entityView = this._entityView;
-        if (defined(entityView)) {
-            var trackedEntity = this._trackedEntity;
-            var trackedState = this._dataSourceDisplay.getBoundingSphere(trackedEntity, false, boundingSphereScratch);
-            if (trackedState === BoundingSphereState.DONE) {
-                entityView.update(time, boundingSphereScratch);
-            }
-        }
-
-        var position;
-        var enableCamera = false;
-        var selectedEntity = this.selectedEntity;
-        var showSelection = defined(selectedEntity) && this._enableInfoOrSelection;
-
-        if (showSelection && selectedEntity.isShowing && selectedEntity.isAvailable(time)) {
-            var state = this._dataSourceDisplay.getBoundingSphere(selectedEntity, true, boundingSphereScratch);
-            if (state !== BoundingSphereState.FAILED) {
-                position = boundingSphereScratch.center;
-            } else if (defined(selectedEntity.position)) {
-                position = selectedEntity.position.getValue(time, position);
-            }
-            enableCamera = defined(position);
-        }
-
-        var selectionIndicatorViewModel = defined(this._selectionIndicator) ? this._selectionIndicator.viewModel : undefined;
-        if (defined(selectionIndicatorViewModel)) {
-            selectionIndicatorViewModel.position = Cartesian3.clone(position, selectionIndicatorViewModel.position);
-            selectionIndicatorViewModel.showSelection = showSelection && enableCamera;
-            selectionIndicatorViewModel.update();
-        }
-
-        var infoBoxViewModel = defined(this._infoBox) ? this._infoBox.viewModel : undefined;
-        if (defined(infoBoxViewModel)) {
-            infoBoxViewModel.showInfo = showSelection;
-            infoBoxViewModel.enableCamera = enableCamera;
-            infoBoxViewModel.isCameraTracking = (this.trackedEntity === this.selectedEntity);
-
-            if (showSelection) {
-                infoBoxViewModel.titleText = defaultValue(selectedEntity.name, selectedEntity.id);
-                infoBoxViewModel.description = Property.getValueOrDefault(selectedEntity.description, time, '');
-            } else {
-                infoBoxViewModel.titleText = '';
-                infoBoxViewModel.description = '';
-            }
-        }
-    };
-
-    /**
-     * @private
-     */
-    Viewer.prototype._onEntityCollectionChanged = function(collection, added, removed) {
-        var length = removed.length;
-        for (var i = 0; i < length; i++) {
-            var removedObject = removed[i];
-            if (this.trackedEntity === removedObject) {
-                this.trackedEntity = undefined;
-            }
-            if (this.selectedEntity === removedObject) {
-                this.selectedEntity = undefined;
-            }
-        }
-    };
-
-    /**
-     * @private
-     */
-    Viewer.prototype._onInfoBoxCameraClicked = function(infoBoxViewModel) {
-        if (infoBoxViewModel.isCameraTracking && (this.trackedEntity === this.selectedEntity)) {
-            this.trackedEntity = undefined;
-        } else {
-            var selectedEntity = this.selectedEntity;
-            var position = selectedEntity.position;
-            if (defined(position)) {
-                this.trackedEntity = this.selectedEntity;
-            } else {
-                this.zoomTo(this.selectedEntity);
-            }
-        }
-    };
-
-    /**
-     * @private
-     */
-    Viewer.prototype._clearTrackedObject = function() {
-        this.trackedEntity = undefined;
-    };
-
-    /**
-     * @private
-     */
-    Viewer.prototype._onInfoBoxClockClicked = function(infoBoxViewModel) {
-        this.selectedEntity = undefined;
-    };
-
-    /**
-     * @private
-     */
-    Viewer.prototype._clearObjects = function() {
-        this.trackedEntity = undefined;
-        this.selectedEntity = undefined;
-    };
-
-    /**
-     * @private
-     */
-    Viewer.prototype._onDataSourceChanged = function(dataSource) {
-        if (this.clockTrackedDataSource === dataSource) {
-            trackDataSourceClock(this.timeline, this.clock, dataSource);
-        }
-    };
-
-    /**
-     * @private
-     */
-    Viewer.prototype._onDataSourceAdded = function(dataSourceCollection, dataSource) {
-        if (this._automaticallyTrackDataSourceClocks) {
-            this.clockTrackedDataSource = dataSource;
-        }
-        var id = dataSource.entities.id;
-        var removalFunc = this._eventHelper.add(dataSource.changedEvent, Viewer.prototype._onDataSourceChanged, this);
-        this._dataSourceChangedListeners[id] = removalFunc;
-    };
-
-    /**
-     * @private
-     */
-    Viewer.prototype._onDataSourceRemoved = function(dataSourceCollection, dataSource) {
-        var resetClock = (this.clockTrackedDataSource === dataSource);
-        var id = dataSource.entities.id;
-        this._dataSourceChangedListeners[id]();
-        this._dataSourceChangedListeners[id] = undefined;
-        if (resetClock) {
-            var numDataSources = dataSourceCollection.length;
-            if (this._automaticallyTrackDataSourceClocks && numDataSources > 0) {
-                this.clockTrackedDataSource = dataSourceCollection.get(numDataSources - 1);
-            } else {
-                this.clockTrackedDataSource = undefined;
-            }
-        }
-    };
-
-    /**
-     * Asynchronously sets the camera to view the provided entity, entities, or data source.
-     * If the data source is still in the process of loading or the visualization is otherwise still loading,
-     * this method waits for the data to be ready before performing the zoom.
-     *
-     * <p>The offset is heading/pitch/range in the local east-north-up reference frame centered at the center of the bounding sphere.
-     * The heading and the pitch angles are defined in the local east-north-up reference frame.
-     * The heading is the angle from y axis and increasing towards the x axis. Pitch is the rotation from the xy-plane. Positive pitch
-     * angles are above the plane. Negative pitch angles are below the plane. The range is the distance from the center. If the range is
-     * zero, a range will be computed such that the whole bounding sphere is visible.</p>
-     *
-     * <p>In 2D, there must be a top down view. The camera will be placed above the target looking down. The height above the
-     * target will be the range. The heading will be determined from the offset. If the heading cannot be
-     * determined from the offset, the heading will be north.</p>
-     *
-     * @param {Entity|Entity[]|EntityCollection|DataSource|ImageryLayer|Cesium3DTileset|TimeDynamicPointCloud|Promise.<Entity|Entity[]|EntityCollection|DataSource|ImageryLayer|Cesium3DTileset|TimeDynamicPointCloud>} target The entity, array of entities, entity collection, data source, Cesium3DTileset, point cloud, or imagery layer to view. You can also pass a promise that resolves to one of the previously mentioned types.
-     * @param {HeadingPitchRange} [offset] The offset from the center of the entity in the local east-north-up reference frame.
-     * @returns {Promise.<Boolean>} A Promise that resolves to true if the zoom was successful or false if the target is not currently visualized in the scene or the zoom was cancelled.
-     */
-    Viewer.prototype.zoomTo = function(target, offset) {
-        var options = {
-            offset : offset
-        };
-        return zoomToOrFly(this, target, options, false);
-    };
-
-    /**
-     * Flies the camera to the provided entity, entities, or data source.
-     * If the data source is still in the process of loading or the visualization is otherwise still loading,
-     * this method waits for the data to be ready before performing the flight.
-     *
-     * <p>The offset is heading/pitch/range in the local east-north-up reference frame centered at the center of the bounding sphere.
-     * The heading and the pitch angles are defined in the local east-north-up reference frame.
-     * The heading is the angle from y axis and increasing towards the x axis. Pitch is the rotation from the xy-plane. Positive pitch
-     * angles are above the plane. Negative pitch angles are below the plane. The range is the distance from the center. If the range is
-     * zero, a range will be computed such that the whole bounding sphere is visible.</p>
-     *
-     * <p>In 2D, there must be a top down view. The camera will be placed above the target looking down. The height above the
-     * target will be the range. The heading will be determined from the offset. If the heading cannot be
-     * determined from the offset, the heading will be north.</p>
-     *
-     * @param {Entity|Entity[]|EntityCollection|DataSource|ImageryLayer|Cesium3DTileset|TimeDynamicPointCloud|Promise.<Entity|Entity[]|EntityCollection|DataSource|ImageryLayer|Cesium3DTileset|TimeDynamicPointCloud>} target The entity, array of entities, entity collection, data source, Cesium3DTileset, point cloud, or imagery layer to view. You can also pass a promise that resolves to one of the previously mentioned types.
-     * @param {Object} [options] Object with the following properties:
-     * @param {Number} [options.duration=3.0] The duration of the flight in seconds.
-     * @param {Number} [options.maximumHeight] The maximum height at the peak of the flight.
-     * @param {HeadingPitchRange} [options.offset] The offset from the target in the local east-north-up reference frame centered at the target.
-     * @returns {Promise.<Boolean>} A Promise that resolves to true if the flight was successful or false if the target is not currently visualized in the scene or the flight was cancelled. //TODO: Cleanup entity mentions
-     */
-    Viewer.prototype.flyTo = function(target, options) {
-        return zoomToOrFly(this, target, options, true);
-    };
-
-    function zoomToOrFly(that, zoomTarget, options, isFlight) {
-        //>>includeStart('debug', pragmas.debug);
-        if (!defined(zoomTarget)) {
-            throw new DeveloperError('zoomTarget is required.');
-        }
-        //>>includeEnd('debug');
-
-        cancelZoom(that);
-
-        //We can't actually perform the zoom until all visualization is ready and
-        //bounding spheres have been computed.  Therefore we create and return
-        //a deferred which will be resolved as part of the post-render step in the
-        //frame that actually performs the zoom
-        var zoomPromise = defer();
-        that._zoomPromise = zoomPromise;
-        that._zoomIsFlight = isFlight;
-        that._zoomOptions = options;
-
-        Promise.resolve(zoomTarget).then(function(zoomTarget) {
-            //Only perform the zoom if it wasn't cancelled before the promise resolved.
-            if (that._zoomPromise !== zoomPromise) {
-                return;
-            }
-
-            //If the zoom target is a rectangular imagery in an ImageLayer
-            if (zoomTarget instanceof ImageryLayer) {
-                zoomTarget.getViewableRectangle().then(function(rectangle) {
-                    return computeFlyToLocationForRectangle(rectangle, that.scene);
-                }).then(function(position) {
-                    //Only perform the zoom if it wasn't cancelled before the promise was resolved
-                    if (that._zoomPromise === zoomPromise) {
-                        that._zoomTarget = position;
-                    }
-                });
-                return;
-            }
-
-            //If the zoom target is a Cesium3DTileset
-            if (zoomTarget instanceof Cesium3DTileset) {
-                that._zoomTarget = zoomTarget;
-                return;
-            }
-
-            //If the zoom target is a TimeDynamicPointCloud
-            if (zoomTarget instanceof TimeDynamicPointCloud) {
-                that._zoomTarget = zoomTarget;
-                return;
-            }
-
-            //If the zoom target is a data source, and it's in the middle of loading, wait for it to finish loading.
-            if (zoomTarget.isLoading && defined(zoomTarget.loadingEvent)) {
-                var removeEvent = zoomTarget.loadingEvent.addEventListener(function() {
-                    removeEvent();
-
-                    //Only perform the zoom if it wasn't cancelled before the data source finished.
-                    if (that._zoomPromise === zoomPromise) {
-                        that._zoomTarget = zoomTarget.entities.values.slice(0);
-                    }
-                });
-                return;
-            }
-
-            //Zoom target is already an array, just copy it and return.
-            if (Array.isArray(zoomTarget)) {
-                that._zoomTarget = zoomTarget.slice(0);
-                return;
-            }
-
-            //If zoomTarget is an EntityCollection, this will retrieve the array
-            zoomTarget = defaultValue(zoomTarget.values, zoomTarget);
-
-            //If zoomTarget is a DataSource, this will retrieve the array.
-            if (defined(zoomTarget.entities)) {
-                zoomTarget = zoomTarget.entities.values;
-            }
-
-            //Zoom target is already an array, just copy it and return.
-            if (Array.isArray(zoomTarget)) {
-                that._zoomTarget = zoomTarget.slice(0);
-            } else {
-                //Single entity
-                that._zoomTarget = [zoomTarget];
-            }
-        });
-
-        that.scene.requestRender();
-        return zoomPromise.promise;
-=======
     if (viewer._zoomIsFlight) {
       camera.flyTo(options);
     } else {
       camera.setView(options);
       zoomPromise.resolve(true);
->>>>>>> 2fd0e8f7
     }
     clearZoom(viewer);
     return;
