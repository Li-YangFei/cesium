/**
 * Unpack an IEEE 754 single-precision float that is packed as a little-endian unsigned normalized vec4.
 *
 * @name czm_unpackFloat
 * @glslFunction
 *
 * @param {vec4} packedFloat The packed float.
 *
 * @returns {float} The floating-point depth in arbitrary range.
 */
float czm_unpackFloat(vec4 packedFloat)
{
    // Convert to [0.0, 255.0] and round to integer
    packedFloat = floor(packedFloat * 255.0 + 0.5);
<<<<<<< HEAD
    float Sign = 1.0 - step(128.0, packedFloat[3]) * 2.0;
    float Exponent = 2.0 * mod(packedFloat[3], 128.0) + step(128.0, packedFloat[2]) - 127.0;    
    if (Exponent == -127.0)
    {
        return 0.0;
    }
    float Mantissa = mod(packedFloat[2], 128.0) * 65536.0 + packedFloat[1] * 256.0 + packedFloat[0] + float(0x800000);
    float Result = Sign * exp2(Exponent - 23.0) * Mantissa;
    return Result;
=======
    float sign = 1.0 - step(128.0, packedFloat[3]) * 2.0;
    float exponent = 2.0 * mod(packedFloat[3], 128.0) + step(128.0, packedFloat[2]) - 127.0;    
    if (exponent == -127.0)
    {
        return 0.0;
    }
    float mantissa = mod(packedFloat[2], 128.0) * 65536.0 + packedFloat[1] * 256.0 + packedFloat[0] + float(0x800000);
    float result = sign * exp2(exponent - 23.0) * mantissa;
    return result;
>>>>>>> 7a2b4457
}<|MERGE_RESOLUTION|>--- conflicted
+++ resolved
@@ -12,17 +12,6 @@
 {
     // Convert to [0.0, 255.0] and round to integer
     packedFloat = floor(packedFloat * 255.0 + 0.5);
-<<<<<<< HEAD
-    float Sign = 1.0 - step(128.0, packedFloat[3]) * 2.0;
-    float Exponent = 2.0 * mod(packedFloat[3], 128.0) + step(128.0, packedFloat[2]) - 127.0;    
-    if (Exponent == -127.0)
-    {
-        return 0.0;
-    }
-    float Mantissa = mod(packedFloat[2], 128.0) * 65536.0 + packedFloat[1] * 256.0 + packedFloat[0] + float(0x800000);
-    float Result = Sign * exp2(Exponent - 23.0) * Mantissa;
-    return Result;
-=======
     float sign = 1.0 - step(128.0, packedFloat[3]) * 2.0;
     float exponent = 2.0 * mod(packedFloat[3], 128.0) + step(128.0, packedFloat[2]) - 127.0;    
     if (exponent == -127.0)
@@ -32,5 +21,4 @@
     float mantissa = mod(packedFloat[2], 128.0) * 65536.0 + packedFloat[1] * 256.0 + packedFloat[0] + float(0x800000);
     float result = sign * exp2(exponent - 23.0) * mantissa;
     return result;
->>>>>>> 7a2b4457
 }