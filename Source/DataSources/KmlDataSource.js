<<<<<<< HEAD
import ArcType from '../Core/ArcType.js';
import AssociativeArray from '../Core/AssociativeArray.js';
import BoundingRectangle from '../Core/BoundingRectangle.js';
import Cartesian2 from '../Core/Cartesian2.js';
import Cartesian3 from '../Core/Cartesian3.js';
import Cartographic from '../Core/Cartographic.js';
import ClockRange from '../Core/ClockRange.js';
import ClockStep from '../Core/ClockStep.js';
import clone from '../Core/clone.js';
import Color from '../Core/Color.js';
import createGuid from '../Core/createGuid.js';
import Credit from '../Core/Credit.js';
import defaultValue from '../Core/defaultValue.js';
import defer from '../Core/defer.js';
import defined from '../Core/defined.js';
import DeveloperError from '../Core/DeveloperError.js';
import Ellipsoid from '../Core/Ellipsoid.js';
import Event from '../Core/Event.js';
import getExtensionFromUri from '../Core/getExtensionFromUri.js';
import getFilenameFromUri from '../Core/getFilenameFromUri.js';
import getTimestamp from '../Core/getTimestamp.js';
import HeadingPitchRange from '../Core/HeadingPitchRange.js';
import HeadingPitchRoll from '../Core/HeadingPitchRoll.js';
import Iso8601 from '../Core/Iso8601.js';
import JulianDate from '../Core/JulianDate.js';
import CesiumMath from '../Core/Math.js';
import NearFarScalar from '../Core/NearFarScalar.js';
import objectToQuery from '../Core/objectToQuery.js';
import oneTimeWarning from '../Core/oneTimeWarning.js';
import PinBuilder from '../Core/PinBuilder.js';
import PolygonHierarchy from '../Core/PolygonHierarchy.js';
import queryToObject from '../Core/queryToObject.js';
import Rectangle from '../Core/Rectangle.js';
import Resource from '../Core/Resource.js';
import RuntimeError from '../Core/RuntimeError.js';
import TimeInterval from '../Core/TimeInterval.js';
import TimeIntervalCollection from '../Core/TimeIntervalCollection.js';
import HeightReference from '../Scene/HeightReference.js';
import HorizontalOrigin from '../Scene/HorizontalOrigin.js';
import LabelStyle from '../Scene/LabelStyle.js';
import SceneMode from '../Scene/SceneMode.js';
import Autolinker from '../ThirdParty/Autolinker.js';
import Uri from '../ThirdParty/Uri.js';
import zip from '../ThirdParty/zip.js';
import BillboardGraphics from './BillboardGraphics.js';
import CompositePositionProperty from './CompositePositionProperty.js';
import DataSource from './DataSource.js';
import DataSourceClock from './DataSourceClock.js';
import Entity from './Entity.js';
import EntityCluster from './EntityCluster.js';
import EntityCollection from './EntityCollection.js';
import KmlCamera from './KmlCamera.js';
import KmlLookAt from './KmlLookAt.js';
import KmlTour from './KmlTour.js';
import KmlTourFlyTo from './KmlTourFlyTo.js';
import KmlTourWait from './KmlTourWait.js';
import LabelGraphics from './LabelGraphics.js';
import PathGraphics from './PathGraphics.js';
import PolygonGraphics from './PolygonGraphics.js';
import PolylineGraphics from './PolylineGraphics.js';
import PositionPropertyArray from './PositionPropertyArray.js';
import RectangleGraphics from './RectangleGraphics.js';
import ReferenceProperty from './ReferenceProperty.js';
import SampledPositionProperty from './SampledPositionProperty.js';
import ScaledPositionProperty from './ScaledPositionProperty.js';
import TimeIntervalCollectionProperty from './TimeIntervalCollectionProperty.js';
import WallGraphics from './WallGraphics.js';

    //This is by no means an exhaustive list of MIME types.
    //The purpose of this list is to be able to accurately identify content embedded
    //in KMZ files. Eventually, we can make this configurable by the end user so they can add
    //there own content types if they have KMZ files that require it.
    var MimeTypes = {
        avi : 'video/x-msvideo',
        bmp : 'image/bmp',
        bz2 : 'application/x-bzip2',
        chm : 'application/vnd.ms-htmlhelp',
        css : 'text/css',
        csv : 'text/csv',
        doc : 'application/msword',
        dvi : 'application/x-dvi',
        eps : 'application/postscript',
        flv : 'video/x-flv',
        gif : 'image/gif',
        gz : 'application/x-gzip',
        htm : 'text/html',
        html : 'text/html',
        ico : 'image/vnd.microsoft.icon',
        jnlp : 'application/x-java-jnlp-file',
        jpeg : 'image/jpeg',
        jpg : 'image/jpeg',
        m3u : 'audio/x-mpegurl',
        m4v : 'video/mp4',
        mathml : 'application/mathml+xml',
        mid : 'audio/midi',
        midi : 'audio/midi',
        mov : 'video/quicktime',
        mp3 : 'audio/mpeg',
        mp4 : 'video/mp4',
        mp4v : 'video/mp4',
        mpeg : 'video/mpeg',
        mpg : 'video/mpeg',
        odp : 'application/vnd.oasis.opendocument.presentation',
        ods : 'application/vnd.oasis.opendocument.spreadsheet',
        odt : 'application/vnd.oasis.opendocument.text',
        ogg : 'application/ogg',
        pdf : 'application/pdf',
        png : 'image/png',
        pps : 'application/vnd.ms-powerpoint',
        ppt : 'application/vnd.ms-powerpoint',
        ps : 'application/postscript',
        qt : 'video/quicktime',
        rdf : 'application/rdf+xml',
        rss : 'application/rss+xml',
        rtf : 'application/rtf',
        svg : 'image/svg+xml',
        swf : 'application/x-shockwave-flash',
        text : 'text/plain',
        tif : 'image/tiff',
        tiff : 'image/tiff',
        txt : 'text/plain',
        wav : 'audio/x-wav',
        wma : 'audio/x-ms-wma',
        wmv : 'video/x-ms-wmv',
        xml : 'application/xml',
        zip : 'application/zip',

        detectFromFilename : function(filename) {
            var ext = filename.toLowerCase();
            ext = getExtensionFromUri(ext);
            return MimeTypes[ext];
        }
    };

    var parser;
    if (typeof DOMParser !== 'undefined') {
        parser = new DOMParser();
    }

    var autolinker = new Autolinker({
        stripPrefix : false,
        email : false,
        replaceFn : function(match) {
            if (!match.protocolUrlMatch) {
                //Prevent matching of non-explicit urls.
                //i.e. foo.id won't match but http://foo.id will
                return false;
            }
        }
    });

    var BILLBOARD_SIZE = 32;

    var BILLBOARD_NEAR_DISTANCE = 2414016;
    var BILLBOARD_NEAR_RATIO = 1.0;
    var BILLBOARD_FAR_DISTANCE = 1.6093e+7;
    var BILLBOARD_FAR_RATIO = 0.1;

    var kmlNamespaces = [null, undefined, 'http://www.opengis.net/kml/2.2', 'http://earth.google.com/kml/2.2', 'http://earth.google.com/kml/2.1', 'http://earth.google.com/kml/2.0'];
    var gxNamespaces = ['http://www.google.com/kml/ext/2.2'];
    var atomNamespaces = ['http://www.w3.org/2005/Atom'];
    var namespaces = {
        kml : kmlNamespaces,
        gx : gxNamespaces,
        atom : atomNamespaces,
        kmlgx : kmlNamespaces.concat(gxNamespaces)
    };

    // Ensure Specs/Data/KML/unsupported.kml is kept up to date with these supported types
    var featureTypes = {
        Document : processDocument,
        Folder : processFolder,
        Placemark : processPlacemark,
        NetworkLink : processNetworkLink,
        GroundOverlay : processGroundOverlay,
        PhotoOverlay : processUnsupportedFeature,
        ScreenOverlay : processUnsupportedFeature,
        Tour : processTour
    };

    function DeferredLoading(dataSource) {
        this._dataSource = dataSource;
        this._deferred = defer();
        this._stack = [];
        this._promises = [];
        this._timeoutSet = false;
        this._used = false;

        this._started = 0;
        this._timeThreshold = 1000; // Initial load is 1 second
    }

    Object.defineProperties(DeferredLoading.prototype, {
        dataSource : {
            get : function() {
                return this._dataSource;
            }
        }
    });

    DeferredLoading.prototype.addNodes = function(nodes, processingData) {
        this._stack.push({
            nodes: nodes,
            index: 0,
            processingData: processingData
        });
        this._used = true;
    };

    DeferredLoading.prototype.addPromise = function(promise) {
        this._promises.push(promise);
    };

    DeferredLoading.prototype.wait = function() {
        // Case where we had a non-document/folder as the root
        var deferred = this._deferred;
        if (!this._used) {
            deferred.resolve();
        }

        return Promise.all([deferred.promise, Promise.all(this._promises)]);
    };

    DeferredLoading.prototype.process = function() {
        var isFirstCall = (this._stack.length === 1);
        if (isFirstCall) {
            this._started = KmlDataSource._getTimestamp();
        }

        return this._process(isFirstCall);
    };

    DeferredLoading.prototype._giveUpTime = function() {
        if (this._timeoutSet) {
            // Timeout was already set so just return
            return;
        }

        this._timeoutSet = true;
        this._timeThreshold = 50; // After the first load lower threshold to 0.5 seconds
        var that = this;
        setTimeout(function() {
            that._timeoutSet = false;
            that._started = KmlDataSource._getTimestamp();
            that._process(true);
        }, 0);
    };

    DeferredLoading.prototype._nextNode = function() {
        var stack = this._stack;
        var top = stack[stack.length-1];
        var index = top.index;
        var nodes = top.nodes;
        if (index === nodes.length) {
            return;
        }
        ++top.index;

        return nodes[index];
    };

    DeferredLoading.prototype._pop = function() {
        var stack = this._stack;
        stack.pop();

        // Return false if we are done
        if (stack.length === 0) {
            this._deferred.resolve();
            return false;
        }

        return true;
    };

    DeferredLoading.prototype._process = function(isFirstCall) {
        var dataSource = this.dataSource;
        var processingData = this._stack[this._stack.length-1].processingData;

        var child = this._nextNode();
        while(defined(child)) {
            var featureProcessor = featureTypes[child.localName];
            if(defined(featureProcessor) &&
               ((namespaces.kml.indexOf(child.namespaceURI) !== -1) || (namespaces.gx.indexOf(child.namespaceURI) !== -1))) {
                featureProcessor(dataSource, child, processingData, this);

                // Give up time and continue loading later
                if (this._timeoutSet || (KmlDataSource._getTimestamp() > (this._started + this._timeThreshold))) {
                    this._giveUpTime();
                    return;
                }
            }

            child = this._nextNode();
        }

        // If we are a recursive call from a subfolder, just return so the parent folder can continue processing
        // If we aren't then make another call to processNodes because there is stuff still left in the queue
        if (this._pop() && isFirstCall) {
            this._process(true);
        }
    };

    function isZipFile(blob) {
        var magicBlob = blob.slice(0, Math.min(4, blob.size));
        var deferred = defer();
        var reader = new FileReader();
        reader.addEventListener('load', function() {
            deferred.resolve(new DataView(reader.result).getUint32(0, false) === 0x504b0304);
        });
        reader.addEventListener('error', function() {
            deferred.reject(reader.error);
        });
        reader.readAsArrayBuffer(magicBlob);
        return deferred.promise;
    }

    function readBlobAsText(blob) {
        var deferred = defer();
        var reader = new FileReader();
        reader.addEventListener('load', function() {
            deferred.resolve(reader.result);
        });
        reader.addEventListener('error', function() {
            deferred.reject(reader.error);
        });
        reader.readAsText(blob);
        return deferred.promise;
=======
import ArcType from "../Core/ArcType.js";
import AssociativeArray from "../Core/AssociativeArray.js";
import BoundingRectangle from "../Core/BoundingRectangle.js";
import Cartesian2 from "../Core/Cartesian2.js";
import Cartesian3 from "../Core/Cartesian3.js";
import Cartographic from "../Core/Cartographic.js";
import ClockRange from "../Core/ClockRange.js";
import ClockStep from "../Core/ClockStep.js";
import clone from "../Core/clone.js";
import Color from "../Core/Color.js";
import createGuid from "../Core/createGuid.js";
import Credit from "../Core/Credit.js";
import defaultValue from "../Core/defaultValue.js";
import defined from "../Core/defined.js";
import DeveloperError from "../Core/DeveloperError.js";
import Ellipsoid from "../Core/Ellipsoid.js";
import Event from "../Core/Event.js";
import getExtensionFromUri from "../Core/getExtensionFromUri.js";
import getFilenameFromUri from "../Core/getFilenameFromUri.js";
import getTimestamp from "../Core/getTimestamp.js";
import HeadingPitchRange from "../Core/HeadingPitchRange.js";
import HeadingPitchRoll from "../Core/HeadingPitchRoll.js";
import Iso8601 from "../Core/Iso8601.js";
import JulianDate from "../Core/JulianDate.js";
import CesiumMath from "../Core/Math.js";
import NearFarScalar from "../Core/NearFarScalar.js";
import objectToQuery from "../Core/objectToQuery.js";
import oneTimeWarning from "../Core/oneTimeWarning.js";
import PinBuilder from "../Core/PinBuilder.js";
import PolygonHierarchy from "../Core/PolygonHierarchy.js";
import queryToObject from "../Core/queryToObject.js";
import Rectangle from "../Core/Rectangle.js";
import Resource from "../Core/Resource.js";
import RuntimeError from "../Core/RuntimeError.js";
import TimeInterval from "../Core/TimeInterval.js";
import TimeIntervalCollection from "../Core/TimeIntervalCollection.js";
import HeightReference from "../Scene/HeightReference.js";
import HorizontalOrigin from "../Scene/HorizontalOrigin.js";
import LabelStyle from "../Scene/LabelStyle.js";
import SceneMode from "../Scene/SceneMode.js";
import Autolinker from "../ThirdParty/Autolinker.js";
import Uri from "../ThirdParty/Uri.js";
import when from "../ThirdParty/when.js";
import zip from "../ThirdParty/zip.js";
import BillboardGraphics from "./BillboardGraphics.js";
import CompositePositionProperty from "./CompositePositionProperty.js";
import DataSource from "./DataSource.js";
import DataSourceClock from "./DataSourceClock.js";
import Entity from "./Entity.js";
import EntityCluster from "./EntityCluster.js";
import EntityCollection from "./EntityCollection.js";
import KmlCamera from "./KmlCamera.js";
import KmlLookAt from "./KmlLookAt.js";
import KmlTour from "./KmlTour.js";
import KmlTourFlyTo from "./KmlTourFlyTo.js";
import KmlTourWait from "./KmlTourWait.js";
import LabelGraphics from "./LabelGraphics.js";
import PathGraphics from "./PathGraphics.js";
import PolygonGraphics from "./PolygonGraphics.js";
import PolylineGraphics from "./PolylineGraphics.js";
import PositionPropertyArray from "./PositionPropertyArray.js";
import RectangleGraphics from "./RectangleGraphics.js";
import ReferenceProperty from "./ReferenceProperty.js";
import SampledPositionProperty from "./SampledPositionProperty.js";
import ScaledPositionProperty from "./ScaledPositionProperty.js";
import TimeIntervalCollectionProperty from "./TimeIntervalCollectionProperty.js";
import WallGraphics from "./WallGraphics.js";

//This is by no means an exhaustive list of MIME types.
//The purpose of this list is to be able to accurately identify content embedded
//in KMZ files. Eventually, we can make this configurable by the end user so they can add
//there own content types if they have KMZ files that require it.
var MimeTypes = {
  avi: "video/x-msvideo",
  bmp: "image/bmp",
  bz2: "application/x-bzip2",
  chm: "application/vnd.ms-htmlhelp",
  css: "text/css",
  csv: "text/csv",
  doc: "application/msword",
  dvi: "application/x-dvi",
  eps: "application/postscript",
  flv: "video/x-flv",
  gif: "image/gif",
  gz: "application/x-gzip",
  htm: "text/html",
  html: "text/html",
  ico: "image/vnd.microsoft.icon",
  jnlp: "application/x-java-jnlp-file",
  jpeg: "image/jpeg",
  jpg: "image/jpeg",
  m3u: "audio/x-mpegurl",
  m4v: "video/mp4",
  mathml: "application/mathml+xml",
  mid: "audio/midi",
  midi: "audio/midi",
  mov: "video/quicktime",
  mp3: "audio/mpeg",
  mp4: "video/mp4",
  mp4v: "video/mp4",
  mpeg: "video/mpeg",
  mpg: "video/mpeg",
  odp: "application/vnd.oasis.opendocument.presentation",
  ods: "application/vnd.oasis.opendocument.spreadsheet",
  odt: "application/vnd.oasis.opendocument.text",
  ogg: "application/ogg",
  pdf: "application/pdf",
  png: "image/png",
  pps: "application/vnd.ms-powerpoint",
  ppt: "application/vnd.ms-powerpoint",
  ps: "application/postscript",
  qt: "video/quicktime",
  rdf: "application/rdf+xml",
  rss: "application/rss+xml",
  rtf: "application/rtf",
  svg: "image/svg+xml",
  swf: "application/x-shockwave-flash",
  text: "text/plain",
  tif: "image/tiff",
  tiff: "image/tiff",
  txt: "text/plain",
  wav: "audio/x-wav",
  wma: "audio/x-ms-wma",
  wmv: "video/x-ms-wmv",
  xml: "application/xml",
  zip: "application/zip",

  detectFromFilename: function (filename) {
    var ext = filename.toLowerCase();
    ext = getExtensionFromUri(ext);
    return MimeTypes[ext];
  },
};

var parser;
if (typeof DOMParser !== "undefined") {
  parser = new DOMParser();
}

var autolinker = new Autolinker({
  stripPrefix: false,
  email: false,
  replaceFn: function (match) {
    if (!match.protocolUrlMatch) {
      //Prevent matching of non-explicit urls.
      //i.e. foo.id won't match but http://foo.id will
      return false;
    }
  },
});

var BILLBOARD_SIZE = 32;

var BILLBOARD_NEAR_DISTANCE = 2414016;
var BILLBOARD_NEAR_RATIO = 1.0;
var BILLBOARD_FAR_DISTANCE = 1.6093e7;
var BILLBOARD_FAR_RATIO = 0.1;

var kmlNamespaces = [
  null,
  undefined,
  "http://www.opengis.net/kml/2.2",
  "http://earth.google.com/kml/2.2",
  "http://earth.google.com/kml/2.1",
  "http://earth.google.com/kml/2.0",
];
var gxNamespaces = ["http://www.google.com/kml/ext/2.2"];
var atomNamespaces = ["http://www.w3.org/2005/Atom"];
var namespaces = {
  kml: kmlNamespaces,
  gx: gxNamespaces,
  atom: atomNamespaces,
  kmlgx: kmlNamespaces.concat(gxNamespaces),
};

// Ensure Specs/Data/KML/unsupported.kml is kept up to date with these supported types
var featureTypes = {
  Document: processDocument,
  Folder: processFolder,
  Placemark: processPlacemark,
  NetworkLink: processNetworkLink,
  GroundOverlay: processGroundOverlay,
  PhotoOverlay: processUnsupportedFeature,
  ScreenOverlay: processUnsupportedFeature,
  Tour: processTour,
};

function DeferredLoading(dataSource) {
  this._dataSource = dataSource;
  this._deferred = when.defer();
  this._stack = [];
  this._promises = [];
  this._timeoutSet = false;
  this._used = false;

  this._started = 0;
  this._timeThreshold = 1000; // Initial load is 1 second
}

Object.defineProperties(DeferredLoading.prototype, {
  dataSource: {
    get: function () {
      return this._dataSource;
    },
  },
});

DeferredLoading.prototype.addNodes = function (nodes, processingData) {
  this._stack.push({
    nodes: nodes,
    index: 0,
    processingData: processingData,
  });
  this._used = true;
};

DeferredLoading.prototype.addPromise = function (promise) {
  this._promises.push(promise);
};

DeferredLoading.prototype.wait = function () {
  // Case where we had a non-document/folder as the root
  var deferred = this._deferred;
  if (!this._used) {
    deferred.resolve();
  }

  return when.join(deferred.promise, when.all(this._promises));
};

DeferredLoading.prototype.process = function () {
  var isFirstCall = this._stack.length === 1;
  if (isFirstCall) {
    this._started = KmlDataSource._getTimestamp();
  }

  return this._process(isFirstCall);
};

DeferredLoading.prototype._giveUpTime = function () {
  if (this._timeoutSet) {
    // Timeout was already set so just return
    return;
  }

  this._timeoutSet = true;
  this._timeThreshold = 50; // After the first load lower threshold to 0.5 seconds
  var that = this;
  setTimeout(function () {
    that._timeoutSet = false;
    that._started = KmlDataSource._getTimestamp();
    that._process(true);
  }, 0);
};

DeferredLoading.prototype._nextNode = function () {
  var stack = this._stack;
  var top = stack[stack.length - 1];
  var index = top.index;
  var nodes = top.nodes;
  if (index === nodes.length) {
    return;
  }
  ++top.index;

  return nodes[index];
};

DeferredLoading.prototype._pop = function () {
  var stack = this._stack;
  stack.pop();

  // Return false if we are done
  if (stack.length === 0) {
    this._deferred.resolve();
    return false;
  }

  return true;
};

DeferredLoading.prototype._process = function (isFirstCall) {
  var dataSource = this.dataSource;
  var processingData = this._stack[this._stack.length - 1].processingData;

  var child = this._nextNode();
  while (defined(child)) {
    var featureProcessor = featureTypes[child.localName];
    if (
      defined(featureProcessor) &&
      (namespaces.kml.indexOf(child.namespaceURI) !== -1 ||
        namespaces.gx.indexOf(child.namespaceURI) !== -1)
    ) {
      featureProcessor(dataSource, child, processingData, this);

      // Give up time and continue loading later
      if (
        this._timeoutSet ||
        KmlDataSource._getTimestamp() > this._started + this._timeThreshold
      ) {
        this._giveUpTime();
        return;
      }
    }

    child = this._nextNode();
  }

  // If we are a recursive call from a subfolder, just return so the parent folder can continue processing
  // If we aren't then make another call to processNodes because there is stuff still left in the queue
  if (this._pop() && isFirstCall) {
    this._process(true);
  }
};

function isZipFile(blob) {
  var magicBlob = blob.slice(0, Math.min(4, blob.size));
  var deferred = when.defer();
  var reader = new FileReader();
  reader.addEventListener("load", function () {
    deferred.resolve(
      new DataView(reader.result).getUint32(0, false) === 0x504b0304
    );
  });
  reader.addEventListener("error", function () {
    deferred.reject(reader.error);
  });
  reader.readAsArrayBuffer(magicBlob);
  return deferred.promise;
}

function readBlobAsText(blob) {
  var deferred = when.defer();
  var reader = new FileReader();
  reader.addEventListener("load", function () {
    deferred.resolve(reader.result);
  });
  reader.addEventListener("error", function () {
    deferred.reject(reader.error);
  });
  reader.readAsText(blob);
  return deferred.promise;
}

function insertNamespaces(text) {
  var namespaceMap = {
    xsi: "http://www.w3.org/2001/XMLSchema-instance",
  };
  var firstPart, lastPart, reg, declaration;

  for (var key in namespaceMap) {
    if (namespaceMap.hasOwnProperty(key)) {
      reg = RegExp("[< ]" + key + ":");
      declaration = "xmlns:" + key + "=";
      if (reg.test(text) && text.indexOf(declaration) === -1) {
        if (!defined(firstPart)) {
          firstPart = text.substr(0, text.indexOf("<kml") + 4);
          lastPart = text.substr(firstPart.length);
        }
        firstPart += " " + declaration + '"' + namespaceMap[key] + '"';
      }
>>>>>>> 2fd0e8f7
    }
  }

  if (defined(firstPart)) {
    text = firstPart + lastPart;
  }

  return text;
}

function removeDuplicateNamespaces(text) {
  var index = text.indexOf("xmlns:");
  var endDeclaration = text.indexOf(">", index);
  var namespace, startIndex, endIndex;

  while (index !== -1 && index < endDeclaration) {
    namespace = text.slice(index, text.indexOf('"', index));
    startIndex = index;
    index = text.indexOf(namespace, index + 1);
    if (index !== -1) {
      endIndex = text.indexOf('"', text.indexOf('"', index) + 1);
      text = text.slice(0, index - 1) + text.slice(endIndex + 1, text.length);
      index = text.indexOf("xmlns:", startIndex - 1);
    } else {
      index = text.indexOf("xmlns:", startIndex + 1);
    }
  }

  return text;
}

function loadXmlFromZip(entry, uriResolver, deferred) {
  entry.getData(new zip.TextWriter(), function (text) {
    text = insertNamespaces(text);
    text = removeDuplicateNamespaces(text);
    uriResolver.kml = parser.parseFromString(text, "application/xml");
    deferred.resolve();
  });
}

function loadDataUriFromZip(entry, uriResolver, deferred) {
  var mimeType = defaultValue(
    MimeTypes.detectFromFilename(entry.filename),
    "application/octet-stream"
  );
  entry.getData(new zip.Data64URIWriter(mimeType), function (dataUri) {
    uriResolver[entry.filename] = dataUri;
    deferred.resolve();
  });
}

function embedDataUris(div, elementType, attributeName, uriResolver) {
  var keys = uriResolver.keys;
  var baseUri = new Uri(".");
  var elements = div.querySelectorAll(elementType);
  for (var i = 0; i < elements.length; i++) {
    var element = elements[i];
    var value = element.getAttribute(attributeName);
    var uri = new Uri(value).resolve(baseUri).toString();
    var index = keys.indexOf(uri);
    if (index !== -1) {
      var key = keys[index];
      element.setAttribute(attributeName, uriResolver[key]);
      if (elementType === "a" && element.getAttribute("download") === null) {
        element.setAttribute("download", key);
      }
    }
  }
}

function applyBasePath(div, elementType, attributeName, sourceResource) {
  var elements = div.querySelectorAll(elementType);
  for (var i = 0; i < elements.length; i++) {
    var element = elements[i];
    var value = element.getAttribute(attributeName);
    var resource = resolveHref(value, sourceResource);
    element.setAttribute(attributeName, resource.url);
  }
}

// an optional context is passed to allow for some malformed kmls (those with multiple geometries with same ids) to still parse
// correctly, as they do in Google Earth.
function createEntity(node, entityCollection, context) {
  var id = queryStringAttribute(node, "id");
  id = defined(id) && id.length !== 0 ? id : createGuid();
  if (defined(context)) {
    id = context + id;
  }

  // If we have a duplicate ID just generate one.
  // This isn't valid KML but Google Earth handles this case.
  var entity = entityCollection.getById(id);
  if (defined(entity)) {
    id = createGuid();
    if (defined(context)) {
      id = context + id;
    }
  }

  entity = entityCollection.add(new Entity({ id: id }));
  if (!defined(entity.kml)) {
    entity.addProperty("kml");
    entity.kml = new KmlFeatureData();
  }
  return entity;
}

function isExtrudable(altitudeMode, gxAltitudeMode) {
  return (
    altitudeMode === "absolute" ||
    altitudeMode === "relativeToGround" ||
    gxAltitudeMode === "relativeToSeaFloor"
  );
}

function readCoordinate(value, ellipsoid) {
  //Google Earth treats empty or missing coordinates as 0.
  if (!defined(value)) {
    return Cartesian3.fromDegrees(0, 0, 0, ellipsoid);
  }

  var digits = value.match(/[^\s,\n]+/g);
  if (!defined(digits)) {
    return Cartesian3.fromDegrees(0, 0, 0, ellipsoid);
  }

  var longitude = parseFloat(digits[0]);
  var latitude = parseFloat(digits[1]);
  var height = parseFloat(digits[2]);

  longitude = isNaN(longitude) ? 0.0 : longitude;
  latitude = isNaN(latitude) ? 0.0 : latitude;
  height = isNaN(height) ? 0.0 : height;

  return Cartesian3.fromDegrees(longitude, latitude, height, ellipsoid);
}

function readCoordinates(element, ellipsoid) {
  if (!defined(element)) {
    return undefined;
  }

  var tuples = element.textContent.match(/[^\s\n]+/g);
  if (!defined(tuples)) {
    return undefined;
  }

  var length = tuples.length;
  var result = new Array(length);
  var resultIndex = 0;
  for (var i = 0; i < length; i++) {
    result[resultIndex++] = readCoordinate(tuples[i], ellipsoid);
  }
  return result;
}

function queryNumericAttribute(node, attributeName) {
  if (!defined(node)) {
    return undefined;
  }

  var value = node.getAttribute(attributeName);
  if (value !== null) {
    var result = parseFloat(value);
    return !isNaN(result) ? result : undefined;
  }
  return undefined;
}

function queryStringAttribute(node, attributeName) {
  if (!defined(node)) {
    return undefined;
  }
  var value = node.getAttribute(attributeName);
  return value !== null ? value : undefined;
}

function queryFirstNode(node, tagName, namespace) {
  if (!defined(node)) {
    return undefined;
  }
  var childNodes = node.childNodes;
  var length = childNodes.length;
  for (var q = 0; q < length; q++) {
    var child = childNodes[q];
    if (
      child.localName === tagName &&
      namespace.indexOf(child.namespaceURI) !== -1
    ) {
      return child;
    }
  }
  return undefined;
}

function queryNodes(node, tagName, namespace) {
  if (!defined(node)) {
    return undefined;
  }
  var result = [];
  var childNodes = node.getElementsByTagNameNS("*", tagName);
  var length = childNodes.length;
  for (var q = 0; q < length; q++) {
    var child = childNodes[q];
    if (
      child.localName === tagName &&
      namespace.indexOf(child.namespaceURI) !== -1
    ) {
      result.push(child);
    }
  }
  return result;
}

function queryChildNodes(node, tagName, namespace) {
  if (!defined(node)) {
    return [];
  }
  var result = [];
  var childNodes = node.childNodes;
  var length = childNodes.length;
  for (var q = 0; q < length; q++) {
    var child = childNodes[q];
    if (
      child.localName === tagName &&
      namespace.indexOf(child.namespaceURI) !== -1
    ) {
      result.push(child);
    }
  }
  return result;
}

function queryNumericValue(node, tagName, namespace) {
  var resultNode = queryFirstNode(node, tagName, namespace);
  if (defined(resultNode)) {
    var result = parseFloat(resultNode.textContent);
    return !isNaN(result) ? result : undefined;
  }
  return undefined;
}

function queryStringValue(node, tagName, namespace) {
  var result = queryFirstNode(node, tagName, namespace);
  if (defined(result)) {
    return result.textContent.trim();
  }
  return undefined;
}

function queryBooleanValue(node, tagName, namespace) {
  var result = queryFirstNode(node, tagName, namespace);
  if (defined(result)) {
    var value = result.textContent.trim();
    return value === "1" || /^true$/i.test(value);
  }
  return undefined;
}

function resolveHref(href, sourceResource, uriResolver) {
  if (!defined(href)) {
    return undefined;
  }

  var resource;
  if (defined(uriResolver)) {
    // To resolve issues with KML sources defined in Windows style paths.
    href = href.replace(/\\/g, "/");
    var blob = uriResolver[href];
    if (defined(blob)) {
      resource = new Resource({
        url: blob,
      });
    } else {
      // Needed for multiple levels of KML files in a KMZ
      var baseUri = new Uri(sourceResource.getUrlComponent());
      var uri = new Uri(href);
      blob = uriResolver[uri.resolve(baseUri)];
      if (defined(blob)) {
        resource = new Resource({
          url: blob,
        });
      }
    }
  }

  if (!defined(resource)) {
    resource = sourceResource.getDerivedResource({
      url: href,
    });
  }

  return resource;
}

var colorOptions = {
  maximumRed: undefined,
  red: undefined,
  maximumGreen: undefined,
  green: undefined,
  maximumBlue: undefined,
  blue: undefined,
};

function parseColorString(value, isRandom) {
  if (!defined(value) || /^\s*$/gm.test(value)) {
    return undefined;
  }

  if (value[0] === "#") {
    value = value.substring(1);
  }

  var alpha = parseInt(value.substring(0, 2), 16) / 255.0;
  var blue = parseInt(value.substring(2, 4), 16) / 255.0;
  var green = parseInt(value.substring(4, 6), 16) / 255.0;
  var red = parseInt(value.substring(6, 8), 16) / 255.0;

  if (!isRandom) {
    return new Color(red, green, blue, alpha);
  }

  if (red > 0) {
    colorOptions.maximumRed = red;
    colorOptions.red = undefined;
  } else {
    colorOptions.maximumRed = undefined;
    colorOptions.red = 0;
  }
  if (green > 0) {
    colorOptions.maximumGreen = green;
    colorOptions.green = undefined;
  } else {
    colorOptions.maximumGreen = undefined;
    colorOptions.green = 0;
  }
  if (blue > 0) {
    colorOptions.maximumBlue = blue;
    colorOptions.blue = undefined;
  } else {
    colorOptions.maximumBlue = undefined;
    colorOptions.blue = 0;
  }
  colorOptions.alpha = alpha;
  return Color.fromRandom(colorOptions);
}

function queryColorValue(node, tagName, namespace) {
  var value = queryStringValue(node, tagName, namespace);
  if (!defined(value)) {
    return undefined;
  }
  return parseColorString(
    value,
    queryStringValue(node, "colorMode", namespace) === "random"
  );
}

function processTimeStamp(featureNode) {
  var node = queryFirstNode(featureNode, "TimeStamp", namespaces.kmlgx);
  var whenString = queryStringValue(node, "when", namespaces.kmlgx);

  if (!defined(node) || !defined(whenString) || whenString.length === 0) {
    return undefined;
  }

  //According to the KML spec, a TimeStamp represents a "single moment in time"
  //However, since Cesium animates much differently than Google Earth, that doesn't
  //Make much sense here.  Instead, we use the TimeStamp as the moment the feature
  //comes into existence.  This works much better and gives a similar feel to
  //GE's experience.
  var when = JulianDate.fromIso8601(whenString);
  var result = new TimeIntervalCollection();
  result.addInterval(
    new TimeInterval({
      start: when,
      stop: Iso8601.MAXIMUM_VALUE,
    })
  );
  return result;
}

function processTimeSpan(featureNode) {
  var node = queryFirstNode(featureNode, "TimeSpan", namespaces.kmlgx);
  if (!defined(node)) {
    return undefined;
  }
  var result;

  var beginNode = queryFirstNode(node, "begin", namespaces.kmlgx);
  var beginDate = defined(beginNode)
    ? JulianDate.fromIso8601(beginNode.textContent)
    : undefined;

  var endNode = queryFirstNode(node, "end", namespaces.kmlgx);
  var endDate = defined(endNode)
    ? JulianDate.fromIso8601(endNode.textContent)
    : undefined;

  if (defined(beginDate) && defined(endDate)) {
    if (JulianDate.lessThan(endDate, beginDate)) {
      var tmp = beginDate;
      beginDate = endDate;
      endDate = tmp;
    }
    result = new TimeIntervalCollection();
    result.addInterval(
      new TimeInterval({
        start: beginDate,
        stop: endDate,
      })
    );
  } else if (defined(beginDate)) {
    result = new TimeIntervalCollection();
    result.addInterval(
      new TimeInterval({
        start: beginDate,
        stop: Iso8601.MAXIMUM_VALUE,
      })
    );
  } else if (defined(endDate)) {
    result = new TimeIntervalCollection();
    result.addInterval(
      new TimeInterval({
        start: Iso8601.MINIMUM_VALUE,
        stop: endDate,
      })
    );
  }

  return result;
}

function createDefaultBillboard() {
  var billboard = new BillboardGraphics();
  billboard.width = BILLBOARD_SIZE;
  billboard.height = BILLBOARD_SIZE;
  billboard.scaleByDistance = new NearFarScalar(
    BILLBOARD_NEAR_DISTANCE,
    BILLBOARD_NEAR_RATIO,
    BILLBOARD_FAR_DISTANCE,
    BILLBOARD_FAR_RATIO
  );
  billboard.pixelOffsetScaleByDistance = new NearFarScalar(
    BILLBOARD_NEAR_DISTANCE,
    BILLBOARD_NEAR_RATIO,
    BILLBOARD_FAR_DISTANCE,
    BILLBOARD_FAR_RATIO
  );
  return billboard;
}

function createDefaultPolygon() {
  var polygon = new PolygonGraphics();
  polygon.outline = true;
  polygon.outlineColor = Color.WHITE;
  return polygon;
}

function createDefaultLabel() {
  var label = new LabelGraphics();
  label.translucencyByDistance = new NearFarScalar(3000000, 1.0, 5000000, 0.0);
  label.pixelOffset = new Cartesian2(17, 0);
  label.horizontalOrigin = HorizontalOrigin.LEFT;
  label.font = "16px sans-serif";
  label.style = LabelStyle.FILL_AND_OUTLINE;
  return label;
}

function getIconHref(
  iconNode,
  dataSource,
  sourceResource,
  uriResolver,
  canRefresh
) {
  var href = queryStringValue(iconNode, "href", namespaces.kml);
  if (!defined(href) || href.length === 0) {
    return undefined;
  }

  if (href.indexOf("root://icons/palette-") === 0) {
    var palette = href.charAt(21);

    // Get the icon number
    var x = defaultValue(queryNumericValue(iconNode, "x", namespaces.gx), 0);
    var y = defaultValue(queryNumericValue(iconNode, "y", namespaces.gx), 0);
    x = Math.min(x / 32, 7);
    y = 7 - Math.min(y / 32, 7);
    var iconNum = 8 * y + x;

    href =
      "https://maps.google.com/mapfiles/kml/pal" +
      palette +
      "/icon" +
      iconNum +
      ".png";
  }

  var hrefResource = resolveHref(href, sourceResource, uriResolver);

  if (canRefresh) {
    var refreshMode = queryStringValue(iconNode, "refreshMode", namespaces.kml);
    var viewRefreshMode = queryStringValue(
      iconNode,
      "viewRefreshMode",
      namespaces.kml
    );
    if (refreshMode === "onInterval" || refreshMode === "onExpire") {
      oneTimeWarning(
        "kml-refreshMode-" + refreshMode,
        "KML - Unsupported Icon refreshMode: " + refreshMode
      );
    } else if (viewRefreshMode === "onStop" || viewRefreshMode === "onRegion") {
      oneTimeWarning(
        "kml-refreshMode-" + viewRefreshMode,
        "KML - Unsupported Icon viewRefreshMode: " + viewRefreshMode
      );
    }

    var viewBoundScale = defaultValue(
      queryStringValue(iconNode, "viewBoundScale", namespaces.kml),
      1.0
    );
    var defaultViewFormat =
      viewRefreshMode === "onStop"
        ? "BBOX=[bboxWest],[bboxSouth],[bboxEast],[bboxNorth]"
        : "";
    var viewFormat = defaultValue(
      queryStringValue(iconNode, "viewFormat", namespaces.kml),
      defaultViewFormat
    );
    var httpQuery = queryStringValue(iconNode, "httpQuery", namespaces.kml);
    if (defined(viewFormat)) {
      hrefResource.setQueryParameters(queryToObject(cleanupString(viewFormat)));
    }
    if (defined(httpQuery)) {
      hrefResource.setQueryParameters(queryToObject(cleanupString(httpQuery)));
    }

    var ellipsoid = dataSource._ellipsoid;
    processNetworkLinkQueryString(
      hrefResource,
      dataSource._camera,
      dataSource._canvas,
      viewBoundScale,
      dataSource._lastCameraView.bbox,
      ellipsoid
    );

    return hrefResource;
  }

  return hrefResource;
}

function processBillboardIcon(
  dataSource,
  node,
  targetEntity,
  sourceResource,
  uriResolver
) {
  var scale = queryNumericValue(node, "scale", namespaces.kml);
  var heading = queryNumericValue(node, "heading", namespaces.kml);
  var color = queryColorValue(node, "color", namespaces.kml);

  var iconNode = queryFirstNode(node, "Icon", namespaces.kml);
  var icon = getIconHref(
    iconNode,
    dataSource,
    sourceResource,
    uriResolver,
    false
  );

  // If icon tags are present but blank, we do not want to show an icon
  if (defined(iconNode) && !defined(icon)) {
    icon = false;
  }

  var x = queryNumericValue(iconNode, "x", namespaces.gx);
  var y = queryNumericValue(iconNode, "y", namespaces.gx);
  var w = queryNumericValue(iconNode, "w", namespaces.gx);
  var h = queryNumericValue(iconNode, "h", namespaces.gx);

  var hotSpotNode = queryFirstNode(node, "hotSpot", namespaces.kml);
  var hotSpotX = queryNumericAttribute(hotSpotNode, "x");
  var hotSpotY = queryNumericAttribute(hotSpotNode, "y");
  var hotSpotXUnit = queryStringAttribute(hotSpotNode, "xunits");
  var hotSpotYUnit = queryStringAttribute(hotSpotNode, "yunits");

  var billboard = targetEntity.billboard;
  if (!defined(billboard)) {
    billboard = createDefaultBillboard();
    targetEntity.billboard = billboard;
  }

  billboard.image = icon;
  billboard.scale = scale;
  billboard.color = color;

  if (defined(x) || defined(y) || defined(w) || defined(h)) {
    billboard.imageSubRegion = new BoundingRectangle(x, y, w, h);
  }

  //GE treats a heading of zero as no heading
  //You can still point north using a 360 degree angle (or any multiple of 360)
  if (defined(heading) && heading !== 0) {
    billboard.rotation = CesiumMath.toRadians(-heading);
    billboard.alignedAxis = Cartesian3.UNIT_Z;
  }

  //Hotpot is the KML equivalent of pixel offset
  //The hotspot origin is the lower left, but we leave
  //our billboard origin at the center and simply
  //modify the pixel offset to take this into account
  scale = defaultValue(scale, 1.0);

  var xOffset;
  var yOffset;
  if (defined(hotSpotX)) {
    if (hotSpotXUnit === "pixels") {
      xOffset = -hotSpotX * scale;
    } else if (hotSpotXUnit === "insetPixels") {
      xOffset = (hotSpotX - BILLBOARD_SIZE) * scale;
    } else if (hotSpotXUnit === "fraction") {
      xOffset = -hotSpotX * BILLBOARD_SIZE * scale;
    }
    xOffset += BILLBOARD_SIZE * 0.5 * scale;
  }

  if (defined(hotSpotY)) {
    if (hotSpotYUnit === "pixels") {
      yOffset = hotSpotY * scale;
    } else if (hotSpotYUnit === "insetPixels") {
      yOffset = (-hotSpotY + BILLBOARD_SIZE) * scale;
    } else if (hotSpotYUnit === "fraction") {
      yOffset = hotSpotY * BILLBOARD_SIZE * scale;
    }

    yOffset -= BILLBOARD_SIZE * 0.5 * scale;
  }

  if (defined(xOffset) || defined(yOffset)) {
    billboard.pixelOffset = new Cartesian2(xOffset, yOffset);
  }
}

function applyStyle(
  dataSource,
  styleNode,
  targetEntity,
  sourceResource,
  uriResolver
) {
  for (var i = 0, len = styleNode.childNodes.length; i < len; i++) {
    var node = styleNode.childNodes.item(i);
    if (node.localName === "IconStyle") {
      processBillboardIcon(
        dataSource,
        node,
        targetEntity,
        sourceResource,
        uriResolver
      );
    } else if (node.localName === "LabelStyle") {
      var label = targetEntity.label;
      if (!defined(label)) {
        label = createDefaultLabel();
        targetEntity.label = label;
      }
      label.scale = defaultValue(
        queryNumericValue(node, "scale", namespaces.kml),
        label.scale
      );
      label.fillColor = defaultValue(
        queryColorValue(node, "color", namespaces.kml),
        label.fillColor
      );
      label.text = targetEntity.name;
    } else if (node.localName === "LineStyle") {
      var polyline = targetEntity.polyline;
      if (!defined(polyline)) {
        polyline = new PolylineGraphics();
        targetEntity.polyline = polyline;
      }
      polyline.width = queryNumericValue(node, "width", namespaces.kml);
      polyline.material = queryColorValue(node, "color", namespaces.kml);
      if (defined(queryColorValue(node, "outerColor", namespaces.gx))) {
        oneTimeWarning(
          "kml-gx:outerColor",
          "KML - gx:outerColor is not supported in a LineStyle"
        );
      }
      if (defined(queryNumericValue(node, "outerWidth", namespaces.gx))) {
        oneTimeWarning(
          "kml-gx:outerWidth",
          "KML - gx:outerWidth is not supported in a LineStyle"
        );
      }
      if (defined(queryNumericValue(node, "physicalWidth", namespaces.gx))) {
        oneTimeWarning(
          "kml-gx:physicalWidth",
          "KML - gx:physicalWidth is not supported in a LineStyle"
        );
      }
      if (defined(queryBooleanValue(node, "labelVisibility", namespaces.gx))) {
        oneTimeWarning(
          "kml-gx:labelVisibility",
          "KML - gx:labelVisibility is not supported in a LineStyle"
        );
      }
    } else if (node.localName === "PolyStyle") {
      var polygon = targetEntity.polygon;
      if (!defined(polygon)) {
        polygon = createDefaultPolygon();
        targetEntity.polygon = polygon;
      }
      polygon.material = defaultValue(
        queryColorValue(node, "color", namespaces.kml),
        polygon.material
      );
      polygon.fill = defaultValue(
        queryBooleanValue(node, "fill", namespaces.kml),
        polygon.fill
      );
      polygon.outline = defaultValue(
        queryBooleanValue(node, "outline", namespaces.kml),
        polygon.outline
      );
    } else if (node.localName === "BalloonStyle") {
      var bgColor = defaultValue(
        parseColorString(queryStringValue(node, "bgColor", namespaces.kml)),
        Color.WHITE
      );
      var textColor = defaultValue(
        parseColorString(queryStringValue(node, "textColor", namespaces.kml)),
        Color.BLACK
      );
      var text = queryStringValue(node, "text", namespaces.kml);

      //This is purely an internal property used in style processing,
      //it never ends up on the final entity.
      targetEntity.addProperty("balloonStyle");
      targetEntity.balloonStyle = {
        bgColor: bgColor,
        textColor: textColor,
        text: text,
      };
    } else if (node.localName === "ListStyle") {
      var listItemType = queryStringValue(node, "listItemType", namespaces.kml);
      if (listItemType === "radioFolder" || listItemType === "checkOffOnly") {
        oneTimeWarning(
          "kml-listStyle-" + listItemType,
          "KML - Unsupported ListStyle with listItemType: " + listItemType
        );
      }
    }
  }
}

//Processes and merges any inline styles for the provided node into the provided entity.
function computeFinalStyle(
  dataSource,
  placeMark,
  styleCollection,
  sourceResource,
  uriResolver
) {
  var result = new Entity();
  var styleEntity;

  //Google earth seems to always use the last inline Style/StyleMap only
  var styleIndex = -1;
  var childNodes = placeMark.childNodes;
  var length = childNodes.length;
  for (var q = 0; q < length; q++) {
    var child = childNodes[q];
    if (child.localName === "Style" || child.localName === "StyleMap") {
      styleIndex = q;
    }
  }

  if (styleIndex !== -1) {
    var inlineStyleNode = childNodes[styleIndex];
    if (inlineStyleNode.localName === "Style") {
      applyStyle(
        dataSource,
        inlineStyleNode,
        result,
        sourceResource,
        uriResolver
      );
    } else {
      // StyleMap
      var pairs = queryChildNodes(inlineStyleNode, "Pair", namespaces.kml);
      for (var p = 0; p < pairs.length; p++) {
        var pair = pairs[p];
        var key = queryStringValue(pair, "key", namespaces.kml);
        if (key === "normal") {
          var styleUrl = queryStringValue(pair, "styleUrl", namespaces.kml);
          if (defined(styleUrl)) {
            styleEntity = styleCollection.getById(styleUrl);
            if (!defined(styleEntity)) {
              styleEntity = styleCollection.getById("#" + styleUrl);
            }
            if (defined(styleEntity)) {
              result.merge(styleEntity);
            }
          } else {
            var node = queryFirstNode(pair, "Style", namespaces.kml);
            applyStyle(dataSource, node, result, sourceResource, uriResolver);
          }
        } else {
          oneTimeWarning(
            "kml-styleMap-" + key,
            "KML - Unsupported StyleMap key: " + key
          );
        }
      }
    }
  }

  //Google earth seems to always use the first external style only.
  var externalStyle = queryStringValue(placeMark, "styleUrl", namespaces.kml);
  if (defined(externalStyle)) {
    var id = externalStyle;
    if (externalStyle[0] !== "#" && externalStyle.indexOf("#") !== -1) {
      var tokens = externalStyle.split("#");
      var uri = tokens[0];
      var resource = sourceResource.getDerivedResource({
        url: uri,
      });

      id = resource.getUrlComponent() + "#" + tokens[1];
    }

    styleEntity = styleCollection.getById(id);
    if (!defined(styleEntity)) {
      styleEntity = styleCollection.getById("#" + id);
    }
    if (defined(styleEntity)) {
      result.merge(styleEntity);
    }
  }

  return result;
}

//Asynchronously processes an external style file.
function processExternalStyles(dataSource, resource, styleCollection) {
  return resource.fetchXML().then(function (styleKml) {
    return processStyles(dataSource, styleKml, styleCollection, resource, true);
  });
}

//Processes all shared and external styles and stores
//their id into the provided styleCollection.
//Returns an array of promises that will resolve when
//each style is loaded.
function processStyles(
  dataSource,
  kml,
  styleCollection,
  sourceResource,
  isExternal,
  uriResolver
) {
  var i;
  var id;
  var styleEntity;

  var node;
  var styleNodes = queryNodes(kml, "Style", namespaces.kml);
  if (defined(styleNodes)) {
    var styleNodesLength = styleNodes.length;
    for (i = 0; i < styleNodesLength; i++) {
      node = styleNodes[i];
      id = queryStringAttribute(node, "id");
      if (defined(id)) {
        id = "#" + id;
        if (isExternal && defined(sourceResource)) {
          id = sourceResource.getUrlComponent() + id;
        }
        if (!defined(styleCollection.getById(id))) {
          styleEntity = new Entity({
            id: id,
          });
          styleCollection.add(styleEntity);
          applyStyle(
            dataSource,
            node,
            styleEntity,
            sourceResource,
            uriResolver
          );
        }
      }
    }
  }

  var styleMaps = queryNodes(kml, "StyleMap", namespaces.kml);
  if (defined(styleMaps)) {
    var styleMapsLength = styleMaps.length;
    for (i = 0; i < styleMapsLength; i++) {
      var styleMap = styleMaps[i];
      id = queryStringAttribute(styleMap, "id");
      if (defined(id)) {
        var pairs = queryChildNodes(styleMap, "Pair", namespaces.kml);
        for (var p = 0; p < pairs.length; p++) {
          var pair = pairs[p];
          var key = queryStringValue(pair, "key", namespaces.kml);
          if (key === "normal") {
            id = "#" + id;
            if (isExternal && defined(sourceResource)) {
              id = sourceResource.getUrlComponent() + id;
            }
            if (!defined(styleCollection.getById(id))) {
              styleEntity = styleCollection.getOrCreateEntity(id);

              var styleUrl = queryStringValue(pair, "styleUrl", namespaces.kml);
              if (defined(styleUrl)) {
                if (styleUrl[0] !== "#") {
                  styleUrl = "#" + styleUrl;
                }

                if (isExternal && defined(sourceResource)) {
                  styleUrl = sourceResource.getUrlComponent() + styleUrl;
                }
                var base = styleCollection.getById(styleUrl);

                if (defined(base)) {
                  styleEntity.merge(base);
                }
              } else {
                node = queryFirstNode(pair, "Style", namespaces.kml);
                applyStyle(
                  dataSource,
                  node,
                  styleEntity,
                  sourceResource,
                  uriResolver
                );
              }
            }
          } else {
            oneTimeWarning(
              "kml-styleMap-" + key,
              "KML - Unsupported StyleMap key: " + key
            );
          }
        }
      }
    }
  }

  var promises = [];
  var styleUrlNodes = kml.getElementsByTagName("styleUrl");
  var styleUrlNodesLength = styleUrlNodes.length;
  for (i = 0; i < styleUrlNodesLength; i++) {
    var styleReference = styleUrlNodes[i].textContent;
    if (styleReference[0] !== "#") {
      //According to the spec, all local styles should start with a #
      //and everything else is an external style that has a # seperating
      //the URL of the document and the style.  However, Google Earth
      //also accepts styleUrls without a # as meaning a local style.
      var tokens = styleReference.split("#");
      if (tokens.length === 2) {
        var uri = tokens[0];
        var resource = sourceResource.getDerivedResource({
          url: uri,
        });

        promises.push(
          processExternalStyles(dataSource, resource, styleCollection)
        );
      }
    }
  }

  return promises;
}

function createDropLine(entityCollection, entity, styleEntity) {
  var entityPosition = new ReferenceProperty(entityCollection, entity.id, [
    "position",
  ]);
  var surfacePosition = new ScaledPositionProperty(entity.position);
  entity.polyline = defined(styleEntity.polyline)
    ? styleEntity.polyline.clone()
    : new PolylineGraphics();
  entity.polyline.positions = new PositionPropertyArray([
    entityPosition,
    surfacePosition,
  ]);
}

function heightReferenceFromAltitudeMode(altitudeMode, gxAltitudeMode) {
  if (
    (!defined(altitudeMode) && !defined(gxAltitudeMode)) ||
    altitudeMode === "clampToGround"
  ) {
    return HeightReference.CLAMP_TO_GROUND;
  }

  if (altitudeMode === "relativeToGround") {
    return HeightReference.RELATIVE_TO_GROUND;
  }

  if (altitudeMode === "absolute") {
    return HeightReference.NONE;
  }

  if (gxAltitudeMode === "clampToSeaFloor") {
    oneTimeWarning(
      "kml-gx:altitudeMode-clampToSeaFloor",
      "KML - <gx:altitudeMode>:clampToSeaFloor is currently not supported, using <kml:altitudeMode>:clampToGround."
    );
    return HeightReference.CLAMP_TO_GROUND;
  }

  if (gxAltitudeMode === "relativeToSeaFloor") {
    oneTimeWarning(
      "kml-gx:altitudeMode-relativeToSeaFloor",
      "KML - <gx:altitudeMode>:relativeToSeaFloor is currently not supported, using <kml:altitudeMode>:relativeToGround."
    );
    return HeightReference.RELATIVE_TO_GROUND;
  }

  if (defined(altitudeMode)) {
    oneTimeWarning(
      "kml-altitudeMode-unknown",
      "KML - Unknown <kml:altitudeMode>:" +
        altitudeMode +
        ", using <kml:altitudeMode>:CLAMP_TO_GROUND."
    );
  } else {
    oneTimeWarning(
      "kml-gx:altitudeMode-unknown",
      "KML - Unknown <gx:altitudeMode>:" +
        gxAltitudeMode +
        ", using <kml:altitudeMode>:CLAMP_TO_GROUND."
    );
  }

  // Clamp to ground is the default
  return HeightReference.CLAMP_TO_GROUND;
}

function createPositionPropertyFromAltitudeMode(
  property,
  altitudeMode,
  gxAltitudeMode
) {
  if (
    gxAltitudeMode === "relativeToSeaFloor" ||
    altitudeMode === "absolute" ||
    altitudeMode === "relativeToGround"
  ) {
    //Just return the ellipsoid referenced property until we support MSL
    return property;
  }

  if (
    (defined(altitudeMode) && altitudeMode !== "clampToGround") || //
    (defined(gxAltitudeMode) && gxAltitudeMode !== "clampToSeaFloor")
  ) {
    oneTimeWarning(
      "kml-altitudeMode-unknown",
      "KML - Unknown altitudeMode: " +
        defaultValue(altitudeMode, gxAltitudeMode)
    );
  }

  // Clamp to ground is the default
  return new ScaledPositionProperty(property);
}

function createPositionPropertyArrayFromAltitudeMode(
  properties,
  altitudeMode,
  gxAltitudeMode,
  ellipsoid
) {
  if (!defined(properties)) {
    return undefined;
  }

  if (
    gxAltitudeMode === "relativeToSeaFloor" ||
    altitudeMode === "absolute" ||
    altitudeMode === "relativeToGround"
  ) {
    //Just return the ellipsoid referenced property until we support MSL
    return properties;
  }

  if (
    (defined(altitudeMode) && altitudeMode !== "clampToGround") || //
    (defined(gxAltitudeMode) && gxAltitudeMode !== "clampToSeaFloor")
  ) {
    oneTimeWarning(
      "kml-altitudeMode-unknown",
      "KML - Unknown altitudeMode: " +
        defaultValue(altitudeMode, gxAltitudeMode)
    );
  }

  // Clamp to ground is the default
  var propertiesLength = properties.length;
  for (var i = 0; i < propertiesLength; i++) {
    var property = properties[i];
    ellipsoid.scaleToGeodeticSurface(property, property);
  }
  return properties;
}

function processPositionGraphics(
  dataSource,
  entity,
  styleEntity,
  heightReference
) {
  var label = entity.label;
  if (!defined(label)) {
    label = defined(styleEntity.label)
      ? styleEntity.label.clone()
      : createDefaultLabel();
    entity.label = label;
  }
  label.text = entity.name;

  var billboard = entity.billboard;
  if (!defined(billboard)) {
    billboard = defined(styleEntity.billboard)
      ? styleEntity.billboard.clone()
      : createDefaultBillboard();
    entity.billboard = billboard;
  }

  if (!defined(billboard.image)) {
    billboard.image = dataSource._pinBuilder.fromColor(Color.YELLOW, 64);

    // If there were empty <Icon> tags in the KML, then billboard.image was set to false above
    // However, in this case, the false value would have been converted to a property afterwards
    // Thus, we check if billboard.image is defined with value of false
  } else if (!billboard.image.getValue()) {
    billboard.image = undefined;
  }

  var scale = 1.0;
  if (defined(billboard.scale)) {
    scale = billboard.scale.getValue();
    if (scale !== 0) {
      label.pixelOffset = new Cartesian2(scale * 16 + 1, 0);
    } else {
      //Minor tweaks to better match Google Earth.
      label.pixelOffset = undefined;
      label.horizontalOrigin = undefined;
    }
  }

  if (defined(heightReference) && dataSource._clampToGround) {
    billboard.heightReference = heightReference;
    label.heightReference = heightReference;
  }
}

function processPathGraphics(entity, styleEntity) {
  var path = entity.path;
  if (!defined(path)) {
    path = new PathGraphics();
    path.leadTime = 0;
    entity.path = path;
  }

  var polyline = styleEntity.polyline;
  if (defined(polyline)) {
    path.material = polyline.material;
    path.width = polyline.width;
  }
}

function processPoint(
  dataSource,
  entityCollection,
  geometryNode,
  entity,
  styleEntity
) {
  var coordinatesString = queryStringValue(
    geometryNode,
    "coordinates",
    namespaces.kml
  );
  var altitudeMode = queryStringValue(
    geometryNode,
    "altitudeMode",
    namespaces.kml
  );
  var gxAltitudeMode = queryStringValue(
    geometryNode,
    "altitudeMode",
    namespaces.gx
  );
  var extrude = queryBooleanValue(geometryNode, "extrude", namespaces.kml);
  var ellipsoid = dataSource._ellipsoid;
  var position = readCoordinate(coordinatesString, ellipsoid);

  entity.position = position;
  processPositionGraphics(
    dataSource,
    entity,
    styleEntity,
    heightReferenceFromAltitudeMode(altitudeMode, gxAltitudeMode)
  );

  if (extrude && isExtrudable(altitudeMode, gxAltitudeMode)) {
    createDropLine(entityCollection, entity, styleEntity);
  }

  return true;
}

function processLineStringOrLinearRing(
  dataSource,
  entityCollection,
  geometryNode,
  entity,
  styleEntity
) {
  var coordinatesNode = queryFirstNode(
    geometryNode,
    "coordinates",
    namespaces.kml
  );
  var altitudeMode = queryStringValue(
    geometryNode,
    "altitudeMode",
    namespaces.kml
  );
  var gxAltitudeMode = queryStringValue(
    geometryNode,
    "altitudeMode",
    namespaces.gx
  );
  var extrude = queryBooleanValue(geometryNode, "extrude", namespaces.kml);
  var tessellate = queryBooleanValue(
    geometryNode,
    "tessellate",
    namespaces.kml
  );
  var canExtrude = isExtrudable(altitudeMode, gxAltitudeMode);
  var zIndex = queryNumericValue(geometryNode, "drawOrder", namespaces.gx);

  var ellipsoid = dataSource._ellipsoid;
  var coordinates = readCoordinates(coordinatesNode, ellipsoid);
  var polyline = styleEntity.polyline;
  if (canExtrude && extrude) {
    var wall = new WallGraphics();
    entity.wall = wall;
    wall.positions = coordinates;
    var polygon = styleEntity.polygon;

    if (defined(polygon)) {
      wall.fill = polygon.fill;
      wall.material = polygon.material;
    }

    //Always outline walls so they show up in 2D.
    wall.outline = true;
    if (defined(polyline)) {
      wall.outlineColor = defined(polyline.material)
        ? polyline.material.color
        : Color.WHITE;
      wall.outlineWidth = polyline.width;
    } else if (defined(polygon)) {
      wall.outlineColor = defined(polygon.material)
        ? polygon.material.color
        : Color.WHITE;
    }
  } else if (dataSource._clampToGround && !canExtrude && tessellate) {
    var polylineGraphics = new PolylineGraphics();
    polylineGraphics.clampToGround = true;
    entity.polyline = polylineGraphics;
    polylineGraphics.positions = coordinates;
    if (defined(polyline)) {
      polylineGraphics.material = defined(polyline.material)
        ? polyline.material.color.getValue(Iso8601.MINIMUM_VALUE)
        : Color.WHITE;
      polylineGraphics.width = defaultValue(polyline.width, 1.0);
    } else {
      polylineGraphics.material = Color.WHITE;
      polylineGraphics.width = 1.0;
    }
    polylineGraphics.zIndex = zIndex;
  } else {
    if (defined(zIndex)) {
      oneTimeWarning(
        "kml-gx:drawOrder",
        "KML - gx:drawOrder is not supported in LineStrings when clampToGround is false"
      );
    }
    if (dataSource._clampToGround && !tessellate) {
      oneTimeWarning(
        "kml-line-tesselate",
        "Ignoring clampToGround for KML lines without the tessellate flag."
      );
    }

    polyline = defined(polyline) ? polyline.clone() : new PolylineGraphics();
    entity.polyline = polyline;
    polyline.positions = createPositionPropertyArrayFromAltitudeMode(
      coordinates,
      altitudeMode,
      gxAltitudeMode,
      ellipsoid
    );
    if (!tessellate || canExtrude) {
      polyline.arcType = ArcType.NONE;
    }
  }

  return true;
}

function processPolygon(
  dataSource,
  entityCollection,
  geometryNode,
  entity,
  styleEntity
) {
  var outerBoundaryIsNode = queryFirstNode(
    geometryNode,
    "outerBoundaryIs",
    namespaces.kml
  );
  var linearRingNode = queryFirstNode(
    outerBoundaryIsNode,
    "LinearRing",
    namespaces.kml
  );
  var coordinatesNode = queryFirstNode(
    linearRingNode,
    "coordinates",
    namespaces.kml
  );
  var ellipsoid = dataSource._ellipsoid;
  var coordinates = readCoordinates(coordinatesNode, ellipsoid);
  var extrude = queryBooleanValue(geometryNode, "extrude", namespaces.kml);
  var altitudeMode = queryStringValue(
    geometryNode,
    "altitudeMode",
    namespaces.kml
  );
  var gxAltitudeMode = queryStringValue(
    geometryNode,
    "altitudeMode",
    namespaces.gx
  );
  var canExtrude = isExtrudable(altitudeMode, gxAltitudeMode);

  var polygon = defined(styleEntity.polygon)
    ? styleEntity.polygon.clone()
    : createDefaultPolygon();

  var polyline = styleEntity.polyline;
  if (defined(polyline)) {
    polygon.outlineColor = defined(polyline.material)
      ? polyline.material.color
      : Color.WHITE;
    polygon.outlineWidth = polyline.width;
  }
  entity.polygon = polygon;

  if (canExtrude) {
    polygon.perPositionHeight = true;
    polygon.extrudedHeight = extrude ? 0 : undefined;
  } else if (!dataSource._clampToGround) {
    polygon.height = 0;
  }

  if (defined(coordinates)) {
    var hierarchy = new PolygonHierarchy(coordinates);
    var innerBoundaryIsNodes = queryChildNodes(
      geometryNode,
      "innerBoundaryIs",
      namespaces.kml
    );
    for (var j = 0; j < innerBoundaryIsNodes.length; j++) {
      linearRingNode = queryChildNodes(
        innerBoundaryIsNodes[j],
        "LinearRing",
        namespaces.kml
      );
      for (var k = 0; k < linearRingNode.length; k++) {
        coordinatesNode = queryFirstNode(
          linearRingNode[k],
          "coordinates",
          namespaces.kml
        );
        coordinates = readCoordinates(coordinatesNode, ellipsoid);
        if (defined(coordinates)) {
          hierarchy.holes.push(new PolygonHierarchy(coordinates));
        }
      }
    }
    polygon.hierarchy = hierarchy;
  }

  return true;
}

function processTrack(
  dataSource,
  entityCollection,
  geometryNode,
  entity,
  styleEntity
) {
  var altitudeMode = queryStringValue(
    geometryNode,
    "altitudeMode",
    namespaces.kml
  );
  var gxAltitudeMode = queryStringValue(
    geometryNode,
    "altitudeMode",
    namespaces.gx
  );
  var coordNodes = queryChildNodes(geometryNode, "coord", namespaces.gx);
  var angleNodes = queryChildNodes(geometryNode, "angles", namespaces.gx);
  var timeNodes = queryChildNodes(geometryNode, "when", namespaces.kml);
  var extrude = queryBooleanValue(geometryNode, "extrude", namespaces.kml);
  var canExtrude = isExtrudable(altitudeMode, gxAltitudeMode);
  var ellipsoid = dataSource._ellipsoid;

  if (angleNodes.length > 0) {
    oneTimeWarning(
      "kml-gx:angles",
      "KML - gx:angles are not supported in gx:Tracks"
    );
  }

  var length = Math.min(coordNodes.length, timeNodes.length);
  var coordinates = [];
  var times = [];
  for (var i = 0; i < length; i++) {
    var position = readCoordinate(coordNodes[i].textContent, ellipsoid);
    coordinates.push(position);
    times.push(JulianDate.fromIso8601(timeNodes[i].textContent));
  }
  var property = new SampledPositionProperty();
  property.addSamples(times, coordinates);
  entity.position = property;
  processPositionGraphics(
    dataSource,
    entity,
    styleEntity,
    heightReferenceFromAltitudeMode(altitudeMode, gxAltitudeMode)
  );
  processPathGraphics(entity, styleEntity);

  entity.availability = new TimeIntervalCollection();

  if (timeNodes.length > 0) {
    entity.availability.addInterval(
      new TimeInterval({
        start: times[0],
        stop: times[times.length - 1],
      })
    );
  }

  if (canExtrude && extrude) {
    createDropLine(entityCollection, entity, styleEntity);
  }

  return true;
}

function addToMultiTrack(
  times,
  positions,
  composite,
  availability,
  dropShowProperty,
  extrude,
  altitudeMode,
  gxAltitudeMode,
  includeEndPoints
) {
  var start = times[0];
  var stop = times[times.length - 1];

  var data = new SampledPositionProperty();
  data.addSamples(times, positions);

  composite.intervals.addInterval(
    new TimeInterval({
      start: start,
      stop: stop,
      isStartIncluded: includeEndPoints,
      isStopIncluded: includeEndPoints,
      data: createPositionPropertyFromAltitudeMode(
        data,
        altitudeMode,
        gxAltitudeMode
      ),
    })
  );
  availability.addInterval(
    new TimeInterval({
      start: start,
      stop: stop,
      isStartIncluded: includeEndPoints,
      isStopIncluded: includeEndPoints,
    })
  );
  dropShowProperty.intervals.addInterval(
    new TimeInterval({
      start: start,
      stop: stop,
      isStartIncluded: includeEndPoints,
      isStopIncluded: includeEndPoints,
      data: extrude,
    })
  );
}

function processMultiTrack(
  dataSource,
  entityCollection,
  geometryNode,
  entity,
  styleEntity
) {
  // Multitrack options do not work in GE as detailed in the spec,
  // rather than altitudeMode being at the MultiTrack level,
  // GE just defers all settings to the underlying track.

  var interpolate = queryBooleanValue(
    geometryNode,
    "interpolate",
    namespaces.gx
  );
  var trackNodes = queryChildNodes(geometryNode, "Track", namespaces.gx);

  var times;
  var lastStop;
  var lastStopPosition;
  var needDropLine = false;
  var dropShowProperty = new TimeIntervalCollectionProperty();
  var availability = new TimeIntervalCollection();
  var composite = new CompositePositionProperty();
  var ellipsoid = dataSource._ellipsoid;
  for (var i = 0, len = trackNodes.length; i < len; i++) {
    var trackNode = trackNodes[i];
    var timeNodes = queryChildNodes(trackNode, "when", namespaces.kml);
    var coordNodes = queryChildNodes(trackNode, "coord", namespaces.gx);
    var altitudeMode = queryStringValue(
      trackNode,
      "altitudeMode",
      namespaces.kml
    );
    var gxAltitudeMode = queryStringValue(
      trackNode,
      "altitudeMode",
      namespaces.gx
    );
    var canExtrude = isExtrudable(altitudeMode, gxAltitudeMode);
    var extrude = queryBooleanValue(trackNode, "extrude", namespaces.kml);

    var length = Math.min(coordNodes.length, timeNodes.length);

    var positions = [];
    times = [];
    for (var x = 0; x < length; x++) {
      var position = readCoordinate(coordNodes[x].textContent, ellipsoid);
      positions.push(position);
      times.push(JulianDate.fromIso8601(timeNodes[x].textContent));
    }

    if (interpolate) {
      //If we are interpolating, then we need to fill in the end of
      //the last track and the beginning of this one with a sampled
      //property.  From testing in Google Earth, this property
      //is never extruded and always absolute.
      if (defined(lastStop)) {
        addToMultiTrack(
          [lastStop, times[0]],
          [lastStopPosition, positions[0]],
          composite,
          availability,
          dropShowProperty,
          false,
          "absolute",
          undefined,
          false
        );
      }
      lastStop = times[length - 1];
      lastStopPosition = positions[positions.length - 1];
    }

    addToMultiTrack(
      times,
      positions,
      composite,
      availability,
      dropShowProperty,
      canExtrude && extrude,
      altitudeMode,
      gxAltitudeMode,
      true
    );
    needDropLine = needDropLine || (canExtrude && extrude);
  }

  entity.availability = availability;
  entity.position = composite;
  processPositionGraphics(dataSource, entity, styleEntity);
  processPathGraphics(entity, styleEntity);
  if (needDropLine) {
    createDropLine(entityCollection, entity, styleEntity);
    entity.polyline.show = dropShowProperty;
  }

  return true;
}

var geometryTypes = {
  Point: processPoint,
  LineString: processLineStringOrLinearRing,
  LinearRing: processLineStringOrLinearRing,
  Polygon: processPolygon,
  Track: processTrack,
  MultiTrack: processMultiTrack,
  MultiGeometry: processMultiGeometry,
  Model: processUnsupportedGeometry,
};

function processMultiGeometry(
  dataSource,
  entityCollection,
  geometryNode,
  entity,
  styleEntity,
  context
) {
  var childNodes = geometryNode.childNodes;
  var hasGeometry = false;
  for (var i = 0, len = childNodes.length; i < len; i++) {
    var childNode = childNodes.item(i);
    var geometryProcessor = geometryTypes[childNode.localName];
    if (defined(geometryProcessor)) {
      var childEntity = createEntity(childNode, entityCollection, context);
      childEntity.parent = entity;
      childEntity.name = entity.name;
      childEntity.availability = entity.availability;
      childEntity.description = entity.description;
      childEntity.kml = entity.kml;
      if (
        geometryProcessor(
          dataSource,
          entityCollection,
          childNode,
          childEntity,
          styleEntity
        )
      ) {
        hasGeometry = true;
      }
    }
  }

  return hasGeometry;
}

function processUnsupportedGeometry(
  dataSource,
  entityCollection,
  geometryNode,
  entity,
  styleEntity
) {
  oneTimeWarning(
    "kml-unsupportedGeometry",
    "KML - Unsupported geometry: " + geometryNode.localName
  );
  return false;
}

function processExtendedData(node, entity) {
  var extendedDataNode = queryFirstNode(node, "ExtendedData", namespaces.kml);

  if (!defined(extendedDataNode)) {
    return undefined;
  }

  if (defined(queryFirstNode(extendedDataNode, "SchemaData", namespaces.kml))) {
    oneTimeWarning("kml-schemaData", "KML - SchemaData is unsupported");
  }
  if (defined(queryStringAttribute(extendedDataNode, "xmlns:prefix"))) {
    oneTimeWarning(
      "kml-extendedData",
      "KML - ExtendedData with xmlns:prefix is unsupported"
    );
  }

  var result = {};
  var dataNodes = queryChildNodes(extendedDataNode, "Data", namespaces.kml);
  if (defined(dataNodes)) {
    var length = dataNodes.length;
    for (var i = 0; i < length; i++) {
      var dataNode = dataNodes[i];
      var name = queryStringAttribute(dataNode, "name");
      if (defined(name)) {
        result[name] = {
          displayName: queryStringValue(
            dataNode,
            "displayName",
            namespaces.kml
          ),
          value: queryStringValue(dataNode, "value", namespaces.kml),
        };
      }
    }
  }
  entity.kml.extendedData = result;
}

var scratchDiv;
if (typeof document !== "undefined") {
  scratchDiv = document.createElement("div");
}

function processDescription(
  node,
  entity,
  styleEntity,
  uriResolver,
  sourceResource
) {
  var i;
  var key;
  var keys;

  var kmlData = entity.kml;
  var extendedData = kmlData.extendedData;
  var description = queryStringValue(node, "description", namespaces.kml);

  var balloonStyle = defaultValue(
    entity.balloonStyle,
    styleEntity.balloonStyle
  );

  var background = Color.WHITE;
  var foreground = Color.BLACK;
  var text = description;

  if (defined(balloonStyle)) {
    background = defaultValue(balloonStyle.bgColor, Color.WHITE);
    foreground = defaultValue(balloonStyle.textColor, Color.BLACK);
    text = defaultValue(balloonStyle.text, description);
  }

  var value;
  if (defined(text)) {
    text = text.replace("$[name]", defaultValue(entity.name, ""));
    text = text.replace("$[description]", defaultValue(description, ""));
    text = text.replace("$[address]", defaultValue(kmlData.address, ""));
    text = text.replace("$[Snippet]", defaultValue(kmlData.snippet, ""));
    text = text.replace("$[id]", entity.id);

    //While not explicitly defined by the OGC spec, in Google Earth
    //The appearance of geDirections adds the directions to/from links
    //We simply replace this string with nothing.
    text = text.replace("$[geDirections]", "");

    if (defined(extendedData)) {
      var matches = text.match(/\$\[.+?\]/g);
      if (matches !== null) {
        for (i = 0; i < matches.length; i++) {
          var token = matches[i];
          var propertyName = token.substr(2, token.length - 3);
          var isDisplayName = /\/displayName$/.test(propertyName);
          propertyName = propertyName.replace(/\/displayName$/, "");

          value = extendedData[propertyName];
          if (defined(value)) {
            value = isDisplayName ? value.displayName : value.value;
          }
          if (defined(value)) {
            text = text.replace(token, defaultValue(value, ""));
          }
        }
      }
    }
  } else if (defined(extendedData)) {
    //If no description exists, build a table out of the extended data
    keys = Object.keys(extendedData);
    if (keys.length > 0) {
      text =
        '<table class="cesium-infoBox-defaultTable cesium-infoBox-defaultTable-lighter"><tbody>';
      for (i = 0; i < keys.length; i++) {
        key = keys[i];
        value = extendedData[key];
        text +=
          "<tr><th>" +
          defaultValue(value.displayName, key) +
          "</th><td>" +
          defaultValue(value.value, "") +
          "</td></tr>";
      }
      text += "</tbody></table>";
    }
  }

  if (!defined(text)) {
    //No description
    return;
  }

  //Turns non-explicit links into clickable links.
  text = autolinker.link(text);

  //Use a temporary div to manipulate the links
  //so that they open in a new window.
  scratchDiv.innerHTML = text;
  var links = scratchDiv.querySelectorAll("a");
  for (i = 0; i < links.length; i++) {
    links[i].setAttribute("target", "_blank");
  }

  //Rewrite any KMZ embedded urls
  if (defined(uriResolver) && uriResolver.keys.length > 1) {
    embedDataUris(scratchDiv, "a", "href", uriResolver);
    embedDataUris(scratchDiv, "img", "src", uriResolver);
  }

  //Make relative urls absolute using the sourceResource
  applyBasePath(scratchDiv, "a", "href", sourceResource);
  applyBasePath(scratchDiv, "img", "src", sourceResource);

  var tmp = '<div class="cesium-infoBox-description-lighter" style="';
  tmp += "overflow:auto;";
  tmp += "word-wrap:break-word;";
  tmp += "background-color:" + background.toCssColorString() + ";";
  tmp += "color:" + foreground.toCssColorString() + ";";
  tmp += '">';
  tmp += scratchDiv.innerHTML + "</div>";
  scratchDiv.innerHTML = "";

  //Set the final HTML as the description.
  entity.description = tmp;
}

function processFeature(dataSource, featureNode, processingData) {
  var entityCollection = processingData.entityCollection;
  var parent = processingData.parentEntity;
  var sourceResource = processingData.sourceResource;
  var uriResolver = processingData.uriResolver;

  var entity = createEntity(
    featureNode,
    entityCollection,
    processingData.context
  );
  var kmlData = entity.kml;
  var styleEntity = computeFinalStyle(
    dataSource,
    featureNode,
    processingData.styleCollection,
    sourceResource,
    uriResolver
  );

  var name = queryStringValue(featureNode, "name", namespaces.kml);
  entity.name = name;
  entity.parent = parent;

  var availability = processTimeSpan(featureNode);
  if (!defined(availability)) {
    availability = processTimeStamp(featureNode);
  }
  entity.availability = availability;

  mergeAvailabilityWithParent(entity);

  // Per KML spec "A Feature is visible only if it and all its ancestors are visible."
  function ancestryIsVisible(parentEntity) {
    if (!parentEntity) {
      return true;
    }
    return parentEntity.show && ancestryIsVisible(parentEntity.parent);
  }

  var visibility = queryBooleanValue(featureNode, "visibility", namespaces.kml);
  entity.show = ancestryIsVisible(parent) && defaultValue(visibility, true);
  //var open = queryBooleanValue(featureNode, 'open', namespaces.kml);

  var authorNode = queryFirstNode(featureNode, "author", namespaces.atom);
  var author = kmlData.author;
  author.name = queryStringValue(authorNode, "name", namespaces.atom);
  author.uri = queryStringValue(authorNode, "uri", namespaces.atom);
  author.email = queryStringValue(authorNode, "email", namespaces.atom);

  var linkNode = queryFirstNode(featureNode, "link", namespaces.atom);
  var link = kmlData.link;
  link.href = queryStringAttribute(linkNode, "href");
  link.hreflang = queryStringAttribute(linkNode, "hreflang");
  link.rel = queryStringAttribute(linkNode, "rel");
  link.type = queryStringAttribute(linkNode, "type");
  link.title = queryStringAttribute(linkNode, "title");
  link.length = queryStringAttribute(linkNode, "length");

  kmlData.address = queryStringValue(featureNode, "address", namespaces.kml);
  kmlData.phoneNumber = queryStringValue(
    featureNode,
    "phoneNumber",
    namespaces.kml
  );
  kmlData.snippet = queryStringValue(featureNode, "Snippet", namespaces.kml);

  processExtendedData(featureNode, entity);
  processDescription(
    featureNode,
    entity,
    styleEntity,
    uriResolver,
    sourceResource
  );

  var ellipsoid = dataSource._ellipsoid;
  processLookAt(featureNode, entity, ellipsoid);
  processCamera(featureNode, entity, ellipsoid);

  if (defined(queryFirstNode(featureNode, "Region", namespaces.kml))) {
    oneTimeWarning("kml-region", "KML - Placemark Regions are unsupported");
  }

  return {
    entity: entity,
    styleEntity: styleEntity,
  };
}

function processDocument(dataSource, node, processingData, deferredLoading) {
  deferredLoading.addNodes(node.childNodes, processingData);
  deferredLoading.process();
}

function processFolder(dataSource, node, processingData, deferredLoading) {
  var r = processFeature(dataSource, node, processingData);
  var newProcessingData = clone(processingData);
  newProcessingData.parentEntity = r.entity;
  processDocument(dataSource, node, newProcessingData, deferredLoading);
}

function processPlacemark(
  dataSource,
  placemark,
  processingData,
  deferredLoading
) {
  var r = processFeature(dataSource, placemark, processingData);
  var entity = r.entity;
  var styleEntity = r.styleEntity;

  var hasGeometry = false;
  var childNodes = placemark.childNodes;
  for (var i = 0, len = childNodes.length; i < len && !hasGeometry; i++) {
    var childNode = childNodes.item(i);
    var geometryProcessor = geometryTypes[childNode.localName];
    if (defined(geometryProcessor)) {
      // pass the placemark entity id as a context for case of defining multiple child entities together to handle case
      // where some malformed kmls reuse the same id across placemarks, which works in GE, but is not technically to spec.
      geometryProcessor(
        dataSource,
        processingData.entityCollection,
        childNode,
        entity,
        styleEntity,
        entity.id
      );
      hasGeometry = true;
    }
  }

  if (!hasGeometry) {
    entity.merge(styleEntity);
    processPositionGraphics(dataSource, entity, styleEntity);
  }
}

var playlistNodeProcessors = {
  FlyTo: processTourFlyTo,
  Wait: processTourWait,
  SoundCue: processTourUnsupportedNode,
  AnimatedUpdate: processTourUnsupportedNode,
  TourControl: processTourUnsupportedNode,
};

function processTour(dataSource, node, processingData, deferredLoading) {
  var name = queryStringValue(node, "name", namespaces.kml);
  var id = queryStringAttribute(node, "id");
  var tour = new KmlTour(name, id);

  var playlistNode = queryFirstNode(node, "Playlist", namespaces.gx);
  if (playlistNode) {
    var ellipsoid = dataSource._ellipsoid;
    var childNodes = playlistNode.childNodes;
    for (var i = 0; i < childNodes.length; i++) {
      var entryNode = childNodes[i];
      if (entryNode.localName) {
        var playlistNodeProcessor = playlistNodeProcessors[entryNode.localName];
        if (playlistNodeProcessor) {
          playlistNodeProcessor(tour, entryNode, ellipsoid);
        } else {
          console.log(
            "Unknown KML Tour playlist entry type " + entryNode.localName
          );
        }
      }
    }
  }

  if (!defined(dataSource.kmlTours)) {
    dataSource.kmlTours = [];
  }

  dataSource.kmlTours.push(tour);
}

function processTourUnsupportedNode(tour, entryNode) {
  oneTimeWarning("KML Tour unsupported node " + entryNode.localName);
}

function processTourWait(tour, entryNode) {
  var duration = queryNumericValue(entryNode, "duration", namespaces.gx);
  tour.addPlaylistEntry(new KmlTourWait(duration));
}

function processTourFlyTo(tour, entryNode, ellipsoid) {
  var duration = queryNumericValue(entryNode, "duration", namespaces.gx);
  var flyToMode = queryStringValue(entryNode, "flyToMode", namespaces.gx);

  var t = { kml: {} };

  processLookAt(entryNode, t, ellipsoid);
  processCamera(entryNode, t, ellipsoid);

  var view = t.kml.lookAt || t.kml.camera;

  var flyto = new KmlTourFlyTo(duration, flyToMode, view);
  tour.addPlaylistEntry(flyto);
}

function processCamera(featureNode, entity, ellipsoid) {
  var camera = queryFirstNode(featureNode, "Camera", namespaces.kml);
  if (defined(camera)) {
    var lon = defaultValue(
      queryNumericValue(camera, "longitude", namespaces.kml),
      0.0
    );
    var lat = defaultValue(
      queryNumericValue(camera, "latitude", namespaces.kml),
      0.0
    );
    var altitude = defaultValue(
      queryNumericValue(camera, "altitude", namespaces.kml),
      0.0
    );

    var heading = defaultValue(
      queryNumericValue(camera, "heading", namespaces.kml),
      0.0
    );
    var tilt = defaultValue(
      queryNumericValue(camera, "tilt", namespaces.kml),
      0.0
    );
    var roll = defaultValue(
      queryNumericValue(camera, "roll", namespaces.kml),
      0.0
    );

    var position = Cartesian3.fromDegrees(lon, lat, altitude, ellipsoid);
    var hpr = HeadingPitchRoll.fromDegrees(heading, tilt - 90.0, roll);

    entity.kml.camera = new KmlCamera(position, hpr);
  }
}

function processLookAt(featureNode, entity, ellipsoid) {
  var lookAt = queryFirstNode(featureNode, "LookAt", namespaces.kml);
  if (defined(lookAt)) {
    var lon = defaultValue(
      queryNumericValue(lookAt, "longitude", namespaces.kml),
      0.0
    );
    var lat = defaultValue(
      queryNumericValue(lookAt, "latitude", namespaces.kml),
      0.0
    );
    var altitude = defaultValue(
      queryNumericValue(lookAt, "altitude", namespaces.kml),
      0.0
    );
    var heading = queryNumericValue(lookAt, "heading", namespaces.kml);
    var tilt = queryNumericValue(lookAt, "tilt", namespaces.kml);
    var range = defaultValue(
      queryNumericValue(lookAt, "range", namespaces.kml),
      0.0
    );

    tilt = CesiumMath.toRadians(defaultValue(tilt, 0.0));
    heading = CesiumMath.toRadians(defaultValue(heading, 0.0));

    var hpr = new HeadingPitchRange(
      heading,
      tilt - CesiumMath.PI_OVER_TWO,
      range
    );
    var viewPoint = Cartesian3.fromDegrees(lon, lat, altitude, ellipsoid);

    entity.kml.lookAt = new KmlLookAt(viewPoint, hpr);
  }
}

function processGroundOverlay(
  dataSource,
  groundOverlay,
  processingData,
  deferredLoading
) {
  var r = processFeature(dataSource, groundOverlay, processingData);
  var entity = r.entity;

  var geometry;
  var isLatLonQuad = false;

  var ellipsoid = dataSource._ellipsoid;
  var positions = readCoordinates(
    queryFirstNode(groundOverlay, "LatLonQuad", namespaces.gx),
    ellipsoid
  );
  var zIndex = queryNumericValue(groundOverlay, "drawOrder", namespaces.kml);
  if (defined(positions)) {
    geometry = createDefaultPolygon();
    geometry.hierarchy = new PolygonHierarchy(positions);
    geometry.zIndex = zIndex;
    entity.polygon = geometry;
    isLatLonQuad = true;
  } else {
    geometry = new RectangleGraphics();
    geometry.zIndex = zIndex;
    entity.rectangle = geometry;

    var latLonBox = queryFirstNode(groundOverlay, "LatLonBox", namespaces.kml);
    if (defined(latLonBox)) {
      var west = queryNumericValue(latLonBox, "west", namespaces.kml);
      var south = queryNumericValue(latLonBox, "south", namespaces.kml);
      var east = queryNumericValue(latLonBox, "east", namespaces.kml);
      var north = queryNumericValue(latLonBox, "north", namespaces.kml);

      if (defined(west)) {
        west = CesiumMath.negativePiToPi(CesiumMath.toRadians(west));
      }
      if (defined(south)) {
        south = CesiumMath.clampToLatitudeRange(CesiumMath.toRadians(south));
      }
      if (defined(east)) {
        east = CesiumMath.negativePiToPi(CesiumMath.toRadians(east));
      }
      if (defined(north)) {
        north = CesiumMath.clampToLatitudeRange(CesiumMath.toRadians(north));
      }
      geometry.coordinates = new Rectangle(west, south, east, north);

      var rotation = queryNumericValue(latLonBox, "rotation", namespaces.kml);
      if (defined(rotation)) {
        var rotationRadians = CesiumMath.toRadians(rotation);
        geometry.rotation = rotationRadians;
        geometry.stRotation = rotationRadians;
      }
    }
  }

  var iconNode = queryFirstNode(groundOverlay, "Icon", namespaces.kml);
  var href = getIconHref(
    iconNode,
    dataSource,
    processingData.sourceResource,
    processingData.uriResolver,
    true
  );
  if (defined(href)) {
    if (isLatLonQuad) {
      oneTimeWarning(
        "kml-gx:LatLonQuad",
        "KML - gx:LatLonQuad Icon does not support texture projection."
      );
    }
    var x = queryNumericValue(iconNode, "x", namespaces.gx);
    var y = queryNumericValue(iconNode, "y", namespaces.gx);
    var w = queryNumericValue(iconNode, "w", namespaces.gx);
    var h = queryNumericValue(iconNode, "h", namespaces.gx);

    if (defined(x) || defined(y) || defined(w) || defined(h)) {
      oneTimeWarning(
        "kml-groundOverlay-xywh",
        "KML - gx:x, gx:y, gx:w, gx:h aren't supported for GroundOverlays"
      );
    }

    geometry.material = href;
    geometry.material.color = queryColorValue(
      groundOverlay,
      "color",
      namespaces.kml
    );
    geometry.material.transparent = true;
  } else {
    geometry.material = queryColorValue(groundOverlay, "color", namespaces.kml);
  }

  var altitudeMode = queryStringValue(
    groundOverlay,
    "altitudeMode",
    namespaces.kml
  );

  if (defined(altitudeMode)) {
    if (altitudeMode === "absolute") {
      //Use height above ellipsoid until we support MSL.
      geometry.height = queryNumericValue(
        groundOverlay,
        "altitude",
        namespaces.kml
      );
      geometry.zIndex = undefined;
    } else if (altitudeMode !== "clampToGround") {
      oneTimeWarning(
        "kml-altitudeMode-unknown",
        "KML - Unknown altitudeMode: " + altitudeMode
      );
    }
    // else just use the default of 0 until we support 'clampToGround'
  } else {
    altitudeMode = queryStringValue(
      groundOverlay,
      "altitudeMode",
      namespaces.gx
    );
    if (altitudeMode === "relativeToSeaFloor") {
      oneTimeWarning(
        "kml-altitudeMode-relativeToSeaFloor",
        "KML - altitudeMode relativeToSeaFloor is currently not supported, treating as absolute."
      );
      geometry.height = queryNumericValue(
        groundOverlay,
        "altitude",
        namespaces.kml
      );
      geometry.zIndex = undefined;
    } else if (altitudeMode === "clampToSeaFloor") {
      oneTimeWarning(
        "kml-altitudeMode-clampToSeaFloor",
        "KML - altitudeMode clampToSeaFloor is currently not supported, treating as clampToGround."
      );
    } else if (defined(altitudeMode)) {
      oneTimeWarning(
        "kml-altitudeMode-unknown",
        "KML - Unknown altitudeMode: " + altitudeMode
      );
    }
  }
}

function processUnsupportedFeature(
  dataSource,
  node,
  processingData,
  deferredLoading
) {
  dataSource._unsupportedNode.raiseEvent(
    dataSource,
    processingData.parentEntity,
    node,
    processingData.entityCollection,
    processingData.styleCollection,
    processingData.sourceResource,
    processingData.uriResolver
  );
  oneTimeWarning(
    "kml-unsupportedFeature-" + node.nodeName,
    "KML - Unsupported feature: " + node.nodeName
  );
}

var RefreshMode = {
  INTERVAL: 0,
  EXPIRE: 1,
  STOP: 2,
};

function cleanupString(s) {
  if (!defined(s) || s.length === 0) {
    return "";
  }

  var sFirst = s[0];
  if (sFirst === "&" || sFirst === "?") {
    s = s.substring(1);
  }

  return s;
}

var zeroRectangle = new Rectangle();
var scratchCartographic = new Cartographic();
var scratchCartesian2 = new Cartesian2();
var scratchCartesian3 = new Cartesian3();

function processNetworkLinkQueryString(
  resource,
  camera,
  canvas,
  viewBoundScale,
  bbox,
  ellipsoid
) {
  function fixLatitude(value) {
    if (value < -CesiumMath.PI_OVER_TWO) {
      return -CesiumMath.PI_OVER_TWO;
    } else if (value > CesiumMath.PI_OVER_TWO) {
      return CesiumMath.PI_OVER_TWO;
    }
    return value;
  }

  function fixLongitude(value) {
    if (value > CesiumMath.PI) {
      return value - CesiumMath.TWO_PI;
    } else if (value < -CesiumMath.PI) {
      return value + CesiumMath.TWO_PI;
    }

    return value;
  }

  var queryString = objectToQuery(resource.queryParameters);

  // objectToQuery escapes [ and ], so fix that
  queryString = queryString.replace(/%5B/g, "[").replace(/%5D/g, "]");

  if (defined(camera) && camera._mode !== SceneMode.MORPHING) {
    var centerCartesian;
    var centerCartographic;

    bbox = defaultValue(bbox, zeroRectangle);
    if (defined(canvas)) {
      scratchCartesian2.x = canvas.clientWidth * 0.5;
      scratchCartesian2.y = canvas.clientHeight * 0.5;
      centerCartesian = camera.pickEllipsoid(
        scratchCartesian2,
        ellipsoid,
        scratchCartesian3
      );
    }

    if (defined(centerCartesian)) {
      centerCartographic = ellipsoid.cartesianToCartographic(
        centerCartesian,
        scratchCartographic
      );
    } else {
      centerCartographic = Rectangle.center(bbox, scratchCartographic);
      centerCartesian = ellipsoid.cartographicToCartesian(centerCartographic);
    }

    if (
      defined(viewBoundScale) &&
      !CesiumMath.equalsEpsilon(viewBoundScale, 1.0, CesiumMath.EPSILON9)
    ) {
      var newHalfWidth = bbox.width * viewBoundScale * 0.5;
      var newHalfHeight = bbox.height * viewBoundScale * 0.5;
      bbox = new Rectangle(
        fixLongitude(centerCartographic.longitude - newHalfWidth),
        fixLatitude(centerCartographic.latitude - newHalfHeight),
        fixLongitude(centerCartographic.longitude + newHalfWidth),
        fixLatitude(centerCartographic.latitude + newHalfHeight)
      );
    }

    queryString = queryString.replace(
      "[bboxWest]",
      CesiumMath.toDegrees(bbox.west).toString()
    );
    queryString = queryString.replace(
      "[bboxSouth]",
      CesiumMath.toDegrees(bbox.south).toString()
    );
    queryString = queryString.replace(
      "[bboxEast]",
      CesiumMath.toDegrees(bbox.east).toString()
    );
    queryString = queryString.replace(
      "[bboxNorth]",
      CesiumMath.toDegrees(bbox.north).toString()
    );

    var lon = CesiumMath.toDegrees(centerCartographic.longitude).toString();
    var lat = CesiumMath.toDegrees(centerCartographic.latitude).toString();
    queryString = queryString.replace("[lookatLon]", lon);
    queryString = queryString.replace("[lookatLat]", lat);
    queryString = queryString.replace(
      "[lookatTilt]",
      CesiumMath.toDegrees(camera.pitch).toString()
    );
    queryString = queryString.replace(
      "[lookatHeading]",
      CesiumMath.toDegrees(camera.heading).toString()
    );
    queryString = queryString.replace(
      "[lookatRange]",
      Cartesian3.distance(camera.positionWC, centerCartesian)
    );
    queryString = queryString.replace("[lookatTerrainLon]", lon);
    queryString = queryString.replace("[lookatTerrainLat]", lat);
    queryString = queryString.replace(
      "[lookatTerrainAlt]",
      centerCartographic.height.toString()
    );

    ellipsoid.cartesianToCartographic(camera.positionWC, scratchCartographic);
    queryString = queryString.replace(
      "[cameraLon]",
      CesiumMath.toDegrees(scratchCartographic.longitude).toString()
    );
    queryString = queryString.replace(
      "[cameraLat]",
      CesiumMath.toDegrees(scratchCartographic.latitude).toString()
    );
    queryString = queryString.replace(
      "[cameraAlt]",
      CesiumMath.toDegrees(scratchCartographic.height).toString()
    );

    var frustum = camera.frustum;
    var aspectRatio = frustum.aspectRatio;
    var horizFov = "";
    var vertFov = "";
    if (defined(aspectRatio)) {
      var fov = CesiumMath.toDegrees(frustum.fov);
      if (aspectRatio > 1.0) {
        horizFov = fov;
        vertFov = fov / aspectRatio;
      } else {
        vertFov = fov;
        horizFov = fov * aspectRatio;
      }
    }
    queryString = queryString.replace("[horizFov]", horizFov.toString());
    queryString = queryString.replace("[vertFov]", vertFov.toString());
  } else {
    queryString = queryString.replace("[bboxWest]", "-180");
    queryString = queryString.replace("[bboxSouth]", "-90");
    queryString = queryString.replace("[bboxEast]", "180");
    queryString = queryString.replace("[bboxNorth]", "90");

    queryString = queryString.replace("[lookatLon]", "");
    queryString = queryString.replace("[lookatLat]", "");
    queryString = queryString.replace("[lookatRange]", "");
    queryString = queryString.replace("[lookatTilt]", "");
    queryString = queryString.replace("[lookatHeading]", "");
    queryString = queryString.replace("[lookatTerrainLon]", "");
    queryString = queryString.replace("[lookatTerrainLat]", "");
    queryString = queryString.replace("[lookatTerrainAlt]", "");

    queryString = queryString.replace("[cameraLon]", "");
    queryString = queryString.replace("[cameraLat]", "");
    queryString = queryString.replace("[cameraAlt]", "");
    queryString = queryString.replace("[horizFov]", "");
    queryString = queryString.replace("[vertFov]", "");
  }

  if (defined(canvas)) {
    queryString = queryString.replace("[horizPixels]", canvas.clientWidth);
    queryString = queryString.replace("[vertPixels]", canvas.clientHeight);
  } else {
    queryString = queryString.replace("[horizPixels]", "");
    queryString = queryString.replace("[vertPixels]", "");
  }

  queryString = queryString.replace("[terrainEnabled]", "1");
  queryString = queryString.replace("[clientVersion]", "1");
  queryString = queryString.replace("[kmlVersion]", "2.2");
  queryString = queryString.replace("[clientName]", "Cesium");
  queryString = queryString.replace("[language]", "English");

  resource.setQueryParameters(queryToObject(queryString));
}

function processNetworkLink(dataSource, node, processingData, deferredLoading) {
  var r = processFeature(dataSource, node, processingData);
  var networkEntity = r.entity;

  var sourceResource = processingData.sourceResource;
  var uriResolver = processingData.uriResolver;

  var link = queryFirstNode(node, "Link", namespaces.kml);

  if (!defined(link)) {
    link = queryFirstNode(node, "Url", namespaces.kml);
  }
  if (defined(link)) {
    var href = queryStringValue(link, "href", namespaces.kml);
    var viewRefreshMode;
    var viewBoundScale;
    if (defined(href)) {
      var newSourceUri = href;
      href = resolveHref(href, sourceResource, processingData.uriResolver);

      // We need to pass in the original path if resolveHref returns a data uri because the network link
      //  references a document in a KMZ archive
      if (/^data:/.test(href.getUrlComponent())) {
        // So if sourceUri isn't the kmz file, then its another kml in the archive, so resolve it
        if (!/\.kmz/i.test(sourceResource.getUrlComponent())) {
          newSourceUri = sourceResource.getDerivedResource({
            url: newSourceUri,
          });
        }
      } else {
        newSourceUri = href.clone(); // Not a data uri so use the fully qualified uri
        viewRefreshMode = queryStringValue(
          link,
          "viewRefreshMode",
          namespaces.kml
        );
        viewBoundScale = defaultValue(
          queryStringValue(link, "viewBoundScale", namespaces.kml),
          1.0
        );
        var defaultViewFormat =
          viewRefreshMode === "onStop"
            ? "BBOX=[bboxWest],[bboxSouth],[bboxEast],[bboxNorth]"
            : "";
        var viewFormat = defaultValue(
          queryStringValue(link, "viewFormat", namespaces.kml),
          defaultViewFormat
        );
        var httpQuery = queryStringValue(link, "httpQuery", namespaces.kml);
        if (defined(viewFormat)) {
          href.setQueryParameters(queryToObject(cleanupString(viewFormat)));
        }
        if (defined(httpQuery)) {
          href.setQueryParameters(queryToObject(cleanupString(httpQuery)));
        }

        var ellipsoid = dataSource._ellipsoid;
        processNetworkLinkQueryString(
          href,
          dataSource._camera,
          dataSource._canvas,
          viewBoundScale,
          dataSource._lastCameraView.bbox,
          ellipsoid
        );
      }

      var options = {
        sourceUri: newSourceUri,
        uriResolver: uriResolver,
        context: networkEntity.id,
      };
      var networkLinkCollection = new EntityCollection();
      var promise = load(dataSource, networkLinkCollection, href, options)
        .then(function (rootElement) {
          var entities = dataSource._entityCollection;
          var newEntities = networkLinkCollection.values;
          entities.suspendEvents();
          for (var i = 0; i < newEntities.length; i++) {
            var newEntity = newEntities[i];
            if (!defined(newEntity.parent)) {
              newEntity.parent = networkEntity;
              mergeAvailabilityWithParent(newEntity);
            }

            entities.add(newEntity);
          }
          entities.resumeEvents();

          // Add network links to a list if we need they will need to be updated
          var refreshMode = queryStringValue(
            link,
            "refreshMode",
            namespaces.kml
          );
          var refreshInterval = defaultValue(
            queryNumericValue(link, "refreshInterval", namespaces.kml),
            0
          );
          if (
            (refreshMode === "onInterval" && refreshInterval > 0) ||
            refreshMode === "onExpire" ||
            viewRefreshMode === "onStop"
          ) {
            var networkLinkControl = queryFirstNode(
              rootElement,
              "NetworkLinkControl",
              namespaces.kml
            );
            var hasNetworkLinkControl = defined(networkLinkControl);

            var now = JulianDate.now();
            var networkLinkInfo = {
              id: createGuid(),
              href: href,
              cookie: {},
              lastUpdated: now,
              updating: false,
              entity: networkEntity,
              viewBoundScale: viewBoundScale,
              needsUpdate: false,
              cameraUpdateTime: now,
            };

            var minRefreshPeriod = 0;
            if (hasNetworkLinkControl) {
              networkLinkInfo.cookie = queryToObject(
                defaultValue(
                  queryStringValue(
                    networkLinkControl,
                    "cookie",
                    namespaces.kml
                  ),
                  ""
                )
              );
              minRefreshPeriod = defaultValue(
                queryNumericValue(
                  networkLinkControl,
                  "minRefreshPeriod",
                  namespaces.kml
                ),
                0
              );
            }

            if (refreshMode === "onInterval") {
              if (hasNetworkLinkControl) {
                refreshInterval = Math.max(minRefreshPeriod, refreshInterval);
              }
              networkLinkInfo.refreshMode = RefreshMode.INTERVAL;
              networkLinkInfo.time = refreshInterval;
            } else if (refreshMode === "onExpire") {
              var expires;
              if (hasNetworkLinkControl) {
                expires = queryStringValue(
                  networkLinkControl,
                  "expires",
                  namespaces.kml
                );
              }
              if (defined(expires)) {
                try {
                  var date = JulianDate.fromIso8601(expires);
                  var diff = JulianDate.secondsDifference(date, now);
                  if (diff > 0 && diff < minRefreshPeriod) {
                    JulianDate.addSeconds(now, minRefreshPeriod, date);
                  }
                  networkLinkInfo.refreshMode = RefreshMode.EXPIRE;
                  networkLinkInfo.time = date;
                } catch (e) {
                  oneTimeWarning(
                    "kml-refreshMode-onInterval-onExpire",
                    "KML - NetworkLinkControl expires is not a valid date"
                  );
                }
              } else {
                oneTimeWarning(
                  "kml-refreshMode-onExpire",
                  "KML - refreshMode of onExpire requires the NetworkLinkControl to have an expires element"
                );
              }
            } else if (dataSource._camera) {
              // Only allow onStop refreshes if we have a camera
              networkLinkInfo.refreshMode = RefreshMode.STOP;
              networkLinkInfo.time = defaultValue(
                queryNumericValue(link, "viewRefreshTime", namespaces.kml),
                0
              );
            } else {
              oneTimeWarning(
                "kml-refrehMode-onStop-noCamera",
                "A NetworkLink with viewRefreshMode=onStop requires a camera be passed in when creating the KmlDataSource"
              );
            }

            if (defined(networkLinkInfo.refreshMode)) {
              dataSource._networkLinks.set(networkLinkInfo.id, networkLinkInfo);
            }
          } else if (viewRefreshMode === "onRegion") {
            oneTimeWarning(
              "kml-refrehMode-onRegion",
              "KML - Unsupported viewRefreshMode: onRegion"
            );
          }
        })
        .otherwise(function (error) {
          oneTimeWarning("An error occured during loading " + href.url);
          dataSource._error.raiseEvent(dataSource, error);
        });

      deferredLoading.addPromise(promise);
    }
  }
}

function processFeatureNode(dataSource, node, processingData, deferredLoading) {
  var featureProcessor = featureTypes[node.localName];
  if (defined(featureProcessor)) {
    return featureProcessor(dataSource, node, processingData, deferredLoading);
  }

  return processUnsupportedFeature(
    dataSource,
    node,
    processingData,
    deferredLoading
  );
}

function loadKml(
  dataSource,
  entityCollection,
  kml,
  sourceResource,
  uriResolver,
  context
) {
  entityCollection.removeAll();

  var documentElement = kml.documentElement;
  var document =
    documentElement.localName === "Document"
      ? documentElement
      : queryFirstNode(documentElement, "Document", namespaces.kml);
  var name = queryStringValue(document, "name", namespaces.kml);
  if (!defined(name)) {
    name = getFilenameFromUri(sourceResource.getUrlComponent());
  }

  // Only set the name from the root document
  if (!defined(dataSource._name)) {
    dataSource._name = name;
  }

  var deferredLoading = new KmlDataSource._DeferredLoading(dataSource);
  var styleCollection = new EntityCollection(dataSource);
  return when
    .all(
      processStyles(
        dataSource,
        kml,
        styleCollection,
        sourceResource,
        false,
        uriResolver
      )
    )
    .then(function () {
      var element = kml.documentElement;
      if (element.localName === "kml") {
        var childNodes = element.childNodes;
        for (var i = 0; i < childNodes.length; i++) {
          var tmp = childNodes[i];
          if (defined(featureTypes[tmp.localName])) {
            element = tmp;
            break;
          }
        }
      }

      var processingData = {
        parentEntity: undefined,
        entityCollection: entityCollection,
        styleCollection: styleCollection,
        sourceResource: sourceResource,
        uriResolver: uriResolver,
        context: context,
      };

      entityCollection.suspendEvents();
      processFeatureNode(dataSource, element, processingData, deferredLoading);
      entityCollection.resumeEvents();

      return deferredLoading.wait().then(function () {
        return kml.documentElement;
      });
    });
}

function loadKmz(dataSource, entityCollection, blob, sourceResource) {
  var deferred = when.defer();
  zip.createReader(
    new zip.BlobReader(blob),
    function (reader) {
      reader.getEntries(function (entries) {
        var promises = [];
        var uriResolver = {};
        var docEntry;
        var docDefer;
        for (var i = 0; i < entries.length; i++) {
          var entry = entries[i];
          if (!entry.directory) {
            var innerDefer = when.defer();
            promises.push(innerDefer.promise);
            if (/\.kml$/i.test(entry.filename)) {
              // We use the first KML document we come across
              //  https://developers.google.com/kml/documentation/kmzarchives
              // Unless we come across a .kml file at the root of the archive because GE does this
              if (!defined(docEntry) || !/\//i.test(entry.filename)) {
                if (defined(docEntry)) {
                  // We found one at the root so load the initial kml as a data uri
                  loadDataUriFromZip(docEntry, uriResolver, docDefer);
                }
                docEntry = entry;
                docDefer = innerDefer;
              } else {
                // Wasn't the first kml and wasn't at the root
                loadDataUriFromZip(entry, uriResolver, innerDefer);
              }
            } else {
              loadDataUriFromZip(entry, uriResolver, innerDefer);
            }
          }
        }

        // Now load the root KML document
        if (defined(docEntry)) {
          loadXmlFromZip(docEntry, uriResolver, docDefer);
        }
        when
          .all(promises)
          .then(function () {
            reader.close();
            if (!defined(uriResolver.kml)) {
              deferred.reject(
                new RuntimeError("KMZ file does not contain a KML document.")
              );
              return;
            }
            uriResolver.keys = Object.keys(uriResolver);
            return loadKml(
              dataSource,
              entityCollection,
              uriResolver.kml,
              sourceResource,
              uriResolver
            );
          })
          .then(deferred.resolve)
          .otherwise(deferred.reject);
      });
    },
    function (e) {
      deferred.reject(e);
    }
  );

  return deferred.promise;
}

function load(dataSource, entityCollection, data, options) {
  options = defaultValue(options, defaultValue.EMPTY_OBJECT);
  var sourceUri = options.sourceUri;
  var uriResolver = options.uriResolver;
  var context = options.context;

  var promise = data;
  if (typeof data === "string" || data instanceof Resource) {
    data = Resource.createIfNeeded(data);
    promise = data.fetchBlob();
    sourceUri = defaultValue(sourceUri, data.clone());

    // Add resource credits to our list of credits to display
    var resourceCredits = dataSource._resourceCredits;
    var credits = data.credits;
    if (defined(credits)) {
      var length = credits.length;
      for (var i = 0; i < length; i++) {
        resourceCredits.push(credits[i]);
      }
    }
  } else {
    sourceUri = defaultValue(sourceUri, Resource.DEFAULT.clone());
  }

  sourceUri = Resource.createIfNeeded(sourceUri);

  return when(promise)
    .then(function (dataToLoad) {
      if (dataToLoad instanceof Blob) {
        return isZipFile(dataToLoad).then(function (isZip) {
          if (isZip) {
            return loadKmz(dataSource, entityCollection, dataToLoad, sourceUri);
          }
          return readBlobAsText(dataToLoad).then(function (text) {
            //There's no official way to validate if a parse was successful.
            //The following check detects the error on various browsers.

            //Insert missing namespaces
            text = insertNamespaces(text);

            //Remove Duplicate Namespaces
            text = removeDuplicateNamespaces(text);

            //IE raises an exception
            var kml;
            var error;
            try {
              kml = parser.parseFromString(text, "application/xml");
            } catch (e) {
              error = e.toString();
            }

            //The parse succeeds on Chrome and Firefox, but the error
            //handling is different in each.
            if (
              defined(error) ||
              kml.body ||
              kml.documentElement.tagName === "parsererror"
            ) {
              //Firefox has error information as the firstChild nodeValue.
              var msg = defined(error)
                ? error
                : kml.documentElement.firstChild.nodeValue;

              //Chrome has it in the body text.
              if (!msg) {
                msg = kml.body.innerText;
              }

              //Return the error
              throw new RuntimeError(msg);
            }
            return loadKml(
              dataSource,
              entityCollection,
              kml,
              sourceUri,
              uriResolver,
              context
            );
          });
        });
      }
      return loadKml(
        dataSource,
        entityCollection,
        dataToLoad,
        sourceUri,
        uriResolver,
        context
      );
    })
    .otherwise(function (error) {
      dataSource._error.raiseEvent(dataSource, error);
      console.log(error);
      return when.reject(error);
    });
}

/**
 * A {@link DataSource} which processes Keyhole Markup Language 2.2 (KML).
 * <p>
 * KML support in Cesium is incomplete, but a large amount of the standard,
 * as well as Google's <code>gx</code> extension namespace, is supported. See Github issue
 * {@link https://github.com/CesiumGS/cesium/issues/873|#873} for a
 * detailed list of what is and isn't support. Cesium will also write information to the
 * console when it encounters most unsupported features.
 * </p>
 * <p>
 * Non visual feature data, such as <code>atom:author</code> and <code>ExtendedData</code>
 * is exposed via an instance of {@link KmlFeatureData}, which is added to each {@link Entity}
 * under the <code>kml</code> property.
 * </p>
 *
 * @alias KmlDataSource
 * @constructor
 *
 * @param {Object} options An object with the following properties:
 * @param {Camera} options.camera The camera that is used for viewRefreshModes and sending camera properties to network links.
 * @param {Canvas} options.canvas The canvas that is used for sending viewer properties to network links.
 * @param {Ellipsoid} [options.ellipsoid=Ellipsoid.WGS84] The global ellipsoid used for geographical calculations.
 * @param {Credit|String} [options.credit] A credit for the data source, which is displayed on the canvas.
 *
 * @see {@link http://www.opengeospatial.org/standards/kml/|Open Geospatial Consortium KML Standard}
 * @see {@link https://developers.google.com/kml/|Google KML Documentation}
 *
 * @demo {@link https://sandcastle.cesium.com/index.html?src=KML.html|Cesium Sandcastle KML Demo}
 *
 * @example
 * var viewer = new Cesium.Viewer('cesiumContainer');
 * viewer.dataSources.add(Cesium.KmlDataSource.load('../../SampleData/facilities.kmz',
 *      {
 *           camera: viewer.scene.camera,
 *           canvas: viewer.scene.canvas
 *      })
 * );
 */
function KmlDataSource(options) {
  options = defaultValue(options, defaultValue.EMPTY_OBJECT);
  var camera = options.camera;
  var canvas = options.canvas;

  //>>includeStart('debug', pragmas.debug);
  if (!defined(camera)) {
    throw new DeveloperError("options.camera is required.");
  }
  if (!defined(canvas)) {
    throw new DeveloperError("options.canvas is required.");
  }
  //>>includeEnd('debug');

  this._changed = new Event();
  this._error = new Event();
  this._loading = new Event();
  this._refresh = new Event();
  this._unsupportedNode = new Event();

  this._clock = undefined;
  this._entityCollection = new EntityCollection(this);
  this._name = undefined;
  this._isLoading = false;
  this._pinBuilder = new PinBuilder();
  this._networkLinks = new AssociativeArray();
  this._entityCluster = new EntityCluster();

  this._canvas = canvas;
  this._camera = camera;
  this._lastCameraView = {
    position: defined(camera) ? Cartesian3.clone(camera.positionWC) : undefined,
    direction: defined(camera)
      ? Cartesian3.clone(camera.directionWC)
      : undefined,
    up: defined(camera) ? Cartesian3.clone(camera.upWC) : undefined,
    bbox: defined(camera)
      ? camera.computeViewRectangle()
      : Rectangle.clone(Rectangle.MAX_VALUE),
  };

  this._ellipsoid = defaultValue(options.ellipsoid, Ellipsoid.WGS84);

  // User specified credit
  var credit = options.credit;
  if (typeof credit === "string") {
    credit = new Credit(credit);
  }
  this._credit = credit;

  // Create a list of Credit's from the resource that the user can't remove
  this._resourceCredits = [];
}

/**
 * Creates a Promise to a new instance loaded with the provided KML data.
 *
 * @param {Resource|String|Document|Blob} data A url, parsed KML document, or Blob containing binary KMZ data or a parsed KML document.
 * @param {Object} options An object with the following properties:
 * @param {Camera} options.camera The camera that is used for viewRefreshModes and sending camera properties to network links.
 * @param {Canvas} options.canvas The canvas that is used for sending viewer properties to network links.
 * @param {String} [options.sourceUri] Overrides the url to use for resolving relative links and other KML network features.
 * @param {Boolean} [options.clampToGround=false] true if we want the geometry features (Polygons, LineStrings and LinearRings) clamped to the ground.
 * @param {Ellipsoid} [options.ellipsoid=Ellipsoid.WGS84] The global ellipsoid used for geographical calculations.
 * @param {Credit|String} [options.credit] A credit for the data source, which is displayed on the canvas.
 *
 * @returns {Promise.<KmlDataSource>} A promise that will resolve to a new KmlDataSource instance once the KML is loaded.
 */
KmlDataSource.load = function (data, options) {
  options = defaultValue(options, defaultValue.EMPTY_OBJECT);
  var dataSource = new KmlDataSource(options);
  return dataSource.load(data, options);
};

Object.defineProperties(KmlDataSource.prototype, {
  /**
   * Gets or sets a human-readable name for this instance.
   * This will be automatically be set to the KML document name on load.
   * @memberof KmlDataSource.prototype
   * @type {String}
   */
  name: {
    get: function () {
      return this._name;
    },
    set: function (value) {
      if (this._name !== value) {
        this._name = value;
        this._changed.raiseEvent(this);
      }
    },
  },
  /**
   * Gets the clock settings defined by the loaded KML. This represents the total
   * availability interval for all time-dynamic data. If the KML does not contain
   * time-dynamic data, this value is undefined.
   * @memberof KmlDataSource.prototype
   * @type {DataSourceClock}
   */
  clock: {
    get: function () {
      return this._clock;
    },
  },
  /**
   * Gets the collection of {@link Entity} instances.
   * @memberof KmlDataSource.prototype
   * @type {EntityCollection}
   */
  entities: {
    get: function () {
      return this._entityCollection;
    },
  },
  /**
   * Gets a value indicating if the data source is currently loading data.
   * @memberof KmlDataSource.prototype
   * @type {Boolean}
   */
  isLoading: {
    get: function () {
      return this._isLoading;
    },
  },
  /**
   * Gets an event that will be raised when the underlying data changes.
   * @memberof KmlDataSource.prototype
   * @type {Event}
   */
  changedEvent: {
    get: function () {
      return this._changed;
    },
  },
  /**
   * Gets an event that will be raised if an error is encountered during processing.
   * @memberof KmlDataSource.prototype
   * @type {Event}
   */
  errorEvent: {
    get: function () {
      return this._error;
    },
  },
  /**
   * Gets an event that will be raised when the data source either starts or stops loading.
   * @memberof KmlDataSource.prototype
   * @type {Event}
   */
  loadingEvent: {
    get: function () {
      return this._loading;
    },
  },
  /**
   * Gets an event that will be raised when the data source refreshes a network link.
   * @memberof KmlDataSource.prototype
   * @type {Event}
   */
  refreshEvent: {
    get: function () {
      return this._refresh;
    },
  },
  /**
   * Gets an event that will be raised when the data source finds an unsupported node type.
   * @memberof KmlDataSource.prototype
   * @type {Event}
   */
  unsupportedNodeEvent: {
    get: function () {
      return this._unsupportedNode;
    },
  },
  /**
   * Gets whether or not this data source should be displayed.
   * @memberof KmlDataSource.prototype
   * @type {Boolean}
   */
  show: {
    get: function () {
      return this._entityCollection.show;
    },
    set: function (value) {
      this._entityCollection.show = value;
    },
  },

  /**
   * Gets or sets the clustering options for this data source. This object can be shared between multiple data sources.
   *
   * @memberof KmlDataSource.prototype
   * @type {EntityCluster}
   */
  clustering: {
    get: function () {
      return this._entityCluster;
    },
    set: function (value) {
      //>>includeStart('debug', pragmas.debug);
      if (!defined(value)) {
        throw new DeveloperError("value must be defined.");
      }
      //>>includeEnd('debug');
      this._entityCluster = value;
    },
  },
  /**
   * Gets the credit that will be displayed for the data source
   * @memberof KmlDataSource.prototype
   * @type {Credit}
   */
  credit: {
    get: function () {
      return this._credit;
    },
  },
});

/**
 * Asynchronously loads the provided KML data, replacing any existing data.
 *
 * @param {Resource|String|Document|Blob} data A url, parsed KML document, or Blob containing binary KMZ data or a parsed KML document.
 * @param {Object} [options] An object with the following properties:
 * @param {Resource|String} [options.sourceUri] Overrides the url to use for resolving relative links and other KML network features.
 * @param {Boolean} [options.clampToGround=false] true if we want the geometry features (Polygons, LineStrings and LinearRings) clamped to the ground. If true, lines will use corridors so use Entity.corridor instead of Entity.polyline.
 * @param {Ellipsoid} [options.ellipsoid=Ellipsoid.WGS84] The global ellipsoid used for geographical calculations.
 *
 * @returns {Promise.<KmlDataSource>} A promise that will resolve to this instances once the KML is loaded.
 */
KmlDataSource.prototype.load = function (data, options) {
  //>>includeStart('debug', pragmas.debug);
  if (!defined(data)) {
    throw new DeveloperError("data is required.");
  }
  //>>includeEnd('debug');

  options = defaultValue(options, defaultValue.EMPTY_OBJECT);
  DataSource.setLoading(this, true);

  var oldName = this._name;
  this._name = undefined;
  this._clampToGround = defaultValue(options.clampToGround, false);

  var that = this;
  return load(this, this._entityCollection, data, options)
    .then(function () {
      var clock;

      var availability = that._entityCollection.computeAvailability();

      var start = availability.start;
      var stop = availability.stop;
      var isMinStart = JulianDate.equals(start, Iso8601.MINIMUM_VALUE);
      var isMaxStop = JulianDate.equals(stop, Iso8601.MAXIMUM_VALUE);
      if (!isMinStart || !isMaxStop) {
        var date;

        //If start is min time just start at midnight this morning, local time
        if (isMinStart) {
          date = new Date();
          date.setHours(0, 0, 0, 0);
          start = JulianDate.fromDate(date);
        }

        //If stop is max value just stop at midnight tonight, local time
        if (isMaxStop) {
          date = new Date();
          date.setHours(24, 0, 0, 0);
          stop = JulianDate.fromDate(date);
        }

        clock = new DataSourceClock();
        clock.startTime = start;
        clock.stopTime = stop;
        clock.currentTime = JulianDate.clone(start);
        clock.clockRange = ClockRange.LOOP_STOP;
        clock.clockStep = ClockStep.SYSTEM_CLOCK_MULTIPLIER;
        clock.multiplier = Math.round(
          Math.min(
            Math.max(JulianDate.secondsDifference(stop, start) / 60, 1),
            3.15569e7
          )
        );
      }

      var changed = false;
      if (clock !== that._clock) {
        that._clock = clock;
        changed = true;
      }

      if (oldName !== that._name) {
        changed = true;
      }

      if (changed) {
        that._changed.raiseEvent(that);
      }

      DataSource.setLoading(that, false);

      return that;
    })
    .otherwise(function (error) {
      DataSource.setLoading(that, false);
      that._error.raiseEvent(that, error);
      console.log(error);
      return when.reject(error);
    });
};

function mergeAvailabilityWithParent(child) {
  var parent = child.parent;
  if (defined(parent)) {
    var parentAvailability = parent.availability;
    if (defined(parentAvailability)) {
      var childAvailability = child.availability;
      if (defined(childAvailability)) {
        childAvailability.intersect(parentAvailability);
      } else {
        child.availability = parentAvailability;
      }
    }
  }
}

function getNetworkLinkUpdateCallback(
  dataSource,
  networkLink,
  newEntityCollection,
  networkLinks,
  processedHref
) {
  return function (rootElement) {
    if (!networkLinks.contains(networkLink.id)) {
      // Got into the odd case where a parent network link was updated while a child
      //  network link update was in flight, so just throw it away.
      return;
    }
    var remove = false;
    var networkLinkControl = queryFirstNode(
      rootElement,
      "NetworkLinkControl",
      namespaces.kml
    );
    var hasNetworkLinkControl = defined(networkLinkControl);

    var minRefreshPeriod = 0;
    if (hasNetworkLinkControl) {
      if (
        defined(queryFirstNode(networkLinkControl, "Update", namespaces.kml))
      ) {
        oneTimeWarning(
          "kml-networkLinkControl-update",
          "KML - NetworkLinkControl updates aren't supported."
        );
        networkLink.updating = false;
        networkLinks.remove(networkLink.id);
        return;
      }
      networkLink.cookie = queryToObject(
        defaultValue(
          queryStringValue(networkLinkControl, "cookie", namespaces.kml),
          ""
        )
      );
      minRefreshPeriod = defaultValue(
        queryNumericValue(
          networkLinkControl,
          "minRefreshPeriod",
          namespaces.kml
        ),
        0
      );
    }

    var now = JulianDate.now();
    var refreshMode = networkLink.refreshMode;
    if (refreshMode === RefreshMode.INTERVAL) {
      if (defined(networkLinkControl)) {
        networkLink.time = Math.max(minRefreshPeriod, networkLink.time);
      }
    } else if (refreshMode === RefreshMode.EXPIRE) {
      var expires;
      if (defined(networkLinkControl)) {
        expires = queryStringValue(
          networkLinkControl,
          "expires",
          namespaces.kml
        );
      }
      if (defined(expires)) {
        try {
          var date = JulianDate.fromIso8601(expires);
          var diff = JulianDate.secondsDifference(date, now);
          if (diff > 0 && diff < minRefreshPeriod) {
            JulianDate.addSeconds(now, minRefreshPeriod, date);
          }
          networkLink.time = date;
        } catch (e) {
          oneTimeWarning(
            "kml-networkLinkControl-expires",
            "KML - NetworkLinkControl expires is not a valid date"
          );
          remove = true;
        }
      } else {
        oneTimeWarning(
          "kml-refreshMode-onExpire",
          "KML - refreshMode of onExpire requires the NetworkLinkControl to have an expires element"
        );
        remove = true;
      }
    }

    var networkLinkEntity = networkLink.entity;
    var entityCollection = dataSource._entityCollection;
    var newEntities = newEntityCollection.values;

    function removeChildren(entity) {
      entityCollection.remove(entity);
      var children = entity._children;
      var count = children.length;
      for (var i = 0; i < count; ++i) {
        removeChildren(children[i]);
      }
    }

    // Remove old entities
    entityCollection.suspendEvents();
    var entitiesCopy = entityCollection.values.slice();
    var i;
    for (i = 0; i < entitiesCopy.length; ++i) {
      var entityToRemove = entitiesCopy[i];
      if (entityToRemove.parent === networkLinkEntity) {
        entityToRemove.parent = undefined;
        removeChildren(entityToRemove);
      }
    }
    entityCollection.resumeEvents();

    // Add new entities
    entityCollection.suspendEvents();
    for (i = 0; i < newEntities.length; i++) {
      var newEntity = newEntities[i];
      if (!defined(newEntity.parent)) {
        newEntity.parent = networkLinkEntity;
        mergeAvailabilityWithParent(newEntity);
      }
      entityCollection.add(newEntity);
    }
    entityCollection.resumeEvents();

    // No refresh information remove it, otherwise update lastUpdate time
    if (remove) {
      networkLinks.remove(networkLink.id);
    } else {
      networkLink.lastUpdated = now;
    }

    var availability = entityCollection.computeAvailability();

    var start = availability.start;
    var stop = availability.stop;
    var isMinStart = JulianDate.equals(start, Iso8601.MINIMUM_VALUE);
    var isMaxStop = JulianDate.equals(stop, Iso8601.MAXIMUM_VALUE);
    if (!isMinStart || !isMaxStop) {
      var clock = dataSource._clock;

      if (clock.startTime !== start || clock.stopTime !== stop) {
        clock.startTime = start;
        clock.stopTime = stop;
        dataSource._changed.raiseEvent(dataSource);
      }
    }

<<<<<<< HEAD
    function createPositionPropertyFromAltitudeMode(property, altitudeMode, gxAltitudeMode) {
        if (gxAltitudeMode === 'relativeToSeaFloor' || altitudeMode === 'absolute' || altitudeMode === 'relativeToGround') {
            //Just return the ellipsoid referenced property until we support MSL
            return property;
        }

        if ((defined(altitudeMode) && altitudeMode !== 'clampToGround') || //
            (defined(gxAltitudeMode) && gxAltitudeMode !== 'clampToSeaFloor')) {
            oneTimeWarning('kml-altitudeMode-unknown', 'KML - Unknown altitudeMode: ' + defaultValue(altitudeMode, gxAltitudeMode));
        }

        // Clamp to ground is the default
        return new ScaledPositionProperty(property);
    }

    function createPositionPropertyArrayFromAltitudeMode(properties, altitudeMode, gxAltitudeMode, ellipsoid) {
        if (!defined(properties)) {
            return undefined;
        }

        if (gxAltitudeMode === 'relativeToSeaFloor' || altitudeMode === 'absolute' || altitudeMode === 'relativeToGround') {
            //Just return the ellipsoid referenced property until we support MSL
            return properties;
        }

        if ((defined(altitudeMode) && altitudeMode !== 'clampToGround') || //
            (defined(gxAltitudeMode) && gxAltitudeMode !== 'clampToSeaFloor')) {
            oneTimeWarning('kml-altitudeMode-unknown', 'KML - Unknown altitudeMode: ' + defaultValue(altitudeMode, gxAltitudeMode));
        }

        // Clamp to ground is the default
        var propertiesLength = properties.length;
        for (var i = 0; i < propertiesLength; i++) {
            var property = properties[i];
            ellipsoid.scaleToGeodeticSurface(property, property);
        }
        return properties;
    }

    function processPositionGraphics(dataSource, entity, styleEntity, heightReference) {
        var label = entity.label;
        if (!defined(label)) {
            label = defined(styleEntity.label) ? styleEntity.label.clone() : createDefaultLabel();
            entity.label = label;
        }
        label.text = entity.name;

        var billboard = entity.billboard;
        if (!defined(billboard)) {
            billboard = defined(styleEntity.billboard) ? styleEntity.billboard.clone() : createDefaultBillboard();
            entity.billboard = billboard;
        }

        if (!defined(billboard.image)) {
            billboard.image = dataSource._pinBuilder.fromColor(Color.YELLOW, 64);

        // If there were empty <Icon> tags in the KML, then billboard.image was set to false above
        // However, in this case, the false value would have been converted to a property afterwards
        // Thus, we check if billboard.image is defined with value of false
        } else if (!billboard.image.getValue()) {
            billboard.image = undefined;
        }

        var scale = 1.0;
        if (defined(billboard.scale)) {
            scale = billboard.scale.getValue();
            if (scale !== 0) {
                label.pixelOffset = new Cartesian2((scale * 16) + 1, 0);
            } else {
                //Minor tweaks to better match Google Earth.
                label.pixelOffset = undefined;
                label.horizontalOrigin = undefined;
            }
        }

        if (defined(heightReference) && dataSource._clampToGround) {
            billboard.heightReference = heightReference;
            label.heightReference = heightReference;
        }
    }

    function processPathGraphics(entity, styleEntity) {
        var path = entity.path;
        if (!defined(path)) {
            path = new PathGraphics();
            path.leadTime = 0;
            entity.path = path;
        }

        var polyline = styleEntity.polyline;
        if (defined(polyline)) {
            path.material = polyline.material;
            path.width = polyline.width;
        }
    }

    function processPoint(dataSource, entityCollection, geometryNode, entity, styleEntity) {
        var coordinatesString = queryStringValue(geometryNode, 'coordinates', namespaces.kml);
        var altitudeMode = queryStringValue(geometryNode, 'altitudeMode', namespaces.kml);
        var gxAltitudeMode = queryStringValue(geometryNode, 'altitudeMode', namespaces.gx);
        var extrude = queryBooleanValue(geometryNode, 'extrude', namespaces.kml);
        var ellipsoid = dataSource._ellipsoid;
        var position = readCoordinate(coordinatesString, ellipsoid);

        entity.position = position;
        processPositionGraphics(dataSource, entity, styleEntity, heightReferenceFromAltitudeMode(altitudeMode, gxAltitudeMode));

        if (extrude && isExtrudable(altitudeMode, gxAltitudeMode)) {
            createDropLine(entityCollection, entity, styleEntity);
        }

        return true;
    }

    function processLineStringOrLinearRing(dataSource, entityCollection, geometryNode, entity, styleEntity) {
        var coordinatesNode = queryFirstNode(geometryNode, 'coordinates', namespaces.kml);
        var altitudeMode = queryStringValue(geometryNode, 'altitudeMode', namespaces.kml);
        var gxAltitudeMode = queryStringValue(geometryNode, 'altitudeMode', namespaces.gx);
        var extrude = queryBooleanValue(geometryNode, 'extrude', namespaces.kml);
        var tessellate = queryBooleanValue(geometryNode, 'tessellate', namespaces.kml);
        var canExtrude = isExtrudable(altitudeMode, gxAltitudeMode);
        var zIndex = queryNumericValue(geometryNode, 'drawOrder', namespaces.gx);

        var ellipsoid = dataSource._ellipsoid;
        var coordinates = readCoordinates(coordinatesNode, ellipsoid);
        var polyline = styleEntity.polyline;
        if (canExtrude && extrude) {
            var wall = new WallGraphics();
            entity.wall = wall;
            wall.positions = coordinates;
            var polygon = styleEntity.polygon;

            if (defined(polygon)) {
                wall.fill = polygon.fill;
                wall.material = polygon.material;
            }

            //Always outline walls so they show up in 2D.
            wall.outline = true;
            if (defined(polyline)) {
                wall.outlineColor = defined(polyline.material) ? polyline.material.color : Color.WHITE;
                wall.outlineWidth = polyline.width;
            } else if (defined(polygon)) {
                wall.outlineColor = defined(polygon.material) ? polygon.material.color : Color.WHITE;
            }
        } else if (dataSource._clampToGround && !canExtrude && tessellate) {
            var polylineGraphics = new PolylineGraphics();
            polylineGraphics.clampToGround = true;
            entity.polyline = polylineGraphics;
            polylineGraphics.positions = coordinates;
            if (defined(polyline)) {
                polylineGraphics.material = defined(polyline.material) ? polyline.material.color.getValue(Iso8601.MINIMUM_VALUE) : Color.WHITE;
                polylineGraphics.width = defaultValue(polyline.width, 1.0);
            } else {
                polylineGraphics.material = Color.WHITE;
                polylineGraphics.width = 1.0;
            }
            polylineGraphics.zIndex = zIndex;
        } else {
            if (defined(zIndex)) {
                oneTimeWarning('kml-gx:drawOrder', 'KML - gx:drawOrder is not supported in LineStrings when clampToGround is false');
            }
            if (dataSource._clampToGround && !tessellate) {
                oneTimeWarning('kml-line-tesselate', 'Ignoring clampToGround for KML lines without the tessellate flag.');
            }

            polyline = defined(polyline) ? polyline.clone() : new PolylineGraphics();
            entity.polyline = polyline;
            polyline.positions = createPositionPropertyArrayFromAltitudeMode(coordinates, altitudeMode, gxAltitudeMode, ellipsoid);
            if (!tessellate || canExtrude) {
                polyline.arcType = ArcType.NONE;
            }
        }

        return true;
    }

    function processPolygon(dataSource, entityCollection, geometryNode, entity, styleEntity) {
        var outerBoundaryIsNode = queryFirstNode(geometryNode, 'outerBoundaryIs', namespaces.kml);
        var linearRingNode = queryFirstNode(outerBoundaryIsNode, 'LinearRing', namespaces.kml);
        var coordinatesNode = queryFirstNode(linearRingNode, 'coordinates', namespaces.kml);
        var ellipsoid = dataSource._ellipsoid;
        var coordinates = readCoordinates(coordinatesNode, ellipsoid);
        var extrude = queryBooleanValue(geometryNode, 'extrude', namespaces.kml);
        var altitudeMode = queryStringValue(geometryNode, 'altitudeMode', namespaces.kml);
        var gxAltitudeMode = queryStringValue(geometryNode, 'altitudeMode', namespaces.gx);
        var canExtrude = isExtrudable(altitudeMode, gxAltitudeMode);

        var polygon = defined(styleEntity.polygon) ? styleEntity.polygon.clone() : createDefaultPolygon();

        var polyline = styleEntity.polyline;
        if (defined(polyline)) {
            polygon.outlineColor = defined(polyline.material) ? polyline.material.color : Color.WHITE;
            polygon.outlineWidth = polyline.width;
        }
        entity.polygon = polygon;

        if (canExtrude) {
            polygon.perPositionHeight = true;
            polygon.extrudedHeight = extrude ? 0 : undefined;
        } else if (!dataSource._clampToGround) {
            polygon.height = 0;
        }

        if (defined(coordinates)) {
            var hierarchy = new PolygonHierarchy(coordinates);
            var innerBoundaryIsNodes = queryChildNodes(geometryNode, 'innerBoundaryIs', namespaces.kml);
            for (var j = 0; j < innerBoundaryIsNodes.length; j++) {
                linearRingNode = queryChildNodes(innerBoundaryIsNodes[j], 'LinearRing', namespaces.kml);
                for (var k = 0; k < linearRingNode.length; k++) {
                    coordinatesNode = queryFirstNode(linearRingNode[k], 'coordinates', namespaces.kml);
                    coordinates = readCoordinates(coordinatesNode, ellipsoid);
                    if (defined(coordinates)) {
                        hierarchy.holes.push(new PolygonHierarchy(coordinates));
                    }
                }
            }
            polygon.hierarchy = hierarchy;
        }

        return true;
    }

    function processTrack(dataSource, entityCollection, geometryNode, entity, styleEntity) {
        var altitudeMode = queryStringValue(geometryNode, 'altitudeMode', namespaces.kml);
        var gxAltitudeMode = queryStringValue(geometryNode, 'altitudeMode', namespaces.gx);
        var coordNodes = queryChildNodes(geometryNode, 'coord', namespaces.gx);
        var angleNodes = queryChildNodes(geometryNode, 'angles', namespaces.gx);
        var timeNodes = queryChildNodes(geometryNode, 'when', namespaces.kml);
        var extrude = queryBooleanValue(geometryNode, 'extrude', namespaces.kml);
        var canExtrude = isExtrudable(altitudeMode, gxAltitudeMode);
        var ellipsoid = dataSource._ellipsoid;

        if (angleNodes.length > 0) {
            oneTimeWarning('kml-gx:angles', 'KML - gx:angles are not supported in gx:Tracks');
        }

        var length = Math.min(coordNodes.length, timeNodes.length);
        var coordinates = [];
        var times = [];
        for (var i = 0; i < length; i++) {
            var position = readCoordinate(coordNodes[i].textContent, ellipsoid);
            coordinates.push(position);
            times.push(JulianDate.fromIso8601(timeNodes[i].textContent));
        }
        var property = new SampledPositionProperty();
        property.addSamples(times, coordinates);
        entity.position = property;
        processPositionGraphics(dataSource, entity, styleEntity, heightReferenceFromAltitudeMode(altitudeMode, gxAltitudeMode));
        processPathGraphics(entity, styleEntity);

        entity.availability = new TimeIntervalCollection();

        if (timeNodes.length > 0) {
            entity.availability.addInterval(new TimeInterval({
                start : times[0],
                stop : times[times.length - 1]
            }));
        }

        if (canExtrude && extrude) {
            createDropLine(entityCollection, entity, styleEntity);
        }

        return true;
    }

    function addToMultiTrack(times, positions, composite, availability, dropShowProperty, extrude, altitudeMode, gxAltitudeMode, includeEndPoints) {
        var start = times[0];
        var stop = times[times.length - 1];

        var data = new SampledPositionProperty();
        data.addSamples(times, positions);

        composite.intervals.addInterval(new TimeInterval({
            start : start,
            stop : stop,
            isStartIncluded : includeEndPoints,
            isStopIncluded : includeEndPoints,
            data : createPositionPropertyFromAltitudeMode(data, altitudeMode, gxAltitudeMode)
        }));
        availability.addInterval(new TimeInterval({
            start : start,
            stop : stop,
            isStartIncluded : includeEndPoints,
            isStopIncluded : includeEndPoints
        }));
        dropShowProperty.intervals.addInterval(new TimeInterval({
            start : start,
            stop : stop,
            isStartIncluded : includeEndPoints,
            isStopIncluded : includeEndPoints,
            data : extrude
        }));
    }

    function processMultiTrack(dataSource, entityCollection, geometryNode, entity, styleEntity) {
        // Multitrack options do not work in GE as detailed in the spec,
        // rather than altitudeMode being at the MultiTrack level,
        // GE just defers all settings to the underlying track.

        var interpolate = queryBooleanValue(geometryNode, 'interpolate', namespaces.gx);
        var trackNodes = queryChildNodes(geometryNode, 'Track', namespaces.gx);

        var times;
        var lastStop;
        var lastStopPosition;
        var needDropLine = false;
        var dropShowProperty = new TimeIntervalCollectionProperty();
        var availability = new TimeIntervalCollection();
        var composite = new CompositePositionProperty();
        var ellipsoid = dataSource._ellipsoid;
        for (var i = 0, len = trackNodes.length; i < len; i++) {
            var trackNode = trackNodes[i];
            var timeNodes = queryChildNodes(trackNode, 'when', namespaces.kml);
            var coordNodes = queryChildNodes(trackNode, 'coord', namespaces.gx);
            var altitudeMode = queryStringValue(trackNode, 'altitudeMode', namespaces.kml);
            var gxAltitudeMode = queryStringValue(trackNode, 'altitudeMode', namespaces.gx);
            var canExtrude = isExtrudable(altitudeMode, gxAltitudeMode);
            var extrude = queryBooleanValue(trackNode, 'extrude', namespaces.kml);

            var length = Math.min(coordNodes.length, timeNodes.length);

            var positions = [];
            times = [];
            for (var x = 0; x < length; x++) {
                var position = readCoordinate(coordNodes[x].textContent, ellipsoid);
                positions.push(position);
                times.push(JulianDate.fromIso8601(timeNodes[x].textContent));
            }

            if (interpolate) {
                //If we are interpolating, then we need to fill in the end of
                //the last track and the beginning of this one with a sampled
                //property.  From testing in Google Earth, this property
                //is never extruded and always absolute.
                if (defined(lastStop)) {
                    addToMultiTrack([lastStop, times[0]], [lastStopPosition, positions[0]], composite, availability, dropShowProperty, false, 'absolute', undefined, false);
                }
                lastStop = times[length - 1];
                lastStopPosition = positions[positions.length - 1];
            }

            addToMultiTrack(times, positions, composite, availability, dropShowProperty, canExtrude && extrude, altitudeMode, gxAltitudeMode, true);
            needDropLine = needDropLine || (canExtrude && extrude);
        }

        entity.availability = availability;
        entity.position = composite;
        processPositionGraphics(dataSource, entity, styleEntity);
        processPathGraphics(entity, styleEntity);
        if (needDropLine) {
            createDropLine(entityCollection, entity, styleEntity);
            entity.polyline.show = dropShowProperty;
        }

        return true;
    }

    var geometryTypes = {
        Point : processPoint,
        LineString : processLineStringOrLinearRing,
        LinearRing : processLineStringOrLinearRing,
        Polygon : processPolygon,
        Track : processTrack,
        MultiTrack : processMultiTrack,
        MultiGeometry : processMultiGeometry,
        Model : processUnsupportedGeometry
    };

    function processMultiGeometry(dataSource, entityCollection, geometryNode, entity, styleEntity, context) {
        var childNodes = geometryNode.childNodes;
        var hasGeometry = false;
        for (var i = 0, len = childNodes.length; i < len; i++) {
            var childNode = childNodes.item(i);
            var geometryProcessor = geometryTypes[childNode.localName];
            if (defined(geometryProcessor)) {
                var childEntity = createEntity(childNode, entityCollection, context);
                childEntity.parent = entity;
                childEntity.name = entity.name;
                childEntity.availability = entity.availability;
                childEntity.description = entity.description;
                childEntity.kml = entity.kml;
                if (geometryProcessor(dataSource, entityCollection, childNode, childEntity, styleEntity)) {
                    hasGeometry = true;
                }
            }
        }

        return hasGeometry;
    }

    function processUnsupportedGeometry(dataSource, entityCollection, geometryNode, entity, styleEntity) {
        oneTimeWarning('kml-unsupportedGeometry', 'KML - Unsupported geometry: ' + geometryNode.localName);
        return false;
    }

    function processExtendedData(node, entity) {
        var extendedDataNode = queryFirstNode(node, 'ExtendedData', namespaces.kml);

        if (!defined(extendedDataNode)) {
            return undefined;
        }

        if (defined(queryFirstNode(extendedDataNode, 'SchemaData', namespaces.kml))) {
            oneTimeWarning('kml-schemaData', 'KML - SchemaData is unsupported');
        }
        if (defined(queryStringAttribute(extendedDataNode, 'xmlns:prefix'))) {
            oneTimeWarning('kml-extendedData', 'KML - ExtendedData with xmlns:prefix is unsupported');
        }

        var result = {};
        var dataNodes = queryChildNodes(extendedDataNode, 'Data', namespaces.kml);
        if (defined(dataNodes)) {
            var length = dataNodes.length;
            for (var i = 0; i < length; i++) {
                var dataNode = dataNodes[i];
                var name = queryStringAttribute(dataNode, 'name');
                if (defined(name)) {
                    result[name] = {
                        displayName : queryStringValue(dataNode, 'displayName', namespaces.kml),
                        value : queryStringValue(dataNode, 'value', namespaces.kml)
                    };
                }
            }
        }
        entity.kml.extendedData = result;
    }

    var scratchDiv;
    if (typeof document !== 'undefined') {
        scratchDiv = document.createElement('div');
    }

    function processDescription(node, entity, styleEntity, uriResolver, sourceResource) {
        var i;
        var key;
        var keys;

        var kmlData = entity.kml;
        var extendedData = kmlData.extendedData;
        var description = queryStringValue(node, 'description', namespaces.kml);

        var balloonStyle = defaultValue(entity.balloonStyle, styleEntity.balloonStyle);

        var background = Color.WHITE;
        var foreground = Color.BLACK;
        var text = description;

        if (defined(balloonStyle)) {
            background = defaultValue(balloonStyle.bgColor, Color.WHITE);
            foreground = defaultValue(balloonStyle.textColor, Color.BLACK);
            text = defaultValue(balloonStyle.text, description);
        }

        var value;
        if (defined(text)) {
            text = text.replace('$[name]', defaultValue(entity.name, ''));
            text = text.replace('$[description]', defaultValue(description, ''));
            text = text.replace('$[address]', defaultValue(kmlData.address, ''));
            text = text.replace('$[Snippet]', defaultValue(kmlData.snippet, ''));
            text = text.replace('$[id]', entity.id);

            //While not explicitly defined by the OGC spec, in Google Earth
            //The appearance of geDirections adds the directions to/from links
            //We simply replace this string with nothing.
            text = text.replace('$[geDirections]', '');

            if (defined(extendedData)) {
                var matches = text.match(/\$\[.+?\]/g);
                if (matches !== null) {
                    for (i = 0; i < matches.length; i++) {
                        var token = matches[i];
                        var propertyName = token.substr(2, token.length - 3);
                        var isDisplayName = /\/displayName$/.test(propertyName);
                        propertyName = propertyName.replace(/\/displayName$/, '');

                        value = extendedData[propertyName];
                        if (defined(value)) {
                            value = isDisplayName ? value.displayName : value.value;
                        }
                        if (defined(value)) {
                            text = text.replace(token, defaultValue(value, ''));
                        }
                    }
                }
            }
        } else if (defined(extendedData)) {
            //If no description exists, build a table out of the extended data
            keys = Object.keys(extendedData);
            if (keys.length > 0) {
                text = '<table class="cesium-infoBox-defaultTable cesium-infoBox-defaultTable-lighter"><tbody>';
                for (i = 0; i < keys.length; i++) {
                    key = keys[i];
                    value = extendedData[key];
                    text += '<tr><th>' + defaultValue(value.displayName, key) + '</th><td>' + defaultValue(value.value, '') + '</td></tr>';
                }
                text += '</tbody></table>';
            }
        }

        if (!defined(text)) {
            //No description
            return;
        }

        //Turns non-explicit links into clickable links.
        text = autolinker.link(text);

        //Use a temporary div to manipulate the links
        //so that they open in a new window.
        scratchDiv.innerHTML = text;
        var links = scratchDiv.querySelectorAll('a');
        for (i = 0; i < links.length; i++) {
            links[i].setAttribute('target', '_blank');
        }

        //Rewrite any KMZ embedded urls
        if (defined(uriResolver) && uriResolver.keys.length > 1) {
            embedDataUris(scratchDiv, 'a', 'href', uriResolver);
            embedDataUris(scratchDiv, 'img', 'src', uriResolver);
        }

        //Make relative urls absolute using the sourceResource
        applyBasePath(scratchDiv, 'a', 'href', sourceResource);
        applyBasePath(scratchDiv, 'img', 'src', sourceResource);

        var tmp = '<div class="cesium-infoBox-description-lighter" style="';
        tmp += 'overflow:auto;';
        tmp += 'word-wrap:break-word;';
        tmp += 'background-color:' + background.toCssColorString() + ';';
        tmp += 'color:' + foreground.toCssColorString() + ';';
        tmp += '">';
        tmp += scratchDiv.innerHTML + '</div>';
        scratchDiv.innerHTML = '';

        //Set the final HTML as the description.
        entity.description = tmp;
    }

    function processFeature(dataSource, featureNode, processingData) {
        var entityCollection = processingData.entityCollection;
        var parent = processingData.parentEntity;
        var sourceResource = processingData.sourceResource;
        var uriResolver = processingData.uriResolver;

        var entity = createEntity(featureNode, entityCollection, processingData.context);
        var kmlData = entity.kml;
        var styleEntity = computeFinalStyle(dataSource, featureNode, processingData.styleCollection, sourceResource, uriResolver);

        var name = queryStringValue(featureNode, 'name', namespaces.kml);
        entity.name = name;
        entity.parent = parent;

        var availability = processTimeSpan(featureNode);
        if (!defined(availability)) {
            availability = processTimeStamp(featureNode);
        }
        entity.availability = availability;

        mergeAvailabilityWithParent(entity);

        // Per KML spec "A Feature is visible only if it and all its ancestors are visible."
        function ancestryIsVisible(parentEntity) {
            if (!parentEntity) {
                return true;
            }
            return parentEntity.show && ancestryIsVisible(parentEntity.parent);
        }

        var visibility = queryBooleanValue(featureNode, 'visibility', namespaces.kml);
        entity.show = ancestryIsVisible(parent) && defaultValue(visibility, true);
        //var open = queryBooleanValue(featureNode, 'open', namespaces.kml);

        var authorNode = queryFirstNode(featureNode, 'author', namespaces.atom);
        var author = kmlData.author;
        author.name = queryStringValue(authorNode, 'name', namespaces.atom);
        author.uri = queryStringValue(authorNode, 'uri', namespaces.atom);
        author.email = queryStringValue(authorNode, 'email', namespaces.atom);

        var linkNode = queryFirstNode(featureNode, 'link', namespaces.atom);
        var link = kmlData.link;
        link.href = queryStringAttribute(linkNode, 'href');
        link.hreflang = queryStringAttribute(linkNode, 'hreflang');
        link.rel = queryStringAttribute(linkNode, 'rel');
        link.type = queryStringAttribute(linkNode, 'type');
        link.title = queryStringAttribute(linkNode, 'title');
        link.length = queryStringAttribute(linkNode, 'length');

        kmlData.address = queryStringValue(featureNode, 'address', namespaces.kml);
        kmlData.phoneNumber = queryStringValue(featureNode, 'phoneNumber', namespaces.kml);
        kmlData.snippet = queryStringValue(featureNode, 'Snippet', namespaces.kml);

        processExtendedData(featureNode, entity);
        processDescription(featureNode, entity, styleEntity, uriResolver, sourceResource);

        var ellipsoid = dataSource._ellipsoid;
        processLookAt(featureNode, entity, ellipsoid);
        processCamera(featureNode, entity, ellipsoid);

        if (defined(queryFirstNode(featureNode, 'Region', namespaces.kml))) {
            oneTimeWarning('kml-region', 'KML - Placemark Regions are unsupported');
        }

        return {
            entity : entity,
            styleEntity : styleEntity
        };
    }

    function processDocument(dataSource, node, processingData, deferredLoading) {
        deferredLoading.addNodes(node.childNodes, processingData);
        deferredLoading.process();
    }

    function processFolder(dataSource, node, processingData, deferredLoading) {
        var r = processFeature(dataSource, node, processingData);
        var newProcessingData = clone(processingData);
        newProcessingData.parentEntity = r.entity;
        processDocument(dataSource, node, newProcessingData, deferredLoading);
    }

    function processPlacemark(dataSource, placemark, processingData, deferredLoading) {
        var r = processFeature(dataSource, placemark, processingData);
        var entity = r.entity;
        var styleEntity = r.styleEntity;

        var hasGeometry = false;
        var childNodes = placemark.childNodes;
        for (var i = 0, len = childNodes.length; i < len && !hasGeometry; i++) {
            var childNode = childNodes.item(i);
            var geometryProcessor = geometryTypes[childNode.localName];
            if (defined(geometryProcessor)) {
                // pass the placemark entity id as a context for case of defining multiple child entities together to handle case
                // where some malformed kmls reuse the same id across placemarks, which works in GE, but is not technically to spec.
                geometryProcessor(dataSource, processingData.entityCollection, childNode, entity, styleEntity, entity.id);
                hasGeometry = true;
            }
        }

        if (!hasGeometry) {
            entity.merge(styleEntity);
            processPositionGraphics(dataSource, entity, styleEntity);
        }
    }

    var playlistNodeProcessors = {
        FlyTo: processTourFlyTo,
        Wait: processTourWait,
        SoundCue: processTourUnsupportedNode,
        AnimatedUpdate: processTourUnsupportedNode,
        TourControl: processTourUnsupportedNode
    };

    function processTour(dataSource, node, processingData, deferredLoading) {
        var name = queryStringValue(node, 'name', namespaces.kml);
        var id = queryStringAttribute(node, 'id');
        var tour = new KmlTour(name, id);

        var playlistNode = queryFirstNode(node, 'Playlist', namespaces.gx);
        if(playlistNode) {
            var ellipsoid = dataSource._ellipsoid;
            var childNodes = playlistNode.childNodes;
            for(var i = 0; i < childNodes.length; i++) {
                var entryNode = childNodes[i];
                if (entryNode.localName) {
                    var playlistNodeProcessor = playlistNodeProcessors[entryNode.localName];
                    if (playlistNodeProcessor) {
                        playlistNodeProcessor(tour, entryNode, ellipsoid);
                    }
                    else {
                        console.log('Unknown KML Tour playlist entry type ' + entryNode.localName);
                    }
                }
            }
        }

        if (!defined(dataSource.kmlTours)) {
            dataSource.kmlTours = [];
        }

        dataSource.kmlTours.push(tour);
    }

    function processTourUnsupportedNode(tour, entryNode) {
        oneTimeWarning('KML Tour unsupported node ' + entryNode.localName);
    }

    function processTourWait(tour, entryNode) {
        var duration = queryNumericValue(entryNode, 'duration', namespaces.gx);
        tour.addPlaylistEntry(new KmlTourWait(duration));
    }

    function processTourFlyTo(tour, entryNode, ellipsoid) {
        var duration = queryNumericValue(entryNode, 'duration', namespaces.gx);
        var flyToMode = queryStringValue(entryNode, 'flyToMode', namespaces.gx);

        var t = {kml: {}};

        processLookAt(entryNode, t, ellipsoid);
        processCamera(entryNode, t, ellipsoid);

        var view = t.kml.lookAt || t.kml.camera;

        var flyto = new KmlTourFlyTo(duration, flyToMode, view);
        tour.addPlaylistEntry(flyto);
    }

    function processCamera(featureNode, entity, ellipsoid) {
        var camera = queryFirstNode(featureNode, 'Camera', namespaces.kml);
        if(defined(camera)) {
            var lon = defaultValue(queryNumericValue(camera, 'longitude', namespaces.kml), 0.0);
            var lat = defaultValue(queryNumericValue(camera, 'latitude', namespaces.kml), 0.0);
            var altitude = defaultValue(queryNumericValue(camera, 'altitude', namespaces.kml), 0.0);

            var heading = defaultValue(queryNumericValue(camera, 'heading', namespaces.kml), 0.0);
            var tilt = defaultValue(queryNumericValue(camera, 'tilt', namespaces.kml), 0.0);
            var roll = defaultValue(queryNumericValue(camera, 'roll', namespaces.kml), 0.0);

            var position = Cartesian3.fromDegrees(lon, lat, altitude, ellipsoid);
            var hpr = HeadingPitchRoll.fromDegrees(heading, tilt - 90.0, roll);

            entity.kml.camera = new KmlCamera(position, hpr);
        }
    }

    function processLookAt(featureNode, entity, ellipsoid) {
        var lookAt = queryFirstNode(featureNode, 'LookAt', namespaces.kml);
        if(defined(lookAt)) {
            var lon = defaultValue(queryNumericValue(lookAt, 'longitude', namespaces.kml), 0.0);
            var lat = defaultValue(queryNumericValue(lookAt, 'latitude', namespaces.kml), 0.0);
            var altitude = defaultValue(queryNumericValue(lookAt, 'altitude', namespaces.kml), 0.0);
            var heading = queryNumericValue(lookAt, 'heading', namespaces.kml);
            var tilt = queryNumericValue(lookAt, 'tilt', namespaces.kml);
            var range = defaultValue(queryNumericValue(lookAt, 'range', namespaces.kml), 0.0);

            tilt = CesiumMath.toRadians(defaultValue(tilt, 0.0));
            heading = CesiumMath.toRadians(defaultValue(heading, 0.0));

            var hpr = new HeadingPitchRange(heading, tilt - CesiumMath.PI_OVER_TWO, range);
            var viewPoint = Cartesian3.fromDegrees(lon, lat, altitude, ellipsoid);

            entity.kml.lookAt = new KmlLookAt(viewPoint, hpr);
        }
    }

    function processGroundOverlay(dataSource, groundOverlay, processingData, deferredLoading) {
        var r = processFeature(dataSource, groundOverlay, processingData);
        var entity = r.entity;

        var geometry;
        var isLatLonQuad = false;

        var ellipsoid = dataSource._ellipsoid;
        var positions = readCoordinates(queryFirstNode(groundOverlay, 'LatLonQuad', namespaces.gx), ellipsoid);
        var zIndex = queryNumericValue(groundOverlay, 'drawOrder', namespaces.kml);
        if (defined(positions)) {
            geometry = createDefaultPolygon();
            geometry.hierarchy = new PolygonHierarchy(positions);
            geometry.zIndex = zIndex;
            entity.polygon = geometry;
            isLatLonQuad = true;
        } else {
            geometry = new RectangleGraphics();
            geometry.zIndex = zIndex;
            entity.rectangle = geometry;

            var latLonBox = queryFirstNode(groundOverlay, 'LatLonBox', namespaces.kml);
            if (defined(latLonBox)) {
                var west = queryNumericValue(latLonBox, 'west', namespaces.kml);
                var south = queryNumericValue(latLonBox, 'south', namespaces.kml);
                var east = queryNumericValue(latLonBox, 'east', namespaces.kml);
                var north = queryNumericValue(latLonBox, 'north', namespaces.kml);

                if (defined(west)) {
                    west = CesiumMath.negativePiToPi(CesiumMath.toRadians(west));
                }
                if (defined(south)) {
                    south = CesiumMath.clampToLatitudeRange(CesiumMath.toRadians(south));
                }
                if (defined(east)) {
                    east = CesiumMath.negativePiToPi(CesiumMath.toRadians(east));
                }
                if (defined(north)) {
                    north = CesiumMath.clampToLatitudeRange(CesiumMath.toRadians(north));
                }
                geometry.coordinates = new Rectangle(west, south, east, north);

                var rotation = queryNumericValue(latLonBox, 'rotation', namespaces.kml);
                if (defined(rotation)) {
                    var rotationRadians = CesiumMath.toRadians(rotation);
                    geometry.rotation = rotationRadians;
                    geometry.stRotation = rotationRadians;
                }
            }
        }

        var iconNode = queryFirstNode(groundOverlay, 'Icon', namespaces.kml);
        var href = getIconHref(iconNode, dataSource, processingData.sourceResource, processingData.uriResolver, true);
        if (defined(href)) {
            if (isLatLonQuad) {
                oneTimeWarning('kml-gx:LatLonQuad', 'KML - gx:LatLonQuad Icon does not support texture projection.');
            }
            var x = queryNumericValue(iconNode, 'x', namespaces.gx);
            var y = queryNumericValue(iconNode, 'y', namespaces.gx);
            var w = queryNumericValue(iconNode, 'w', namespaces.gx);
            var h = queryNumericValue(iconNode, 'h', namespaces.gx);

            if (defined(x) || defined(y) || defined(w) || defined(h)) {
                oneTimeWarning('kml-groundOverlay-xywh', 'KML - gx:x, gx:y, gx:w, gx:h aren\'t supported for GroundOverlays');
            }

            geometry.material = href;
            geometry.material.color = queryColorValue(groundOverlay, 'color', namespaces.kml);
            geometry.material.transparent = true;
        } else {
            geometry.material = queryColorValue(groundOverlay, 'color', namespaces.kml);
        }

        var altitudeMode = queryStringValue(groundOverlay, 'altitudeMode', namespaces.kml);

        if (defined(altitudeMode)) {
            if (altitudeMode === 'absolute') {
                //Use height above ellipsoid until we support MSL.
                geometry.height = queryNumericValue(groundOverlay, 'altitude', namespaces.kml);
                geometry.zIndex = undefined;
            } else if (altitudeMode !== 'clampToGround') {
                oneTimeWarning('kml-altitudeMode-unknown', 'KML - Unknown altitudeMode: ' + altitudeMode);
            }
            // else just use the default of 0 until we support 'clampToGround'
        } else {
            altitudeMode = queryStringValue(groundOverlay, 'altitudeMode', namespaces.gx);
            if (altitudeMode === 'relativeToSeaFloor') {
                oneTimeWarning('kml-altitudeMode-relativeToSeaFloor', 'KML - altitudeMode relativeToSeaFloor is currently not supported, treating as absolute.');
                geometry.height = queryNumericValue(groundOverlay, 'altitude', namespaces.kml);
                geometry.zIndex = undefined;
            } else if (altitudeMode === 'clampToSeaFloor') {
                oneTimeWarning('kml-altitudeMode-clampToSeaFloor', 'KML - altitudeMode clampToSeaFloor is currently not supported, treating as clampToGround.');
            } else if (defined(altitudeMode)) {
                oneTimeWarning('kml-altitudeMode-unknown', 'KML - Unknown altitudeMode: ' + altitudeMode);
            }
        }
    }

    function processUnsupportedFeature(dataSource, node, processingData, deferredLoading) {
        dataSource._unsupportedNode.raiseEvent(dataSource, processingData.parentEntity, node, processingData.entityCollection,
            processingData.styleCollection, processingData.sourceResource, processingData.uriResolver);
        oneTimeWarning('kml-unsupportedFeature-' + node.nodeName, 'KML - Unsupported feature: ' + node.nodeName);
    }

    var RefreshMode = {
        INTERVAL : 0,
        EXPIRE : 1,
        STOP : 2
    };

    function cleanupString(s) {
        if (!defined(s) || s.length === 0) {
            return '';
        }

        var sFirst = s[0];
        if (sFirst === '&' || sFirst === '?') {
            s = s.substring(1);
        }

        return s;
    }

    var zeroRectangle = new Rectangle();
    var scratchCartographic = new Cartographic();
    var scratchCartesian2 = new Cartesian2();
    var scratchCartesian3 = new Cartesian3();

    function processNetworkLinkQueryString(resource, camera, canvas, viewBoundScale, bbox, ellipsoid) {
        function fixLatitude(value) {
            if (value < -CesiumMath.PI_OVER_TWO) {
                return -CesiumMath.PI_OVER_TWO;
            } else if (value > CesiumMath.PI_OVER_TWO) {
                return CesiumMath.PI_OVER_TWO;
            }
            return value;
        }

        function fixLongitude(value) {
            if (value > CesiumMath.PI) {
                return value - CesiumMath.TWO_PI;
            } else if (value < -CesiumMath.PI) {
                return value + CesiumMath.TWO_PI;
            }

            return value;
        }

        var queryString = objectToQuery(resource.queryParameters);

        // objectToQuery escapes [ and ], so fix that
        queryString = queryString.replace(/%5B/g, '[').replace(/%5D/g, ']');

        if (defined(camera) && camera._mode !== SceneMode.MORPHING) {
            var centerCartesian;
            var centerCartographic;

            bbox = defaultValue(bbox, zeroRectangle);
            if (defined(canvas)) {
                scratchCartesian2.x = canvas.clientWidth * 0.5;
                scratchCartesian2.y = canvas.clientHeight * 0.5;
                centerCartesian = camera.pickEllipsoid(scratchCartesian2, ellipsoid, scratchCartesian3);
            }

            if (defined(centerCartesian)) {
                centerCartographic = ellipsoid.cartesianToCartographic(centerCartesian, scratchCartographic);
            } else {
                centerCartographic = Rectangle.center(bbox, scratchCartographic);
                centerCartesian = ellipsoid.cartographicToCartesian(centerCartographic);
            }

            if (defined(viewBoundScale) && !CesiumMath.equalsEpsilon(viewBoundScale, 1.0, CesiumMath.EPSILON9)) {
                var newHalfWidth = bbox.width * viewBoundScale * 0.5;
                var newHalfHeight = bbox.height * viewBoundScale * 0.5;
                bbox = new Rectangle(fixLongitude(centerCartographic.longitude - newHalfWidth),
                    fixLatitude(centerCartographic.latitude - newHalfHeight),
                    fixLongitude(centerCartographic.longitude + newHalfWidth),
                    fixLatitude(centerCartographic.latitude + newHalfHeight)
                );
            }

            queryString = queryString.replace('[bboxWest]', CesiumMath.toDegrees(bbox.west).toString());
            queryString = queryString.replace('[bboxSouth]', CesiumMath.toDegrees(bbox.south).toString());
            queryString = queryString.replace('[bboxEast]', CesiumMath.toDegrees(bbox.east).toString());
            queryString = queryString.replace('[bboxNorth]', CesiumMath.toDegrees(bbox.north).toString());

            var lon = CesiumMath.toDegrees(centerCartographic.longitude).toString();
            var lat = CesiumMath.toDegrees(centerCartographic.latitude).toString();
            queryString = queryString.replace('[lookatLon]', lon);
            queryString = queryString.replace('[lookatLat]', lat);
            queryString = queryString.replace('[lookatTilt]', CesiumMath.toDegrees(camera.pitch).toString());
            queryString = queryString.replace('[lookatHeading]', CesiumMath.toDegrees(camera.heading).toString());
            queryString = queryString.replace('[lookatRange]', Cartesian3.distance(camera.positionWC, centerCartesian));
            queryString = queryString.replace('[lookatTerrainLon]', lon);
            queryString = queryString.replace('[lookatTerrainLat]', lat);
            queryString = queryString.replace('[lookatTerrainAlt]', centerCartographic.height.toString());

            ellipsoid.cartesianToCartographic(camera.positionWC, scratchCartographic);
            queryString = queryString.replace('[cameraLon]', CesiumMath.toDegrees(scratchCartographic.longitude).toString());
            queryString = queryString.replace('[cameraLat]', CesiumMath.toDegrees(scratchCartographic.latitude).toString());
            queryString = queryString.replace('[cameraAlt]', CesiumMath.toDegrees(scratchCartographic.height).toString());

            var frustum = camera.frustum;
            var aspectRatio = frustum.aspectRatio;
            var horizFov = '';
            var vertFov = '';
            if (defined(aspectRatio)) {
                var fov = CesiumMath.toDegrees(frustum.fov);
                if (aspectRatio > 1.0) {
                    horizFov = fov;
                    vertFov = fov / aspectRatio;
                } else {
                    vertFov = fov;
                    horizFov = fov * aspectRatio;
                }
            }
            queryString = queryString.replace('[horizFov]', horizFov.toString());
            queryString = queryString.replace('[vertFov]', vertFov.toString());
        } else {
            queryString = queryString.replace('[bboxWest]', '-180');
            queryString = queryString.replace('[bboxSouth]', '-90');
            queryString = queryString.replace('[bboxEast]', '180');
            queryString = queryString.replace('[bboxNorth]', '90');

            queryString = queryString.replace('[lookatLon]', '');
            queryString = queryString.replace('[lookatLat]', '');
            queryString = queryString.replace('[lookatRange]', '');
            queryString = queryString.replace('[lookatTilt]', '');
            queryString = queryString.replace('[lookatHeading]', '');
            queryString = queryString.replace('[lookatTerrainLon]', '');
            queryString = queryString.replace('[lookatTerrainLat]', '');
            queryString = queryString.replace('[lookatTerrainAlt]', '');

            queryString = queryString.replace('[cameraLon]', '');
            queryString = queryString.replace('[cameraLat]', '');
            queryString = queryString.replace('[cameraAlt]', '');
            queryString = queryString.replace('[horizFov]', '');
            queryString = queryString.replace('[vertFov]', '');
        }

        if (defined(canvas)) {
            queryString = queryString.replace('[horizPixels]', canvas.clientWidth);
            queryString = queryString.replace('[vertPixels]', canvas.clientHeight);
        } else {
            queryString = queryString.replace('[horizPixels]', '');
            queryString = queryString.replace('[vertPixels]', '');
        }

        queryString = queryString.replace('[terrainEnabled]', '1');
        queryString = queryString.replace('[clientVersion]', '1');
        queryString = queryString.replace('[kmlVersion]', '2.2');
        queryString = queryString.replace('[clientName]', 'Cesium');
        queryString = queryString.replace('[language]', 'English');

        resource.setQueryParameters(queryToObject(queryString));
    }

    function processNetworkLink(dataSource, node, processingData, deferredLoading) {
        var r = processFeature(dataSource, node, processingData);
        var networkEntity = r.entity;

        var sourceResource = processingData.sourceResource;
        var uriResolver = processingData.uriResolver;

        var link = queryFirstNode(node, 'Link', namespaces.kml);

        if (!defined(link)) {
            link = queryFirstNode(node, 'Url', namespaces.kml);
        }
        if (defined(link)) {
            var href = queryStringValue(link, 'href', namespaces.kml);
            var viewRefreshMode;
            var viewBoundScale;
            if (defined(href)) {
                var newSourceUri = href;
                href = resolveHref(href, sourceResource, processingData.uriResolver);

                // We need to pass in the original path if resolveHref returns a data uri because the network link
                //  references a document in a KMZ archive
                if (/^data:/.test(href.getUrlComponent())) {
                    // So if sourceUri isn't the kmz file, then its another kml in the archive, so resolve it
                    if (!/\.kmz/i.test(sourceResource.getUrlComponent())) {
                        newSourceUri = sourceResource.getDerivedResource({
                            url: newSourceUri
                        });
                    }
                } else {
                    newSourceUri = href.clone(); // Not a data uri so use the fully qualified uri
                    viewRefreshMode = queryStringValue(link, 'viewRefreshMode', namespaces.kml);
                    viewBoundScale = defaultValue(queryStringValue(link, 'viewBoundScale', namespaces.kml), 1.0);
                    var defaultViewFormat = (viewRefreshMode === 'onStop') ? 'BBOX=[bboxWest],[bboxSouth],[bboxEast],[bboxNorth]' : '';
                    var viewFormat = defaultValue(queryStringValue(link, 'viewFormat', namespaces.kml), defaultViewFormat);
                    var httpQuery = queryStringValue(link, 'httpQuery', namespaces.kml);
                    if (defined(viewFormat)) {
                        href.setQueryParameters(queryToObject(cleanupString(viewFormat)));
                    }
                    if (defined(httpQuery)) {
                        href.setQueryParameters(queryToObject(cleanupString(httpQuery)));
                    }

                    var ellipsoid = dataSource._ellipsoid;
                    processNetworkLinkQueryString(href, dataSource._camera, dataSource._canvas, viewBoundScale, dataSource._lastCameraView.bbox, ellipsoid);
                }

                var options = {
                    sourceUri : newSourceUri,
                    uriResolver : uriResolver,
                    context : networkEntity.id
                };
                var networkLinkCollection = new EntityCollection();
                var promise = load(dataSource, networkLinkCollection, href, options).then(function(rootElement) {
                    var entities = dataSource._entityCollection;
                    var newEntities = networkLinkCollection.values;
                    entities.suspendEvents();
                    for (var i = 0; i < newEntities.length; i++) {
                        var newEntity = newEntities[i];
                        if (!defined(newEntity.parent)) {
                            newEntity.parent = networkEntity;
                            mergeAvailabilityWithParent(newEntity);
                        }

                        entities.add(newEntity);
                    }
                    entities.resumeEvents();

                    // Add network links to a list if we need they will need to be updated
                    var refreshMode = queryStringValue(link, 'refreshMode', namespaces.kml);
                    var refreshInterval = defaultValue(queryNumericValue(link, 'refreshInterval', namespaces.kml), 0);
                    if ((refreshMode === 'onInterval' && refreshInterval > 0 ) || (refreshMode === 'onExpire') || (viewRefreshMode === 'onStop')) {
                        var networkLinkControl = queryFirstNode(rootElement, 'NetworkLinkControl', namespaces.kml);
                        var hasNetworkLinkControl = defined(networkLinkControl);

                        var now = JulianDate.now();
                        var networkLinkInfo = {
                            id : createGuid(),
                            href : href,
                            cookie : {},
                            lastUpdated : now,
                            updating : false,
                            entity : networkEntity,
                            viewBoundScale : viewBoundScale,
                            needsUpdate : false,
                            cameraUpdateTime : now
                        };

                        var minRefreshPeriod = 0;
                        if (hasNetworkLinkControl) {
                            networkLinkInfo.cookie = queryToObject(defaultValue(queryStringValue(networkLinkControl, 'cookie', namespaces.kml), ''));
                            minRefreshPeriod = defaultValue(queryNumericValue(networkLinkControl, 'minRefreshPeriod', namespaces.kml), 0);
                        }

                        if (refreshMode === 'onInterval') {
                            if (hasNetworkLinkControl) {
                                refreshInterval = Math.max(minRefreshPeriod, refreshInterval);
                            }
                            networkLinkInfo.refreshMode = RefreshMode.INTERVAL;
                            networkLinkInfo.time = refreshInterval;
                        } else if (refreshMode === 'onExpire') {
                            var expires;
                            if (hasNetworkLinkControl) {
                                expires = queryStringValue(networkLinkControl, 'expires', namespaces.kml);
                            }
                            if (defined(expires)) {
                                try {
                                    var date = JulianDate.fromIso8601(expires);
                                    var diff = JulianDate.secondsDifference(date, now);
                                    if (diff > 0 && diff < minRefreshPeriod) {
                                        JulianDate.addSeconds(now, minRefreshPeriod, date);
                                    }
                                    networkLinkInfo.refreshMode = RefreshMode.EXPIRE;
                                    networkLinkInfo.time = date;
                                } catch (e) {
                                    oneTimeWarning('kml-refreshMode-onInterval-onExpire', 'KML - NetworkLinkControl expires is not a valid date');
                                }
                            } else {
                                oneTimeWarning('kml-refreshMode-onExpire', 'KML - refreshMode of onExpire requires the NetworkLinkControl to have an expires element');
                            }
                        } else if (dataSource._camera) { // Only allow onStop refreshes if we have a camera
                            networkLinkInfo.refreshMode = RefreshMode.STOP;
                            networkLinkInfo.time = defaultValue(queryNumericValue(link, 'viewRefreshTime', namespaces.kml), 0);
                        } else {
                            oneTimeWarning('kml-refrehMode-onStop-noCamera', 'A NetworkLink with viewRefreshMode=onStop requires a camera be passed in when creating the KmlDataSource');
                        }

                        if (defined(networkLinkInfo.refreshMode)) {
                            dataSource._networkLinks.set(networkLinkInfo.id, networkLinkInfo);
                        }
                    } else if (viewRefreshMode === 'onRegion') {
                        oneTimeWarning('kml-refrehMode-onRegion', 'KML - Unsupported viewRefreshMode: onRegion');
                    }
                }).catch(function(error) {
                    oneTimeWarning('An error occured during loading ' + href.url);
                    dataSource._error.raiseEvent(dataSource, error);
                });

                deferredLoading.addPromise(promise);
            }
        }
=======
    networkLink.updating = false;
    networkLink.needsUpdate = false;
    dataSource._refresh.raiseEvent(
      dataSource,
      processedHref.getUrlComponent(true)
    );
  };
}

var entitiesToIgnore = new AssociativeArray();

/**
 * Updates any NetworkLink that require updating
 * @function
 *
 * @param {JulianDate} time The simulation time.
 * @returns {Boolean} True if this data source is ready to be displayed at the provided time, false otherwise.
 */
KmlDataSource.prototype.update = function (time) {
  var networkLinks = this._networkLinks;
  if (networkLinks.length === 0) {
    return true;
  }

  var now = JulianDate.now();
  var that = this;

  entitiesToIgnore.removeAll();

  function recurseIgnoreEntities(entity) {
    var children = entity._children;
    var count = children.length;
    for (var i = 0; i < count; ++i) {
      var child = children[i];
      entitiesToIgnore.set(child.id, child);
      recurseIgnoreEntities(child);
>>>>>>> 2fd0e8f7
    }
  }

  var cameraViewUpdate = false;
  var lastCameraView = this._lastCameraView;
  var camera = this._camera;
  if (
    defined(camera) &&
    !(
      camera.positionWC.equalsEpsilon(
        lastCameraView.position,
        CesiumMath.EPSILON7
      ) &&
      camera.directionWC.equalsEpsilon(
        lastCameraView.direction,
        CesiumMath.EPSILON7
      ) &&
      camera.upWC.equalsEpsilon(lastCameraView.up, CesiumMath.EPSILON7)
    )
  ) {
    // Camera has changed so update the last view
    lastCameraView.position = Cartesian3.clone(camera.positionWC);
    lastCameraView.direction = Cartesian3.clone(camera.directionWC);
    lastCameraView.up = Cartesian3.clone(camera.upWC);
    lastCameraView.bbox = camera.computeViewRectangle();
    cameraViewUpdate = true;
  }

  var newNetworkLinks = new AssociativeArray();
  var changed = false;
  networkLinks.values.forEach(function (networkLink) {
    var entity = networkLink.entity;
    if (entitiesToIgnore.contains(entity.id)) {
      return;
    }

<<<<<<< HEAD
    function loadKml(dataSource, entityCollection, kml, sourceResource, uriResolver, context) {
        entityCollection.removeAll();

        var documentElement = kml.documentElement;
        var document = documentElement.localName === 'Document' ? documentElement : queryFirstNode(documentElement, 'Document', namespaces.kml);
        var name = queryStringValue(document, 'name', namespaces.kml);
        if (!defined(name)) {
            name = getFilenameFromUri(sourceResource.getUrlComponent());
        }

        // Only set the name from the root document
        if (!defined(dataSource._name)) {
            dataSource._name = name;
        }

        var deferredLoading = new KmlDataSource._DeferredLoading(dataSource);
        var styleCollection = new EntityCollection(dataSource);
        return Promise.all(processStyles(dataSource, kml, styleCollection, sourceResource, false, uriResolver)).then(function() {
            var element = kml.documentElement;
            if (element.localName === 'kml') {
                var childNodes = element.childNodes;
                for (var i = 0; i < childNodes.length; i++) {
                    var tmp = childNodes[i];
                    if (defined(featureTypes[tmp.localName])) {
                        element = tmp;
                        break;
                    }
                }
            }

            var processingData = {
                parentEntity: undefined,
                entityCollection: entityCollection,
                styleCollection: styleCollection,
                sourceResource: sourceResource,
                uriResolver: uriResolver,
                context: context
            };

            entityCollection.suspendEvents();
            processFeatureNode(dataSource, element, processingData, deferredLoading);
            entityCollection.resumeEvents();

            return deferredLoading.wait()
                .then(function() {
                    return kml.documentElement;
                });
        });
    }

    function loadKmz(dataSource, entityCollection, blob, sourceResource) {
        var deferred = defer();
        zip.createReader(new zip.BlobReader(blob), function(reader) {
            reader.getEntries(function(entries) {
                var promises = [];
                var uriResolver = {};
                var docEntry;
                var docDefer;
                for (var i = 0; i < entries.length; i++) {
                    var entry = entries[i];
                    if (!entry.directory) {
                        var innerDefer = defer();
                        promises.push(innerDefer.promise);
                        if (/\.kml$/i.test(entry.filename)) {
                            // We use the first KML document we come across
                            //  https://developers.google.com/kml/documentation/kmzarchives
                            // Unless we come across a .kml file at the root of the archive because GE does this
                            if (!defined(docEntry) || !/\//i.test(entry.filename)) {
                                if (defined(docEntry)) {
                                    // We found one at the root so load the initial kml as a data uri
                                    loadDataUriFromZip(docEntry, uriResolver, docDefer);
                                }
                                docEntry = entry;
                                docDefer = innerDefer;
                            } else {
                                // Wasn't the first kml and wasn't at the root
                                loadDataUriFromZip(entry, uriResolver, innerDefer);
                            }
                        } else {
                            loadDataUriFromZip(entry, uriResolver, innerDefer);
                        }
                    }
                }

                // Now load the root KML document
                if (defined(docEntry)) {
                    loadXmlFromZip(docEntry, uriResolver, docDefer);
                }
                Promise.all(promises).then(function() {
                    reader.close();
                    if (!defined(uriResolver.kml)) {
                        deferred.reject(new RuntimeError('KMZ file does not contain a KML document.'));
                        return;
                    }
                    uriResolver.keys = Object.keys(uriResolver);
                    return loadKml(dataSource, entityCollection, uriResolver.kml, sourceResource, uriResolver);
                }).then(deferred.resolve).catch(deferred.reject);
            });
        }, function(e) {
            deferred.reject(e);
        });

        return deferred.promise;
    }

    function load(dataSource, entityCollection, data, options) {
        options = defaultValue(options, defaultValue.EMPTY_OBJECT);
        var sourceUri = options.sourceUri;
        var uriResolver = options.uriResolver;
        var context = options.context;

        var promise = data;
        if (typeof data === 'string' || (data instanceof Resource)) {
            data = Resource.createIfNeeded(data);
            promise = data.fetchBlob();
            sourceUri = defaultValue(sourceUri, data.clone());

            // Add resource credits to our list of credits to display
            var resourceCredits = dataSource._resourceCredits;
            var credits = data.credits;
            if (defined(credits)) {
                var length = credits.length;
                for (var i = 0; i < length; i++) {
                    resourceCredits.push(credits[i]);
                }
            }
        } else {
            sourceUri = defaultValue(sourceUri, Resource.DEFAULT.clone());
        }

        sourceUri = Resource.createIfNeeded(sourceUri);

        return Promise.resolve(promise)
            .then(function(dataToLoad) {
                if (dataToLoad instanceof Blob) {
                    return isZipFile(dataToLoad).then(function(isZip) {
                        if (isZip) {
                            return loadKmz(dataSource, entityCollection, dataToLoad, sourceUri);
                        }
                        return readBlobAsText(dataToLoad).then(function(text) {
                            //There's no official way to validate if a parse was successful.
                            //The following check detects the error on various browsers.

                            //Insert missing namespaces
                            text = insertNamespaces(text);

                            //Remove Duplicate Namespaces
                            text = removeDuplicateNamespaces(text);

                            //IE raises an exception
                            var kml;
                            var error;
                            try {
                                kml = parser.parseFromString(text, 'application/xml');
                            } catch (e) {
                                error = e.toString();
                            }

                            //The parse succeeds on Chrome and Firefox, but the error
                            //handling is different in each.
                            if (defined(error) || kml.body || kml.documentElement.tagName === 'parsererror') {
                                //Firefox has error information as the firstChild nodeValue.
                                var msg = defined(error) ? error : kml.documentElement.firstChild.nodeValue;

                                //Chrome has it in the body text.
                                if (!msg) {
                                    msg = kml.body.innerText;
                                }

                                //Return the error
                                throw new RuntimeError(msg);
                            }
                            return loadKml(dataSource, entityCollection, kml, sourceUri, uriResolver, context);
                        });
                    });
                }
                return loadKml(dataSource, entityCollection, dataToLoad, sourceUri, uriResolver, context);
            })
            .catch(function(error) {
                dataSource._error.raiseEvent(dataSource, error);
                console.log(error);
                return Promise.reject(error);
            });
    }

=======
    if (!networkLink.updating) {
      var doUpdate = false;
      if (networkLink.refreshMode === RefreshMode.INTERVAL) {
        if (
          JulianDate.secondsDifference(now, networkLink.lastUpdated) >
          networkLink.time
        ) {
          doUpdate = true;
        }
      } else if (networkLink.refreshMode === RefreshMode.EXPIRE) {
        if (JulianDate.greaterThan(now, networkLink.time)) {
          doUpdate = true;
        }
      } else if (networkLink.refreshMode === RefreshMode.STOP) {
        if (cameraViewUpdate) {
          networkLink.needsUpdate = true;
          networkLink.cameraUpdateTime = now;
        }

        if (
          networkLink.needsUpdate &&
          JulianDate.secondsDifference(now, networkLink.cameraUpdateTime) >=
            networkLink.time
        ) {
          doUpdate = true;
        }
      }

      if (doUpdate) {
        recurseIgnoreEntities(entity);
        networkLink.updating = true;
        var newEntityCollection = new EntityCollection();
        var href = networkLink.href.clone();

        href.setQueryParameters(networkLink.cookie);
        var ellipsoid = defaultValue(that._ellipsoid, Ellipsoid.WGS84);
        processNetworkLinkQueryString(
          href,
          that._camera,
          that._canvas,
          networkLink.viewBoundScale,
          lastCameraView.bbox,
          ellipsoid
        );

        load(that, newEntityCollection, href, { context: entity.id })
          .then(
            getNetworkLinkUpdateCallback(
              that,
              networkLink,
              newEntityCollection,
              newNetworkLinks,
              href
            )
          )
          .otherwise(function (error) {
            var msg =
              "NetworkLink " + networkLink.href + " refresh failed: " + error;
            console.log(msg);
            that._error.raiseEvent(that, msg);
          });
        changed = true;
      }
    }
    newNetworkLinks.set(networkLink.id, networkLink);
  });

  if (changed) {
    this._networkLinks = newNetworkLinks;
    this._changed.raiseEvent(this);
  }

  return true;
};

/**
 * Contains KML Feature data loaded into the <code>Entity.kml</code> property by {@link KmlDataSource}.
 * @alias KmlFeatureData
 * @constructor
 */
function KmlFeatureData() {
  /**
   * Gets the atom syndication format author field.
   * @type Object
   */
  this.author = {
>>>>>>> 2fd0e8f7
    /**
     * Gets the name.
     * @type String
     * @alias author.name
     * @memberof! KmlFeatureData#
     * @property author.name
     */
    name: undefined,
    /**
     * Gets the URI.
     * @type String
     * @alias author.uri
     * @memberof! KmlFeatureData#
     * @property author.uri
     */
    uri: undefined,
    /**
     * Gets the email.
     * @type String
     * @alias author.email
     * @memberof! KmlFeatureData#
     * @property author.email
     */
<<<<<<< HEAD
    KmlDataSource.prototype.load = function(data, options) {
        //>>includeStart('debug', pragmas.debug);
        if (!defined(data)) {
            throw new DeveloperError('data is required.');
        }
        //>>includeEnd('debug');

        options = defaultValue(options, defaultValue.EMPTY_OBJECT);
        DataSource.setLoading(this, true);

        var oldName = this._name;
        this._name = undefined;
        this._clampToGround = defaultValue(options.clampToGround, false);

        var that = this;
        return load(this, this._entityCollection, data, options).then(function() {
            var clock;

            var availability = that._entityCollection.computeAvailability();

            var start = availability.start;
            var stop = availability.stop;
            var isMinStart = JulianDate.equals(start, Iso8601.MINIMUM_VALUE);
            var isMaxStop = JulianDate.equals(stop, Iso8601.MAXIMUM_VALUE);
            if (!isMinStart || !isMaxStop) {
                var date;

                //If start is min time just start at midnight this morning, local time
                if (isMinStart) {
                    date = new Date();
                    date.setHours(0, 0, 0, 0);
                    start = JulianDate.fromDate(date);
                }

                //If stop is max value just stop at midnight tonight, local time
                if (isMaxStop) {
                    date = new Date();
                    date.setHours(24, 0, 0, 0);
                    stop = JulianDate.fromDate(date);
                }

                clock = new DataSourceClock();
                clock.startTime = start;
                clock.stopTime = stop;
                clock.currentTime = JulianDate.clone(start);
                clock.clockRange = ClockRange.LOOP_STOP;
                clock.clockStep = ClockStep.SYSTEM_CLOCK_MULTIPLIER;
                clock.multiplier = Math.round(Math.min(Math.max(JulianDate.secondsDifference(stop, start) / 60, 1), 3.15569e7));
            }

            var changed = false;
            if (clock !== that._clock) {
                that._clock = clock;
                changed = true;
            }

            if (oldName !== that._name) {
                changed = true;
            }

            if (changed) {
                that._changed.raiseEvent(that);
            }

            DataSource.setLoading(that, false);

            return that;
        }).catch(function(error) {
            DataSource.setLoading(that, false);
            that._error.raiseEvent(that, error);
            console.log(error);
            return Promise.reject(error);
        });
    };

    function mergeAvailabilityWithParent(child) {
        var parent = child.parent;
        if (defined(parent)) {
            var parentAvailability = parent.availability;
            if (defined(parentAvailability)) {
                var childAvailability = child.availability;
                if (defined(childAvailability)) {
                    childAvailability.intersect(parentAvailability);
                } else {
                    child.availability = parentAvailability;
                }
            }
        }
    }

    function getNetworkLinkUpdateCallback(dataSource, networkLink, newEntityCollection, networkLinks, processedHref) {
        return function(rootElement) {
            if (!networkLinks.contains(networkLink.id)) {
                // Got into the odd case where a parent network link was updated while a child
                //  network link update was in flight, so just throw it away.
                return;
            }
            var remove = false;
            var networkLinkControl = queryFirstNode(rootElement, 'NetworkLinkControl', namespaces.kml);
            var hasNetworkLinkControl = defined(networkLinkControl);

            var minRefreshPeriod = 0;
            if (hasNetworkLinkControl) {
                if (defined(queryFirstNode(networkLinkControl, 'Update', namespaces.kml))) {
                    oneTimeWarning('kml-networkLinkControl-update', 'KML - NetworkLinkControl updates aren\'t supported.');
                    networkLink.updating = false;
                    networkLinks.remove(networkLink.id);
                    return;
                }
                networkLink.cookie = queryToObject(defaultValue(queryStringValue(networkLinkControl, 'cookie', namespaces.kml), ''));
                minRefreshPeriod = defaultValue(queryNumericValue(networkLinkControl, 'minRefreshPeriod', namespaces.kml), 0);
            }

            var now = JulianDate.now();
            var refreshMode = networkLink.refreshMode;
            if (refreshMode === RefreshMode.INTERVAL) {
                if (defined(networkLinkControl)) {
                    networkLink.time = Math.max(minRefreshPeriod, networkLink.time);
                }
            } else if (refreshMode === RefreshMode.EXPIRE) {
                var expires;
                if (defined(networkLinkControl)) {
                    expires = queryStringValue(networkLinkControl, 'expires', namespaces.kml);
                }
                if (defined(expires)) {
                    try {
                        var date = JulianDate.fromIso8601(expires);
                        var diff = JulianDate.secondsDifference(date, now);
                        if (diff > 0 && diff < minRefreshPeriod) {
                            JulianDate.addSeconds(now, minRefreshPeriod, date);
                        }
                        networkLink.time = date;
                    } catch (e) {
                        oneTimeWarning('kml-networkLinkControl-expires', 'KML - NetworkLinkControl expires is not a valid date');
                        remove = true;
                    }
                } else {
                    oneTimeWarning('kml-refreshMode-onExpire', 'KML - refreshMode of onExpire requires the NetworkLinkControl to have an expires element');
                    remove = true;
                }
            }

            var networkLinkEntity = networkLink.entity;
            var entityCollection = dataSource._entityCollection;
            var newEntities = newEntityCollection.values;

            function removeChildren(entity) {
                entityCollection.remove(entity);
                var children = entity._children;
                var count = children.length;
                for (var i = 0; i < count; ++i) {
                    removeChildren(children[i]);
                }
            }

            // Remove old entities
            entityCollection.suspendEvents();
            var entitiesCopy = entityCollection.values.slice();
            var i;
            for (i = 0; i < entitiesCopy.length; ++i) {
                var entityToRemove = entitiesCopy[i];
                if (entityToRemove.parent === networkLinkEntity) {
                    entityToRemove.parent = undefined;
                    removeChildren(entityToRemove);
                }
            }
            entityCollection.resumeEvents();

            // Add new entities
            entityCollection.suspendEvents();
            for (i = 0; i < newEntities.length; i++) {
                var newEntity = newEntities[i];
                if (!defined(newEntity.parent)) {
                    newEntity.parent = networkLinkEntity;
                    mergeAvailabilityWithParent(newEntity);
                }
                entityCollection.add(newEntity);
            }
            entityCollection.resumeEvents();

            // No refresh information remove it, otherwise update lastUpdate time
            if (remove) {
                networkLinks.remove(networkLink.id);
            } else {
                networkLink.lastUpdated = now;
            }

            var availability = entityCollection.computeAvailability();

            var start = availability.start;
            var stop = availability.stop;
            var isMinStart = JulianDate.equals(start, Iso8601.MINIMUM_VALUE);
            var isMaxStop = JulianDate.equals(stop, Iso8601.MAXIMUM_VALUE);
            if (!isMinStart || !isMaxStop) {
                var clock = dataSource._clock;

                if (clock.startTime !== start || clock.stopTime !== stop) {
                    clock.startTime = start;
                    clock.stopTime = stop;
                    dataSource._changed.raiseEvent(dataSource);
                }
            }

            networkLink.updating = false;
            networkLink.needsUpdate = false;
            dataSource._refresh.raiseEvent(dataSource, processedHref.getUrlComponent(true));
        };
    }

    var entitiesToIgnore = new AssociativeArray();

=======
    email: undefined,
  };

  /**
   * Gets the link.
   * @type Object
   */
  this.link = {
>>>>>>> 2fd0e8f7
    /**
     * Gets the href.
     * @type String
     * @alias link.href
     * @memberof! KmlFeatureData#
     * @property link.href
     */
<<<<<<< HEAD
    KmlDataSource.prototype.update = function(time) {
        var networkLinks = this._networkLinks;
        if (networkLinks.length === 0) {
            return true;
        }

        var now = JulianDate.now();
        var that = this;

        entitiesToIgnore.removeAll();

        function recurseIgnoreEntities(entity) {
            var children = entity._children;
            var count = children.length;
            for (var i = 0; i < count; ++i) {
                var child = children[i];
                entitiesToIgnore.set(child.id, child);
                recurseIgnoreEntities(child);
            }
        }

        var cameraViewUpdate = false;
        var lastCameraView = this._lastCameraView;
        var camera = this._camera;
        if (defined(camera) &&
            !(camera.positionWC.equalsEpsilon(lastCameraView.position, CesiumMath.EPSILON7) &&
            camera.directionWC.equalsEpsilon(lastCameraView.direction, CesiumMath.EPSILON7) &&
            camera.upWC.equalsEpsilon(lastCameraView.up, CesiumMath.EPSILON7))) {

            // Camera has changed so update the last view
            lastCameraView.position = Cartesian3.clone(camera.positionWC);
            lastCameraView.direction = Cartesian3.clone(camera.directionWC);
            lastCameraView.up = Cartesian3.clone(camera.upWC);
            lastCameraView.bbox = camera.computeViewRectangle();
            cameraViewUpdate = true;
        }

        var newNetworkLinks = new AssociativeArray();
        var changed = false;
        networkLinks.values.forEach(function(networkLink) {
            var entity = networkLink.entity;
            if (entitiesToIgnore.contains(entity.id)) {
                return;
            }

            if (!networkLink.updating) {
                var doUpdate = false;
                if (networkLink.refreshMode === RefreshMode.INTERVAL) {
                    if (JulianDate.secondsDifference(now, networkLink.lastUpdated) > networkLink.time) {
                        doUpdate = true;
                    }
                }
                else if (networkLink.refreshMode === RefreshMode.EXPIRE) {
                    if (JulianDate.greaterThan(now, networkLink.time)) {
                        doUpdate = true;
                    }

                } else if (networkLink.refreshMode === RefreshMode.STOP) {
                    if (cameraViewUpdate) {
                        networkLink.needsUpdate = true;
                        networkLink.cameraUpdateTime = now;
                    }

                    if (networkLink.needsUpdate && JulianDate.secondsDifference(now, networkLink.cameraUpdateTime) >= networkLink.time) {
                        doUpdate = true;
                    }
                }

                if (doUpdate) {
                    recurseIgnoreEntities(entity);
                    networkLink.updating = true;
                    var newEntityCollection = new EntityCollection();
                    var href = networkLink.href.clone();

                    href.setQueryParameters(networkLink.cookie);
                    var ellipsoid = defaultValue(that._ellipsoid, Ellipsoid.WGS84);
                    processNetworkLinkQueryString(href, that._camera, that._canvas, networkLink.viewBoundScale, lastCameraView.bbox, ellipsoid);

                    load(that, newEntityCollection, href, {context : entity.id})
                        .then(getNetworkLinkUpdateCallback(that, networkLink, newEntityCollection, newNetworkLinks, href))
                        .catch(function(error) {
                            var msg = 'NetworkLink ' + networkLink.href + ' refresh failed: ' + error;
                            console.log(msg);
                            that._error.raiseEvent(that, msg);
                        });
                    changed = true;
                }
            }
            newNetworkLinks.set(networkLink.id, networkLink);
        });

        if (changed) {
            this._networkLinks = newNetworkLinks;
            this._changed.raiseEvent(this);
        }

        return true;
    };

=======
    href: undefined,
>>>>>>> 2fd0e8f7
    /**
     * Gets the language of the linked resource.
     * @type String
     * @alias link.hreflang
     * @memberof! KmlFeatureData#
     * @property link.hreflang
     */
    hreflang: undefined,
    /**
     * Gets the link relation.
     * @type String
     * @alias link.rel
     * @memberof! KmlFeatureData#
     * @property link.rel
     */
    rel: undefined,
    /**
     * Gets the link type.
     * @type String
     * @alias link.type
     * @memberof! KmlFeatureData#
     * @property link.type
     */
    type: undefined,
    /**
     * Gets the link title.
     * @type String
     * @alias link.title
     * @memberof! KmlFeatureData#
     * @property link.title
     */
    title: undefined,
    /**
     * Gets the link length.
     * @type String
     * @alias link.length
     * @memberof! KmlFeatureData#
     * @property link.length
     */
    length: undefined,
  };

  /**
   * Gets the unstructured address field.
   * @type String
   */
  this.address = undefined;
  /**
   * Gets the phone number.
   * @type String
   */
  this.phoneNumber = undefined;
  /**
   * Gets the snippet.
   * @type String
   */
  this.snippet = undefined;
  /**
   * Gets the extended data, parsed into a JSON object.
   * Currently only the <code>Data</code> property is supported.
   * <code>SchemaData</code> and custom data are ignored.
   * @type String
   */
  this.extendedData = undefined;
}

// For testing
KmlDataSource._DeferredLoading = DeferredLoading;
KmlDataSource._getTimestamp = getTimestamp;

export default KmlDataSource;<|MERGE_RESOLUTION|>--- conflicted
+++ resolved
@@ -1,332 +1,3 @@
-<<<<<<< HEAD
-import ArcType from '../Core/ArcType.js';
-import AssociativeArray from '../Core/AssociativeArray.js';
-import BoundingRectangle from '../Core/BoundingRectangle.js';
-import Cartesian2 from '../Core/Cartesian2.js';
-import Cartesian3 from '../Core/Cartesian3.js';
-import Cartographic from '../Core/Cartographic.js';
-import ClockRange from '../Core/ClockRange.js';
-import ClockStep from '../Core/ClockStep.js';
-import clone from '../Core/clone.js';
-import Color from '../Core/Color.js';
-import createGuid from '../Core/createGuid.js';
-import Credit from '../Core/Credit.js';
-import defaultValue from '../Core/defaultValue.js';
-import defer from '../Core/defer.js';
-import defined from '../Core/defined.js';
-import DeveloperError from '../Core/DeveloperError.js';
-import Ellipsoid from '../Core/Ellipsoid.js';
-import Event from '../Core/Event.js';
-import getExtensionFromUri from '../Core/getExtensionFromUri.js';
-import getFilenameFromUri from '../Core/getFilenameFromUri.js';
-import getTimestamp from '../Core/getTimestamp.js';
-import HeadingPitchRange from '../Core/HeadingPitchRange.js';
-import HeadingPitchRoll from '../Core/HeadingPitchRoll.js';
-import Iso8601 from '../Core/Iso8601.js';
-import JulianDate from '../Core/JulianDate.js';
-import CesiumMath from '../Core/Math.js';
-import NearFarScalar from '../Core/NearFarScalar.js';
-import objectToQuery from '../Core/objectToQuery.js';
-import oneTimeWarning from '../Core/oneTimeWarning.js';
-import PinBuilder from '../Core/PinBuilder.js';
-import PolygonHierarchy from '../Core/PolygonHierarchy.js';
-import queryToObject from '../Core/queryToObject.js';
-import Rectangle from '../Core/Rectangle.js';
-import Resource from '../Core/Resource.js';
-import RuntimeError from '../Core/RuntimeError.js';
-import TimeInterval from '../Core/TimeInterval.js';
-import TimeIntervalCollection from '../Core/TimeIntervalCollection.js';
-import HeightReference from '../Scene/HeightReference.js';
-import HorizontalOrigin from '../Scene/HorizontalOrigin.js';
-import LabelStyle from '../Scene/LabelStyle.js';
-import SceneMode from '../Scene/SceneMode.js';
-import Autolinker from '../ThirdParty/Autolinker.js';
-import Uri from '../ThirdParty/Uri.js';
-import zip from '../ThirdParty/zip.js';
-import BillboardGraphics from './BillboardGraphics.js';
-import CompositePositionProperty from './CompositePositionProperty.js';
-import DataSource from './DataSource.js';
-import DataSourceClock from './DataSourceClock.js';
-import Entity from './Entity.js';
-import EntityCluster from './EntityCluster.js';
-import EntityCollection from './EntityCollection.js';
-import KmlCamera from './KmlCamera.js';
-import KmlLookAt from './KmlLookAt.js';
-import KmlTour from './KmlTour.js';
-import KmlTourFlyTo from './KmlTourFlyTo.js';
-import KmlTourWait from './KmlTourWait.js';
-import LabelGraphics from './LabelGraphics.js';
-import PathGraphics from './PathGraphics.js';
-import PolygonGraphics from './PolygonGraphics.js';
-import PolylineGraphics from './PolylineGraphics.js';
-import PositionPropertyArray from './PositionPropertyArray.js';
-import RectangleGraphics from './RectangleGraphics.js';
-import ReferenceProperty from './ReferenceProperty.js';
-import SampledPositionProperty from './SampledPositionProperty.js';
-import ScaledPositionProperty from './ScaledPositionProperty.js';
-import TimeIntervalCollectionProperty from './TimeIntervalCollectionProperty.js';
-import WallGraphics from './WallGraphics.js';
-
-    //This is by no means an exhaustive list of MIME types.
-    //The purpose of this list is to be able to accurately identify content embedded
-    //in KMZ files. Eventually, we can make this configurable by the end user so they can add
-    //there own content types if they have KMZ files that require it.
-    var MimeTypes = {
-        avi : 'video/x-msvideo',
-        bmp : 'image/bmp',
-        bz2 : 'application/x-bzip2',
-        chm : 'application/vnd.ms-htmlhelp',
-        css : 'text/css',
-        csv : 'text/csv',
-        doc : 'application/msword',
-        dvi : 'application/x-dvi',
-        eps : 'application/postscript',
-        flv : 'video/x-flv',
-        gif : 'image/gif',
-        gz : 'application/x-gzip',
-        htm : 'text/html',
-        html : 'text/html',
-        ico : 'image/vnd.microsoft.icon',
-        jnlp : 'application/x-java-jnlp-file',
-        jpeg : 'image/jpeg',
-        jpg : 'image/jpeg',
-        m3u : 'audio/x-mpegurl',
-        m4v : 'video/mp4',
-        mathml : 'application/mathml+xml',
-        mid : 'audio/midi',
-        midi : 'audio/midi',
-        mov : 'video/quicktime',
-        mp3 : 'audio/mpeg',
-        mp4 : 'video/mp4',
-        mp4v : 'video/mp4',
-        mpeg : 'video/mpeg',
-        mpg : 'video/mpeg',
-        odp : 'application/vnd.oasis.opendocument.presentation',
-        ods : 'application/vnd.oasis.opendocument.spreadsheet',
-        odt : 'application/vnd.oasis.opendocument.text',
-        ogg : 'application/ogg',
-        pdf : 'application/pdf',
-        png : 'image/png',
-        pps : 'application/vnd.ms-powerpoint',
-        ppt : 'application/vnd.ms-powerpoint',
-        ps : 'application/postscript',
-        qt : 'video/quicktime',
-        rdf : 'application/rdf+xml',
-        rss : 'application/rss+xml',
-        rtf : 'application/rtf',
-        svg : 'image/svg+xml',
-        swf : 'application/x-shockwave-flash',
-        text : 'text/plain',
-        tif : 'image/tiff',
-        tiff : 'image/tiff',
-        txt : 'text/plain',
-        wav : 'audio/x-wav',
-        wma : 'audio/x-ms-wma',
-        wmv : 'video/x-ms-wmv',
-        xml : 'application/xml',
-        zip : 'application/zip',
-
-        detectFromFilename : function(filename) {
-            var ext = filename.toLowerCase();
-            ext = getExtensionFromUri(ext);
-            return MimeTypes[ext];
-        }
-    };
-
-    var parser;
-    if (typeof DOMParser !== 'undefined') {
-        parser = new DOMParser();
-    }
-
-    var autolinker = new Autolinker({
-        stripPrefix : false,
-        email : false,
-        replaceFn : function(match) {
-            if (!match.protocolUrlMatch) {
-                //Prevent matching of non-explicit urls.
-                //i.e. foo.id won't match but http://foo.id will
-                return false;
-            }
-        }
-    });
-
-    var BILLBOARD_SIZE = 32;
-
-    var BILLBOARD_NEAR_DISTANCE = 2414016;
-    var BILLBOARD_NEAR_RATIO = 1.0;
-    var BILLBOARD_FAR_DISTANCE = 1.6093e+7;
-    var BILLBOARD_FAR_RATIO = 0.1;
-
-    var kmlNamespaces = [null, undefined, 'http://www.opengis.net/kml/2.2', 'http://earth.google.com/kml/2.2', 'http://earth.google.com/kml/2.1', 'http://earth.google.com/kml/2.0'];
-    var gxNamespaces = ['http://www.google.com/kml/ext/2.2'];
-    var atomNamespaces = ['http://www.w3.org/2005/Atom'];
-    var namespaces = {
-        kml : kmlNamespaces,
-        gx : gxNamespaces,
-        atom : atomNamespaces,
-        kmlgx : kmlNamespaces.concat(gxNamespaces)
-    };
-
-    // Ensure Specs/Data/KML/unsupported.kml is kept up to date with these supported types
-    var featureTypes = {
-        Document : processDocument,
-        Folder : processFolder,
-        Placemark : processPlacemark,
-        NetworkLink : processNetworkLink,
-        GroundOverlay : processGroundOverlay,
-        PhotoOverlay : processUnsupportedFeature,
-        ScreenOverlay : processUnsupportedFeature,
-        Tour : processTour
-    };
-
-    function DeferredLoading(dataSource) {
-        this._dataSource = dataSource;
-        this._deferred = defer();
-        this._stack = [];
-        this._promises = [];
-        this._timeoutSet = false;
-        this._used = false;
-
-        this._started = 0;
-        this._timeThreshold = 1000; // Initial load is 1 second
-    }
-
-    Object.defineProperties(DeferredLoading.prototype, {
-        dataSource : {
-            get : function() {
-                return this._dataSource;
-            }
-        }
-    });
-
-    DeferredLoading.prototype.addNodes = function(nodes, processingData) {
-        this._stack.push({
-            nodes: nodes,
-            index: 0,
-            processingData: processingData
-        });
-        this._used = true;
-    };
-
-    DeferredLoading.prototype.addPromise = function(promise) {
-        this._promises.push(promise);
-    };
-
-    DeferredLoading.prototype.wait = function() {
-        // Case where we had a non-document/folder as the root
-        var deferred = this._deferred;
-        if (!this._used) {
-            deferred.resolve();
-        }
-
-        return Promise.all([deferred.promise, Promise.all(this._promises)]);
-    };
-
-    DeferredLoading.prototype.process = function() {
-        var isFirstCall = (this._stack.length === 1);
-        if (isFirstCall) {
-            this._started = KmlDataSource._getTimestamp();
-        }
-
-        return this._process(isFirstCall);
-    };
-
-    DeferredLoading.prototype._giveUpTime = function() {
-        if (this._timeoutSet) {
-            // Timeout was already set so just return
-            return;
-        }
-
-        this._timeoutSet = true;
-        this._timeThreshold = 50; // After the first load lower threshold to 0.5 seconds
-        var that = this;
-        setTimeout(function() {
-            that._timeoutSet = false;
-            that._started = KmlDataSource._getTimestamp();
-            that._process(true);
-        }, 0);
-    };
-
-    DeferredLoading.prototype._nextNode = function() {
-        var stack = this._stack;
-        var top = stack[stack.length-1];
-        var index = top.index;
-        var nodes = top.nodes;
-        if (index === nodes.length) {
-            return;
-        }
-        ++top.index;
-
-        return nodes[index];
-    };
-
-    DeferredLoading.prototype._pop = function() {
-        var stack = this._stack;
-        stack.pop();
-
-        // Return false if we are done
-        if (stack.length === 0) {
-            this._deferred.resolve();
-            return false;
-        }
-
-        return true;
-    };
-
-    DeferredLoading.prototype._process = function(isFirstCall) {
-        var dataSource = this.dataSource;
-        var processingData = this._stack[this._stack.length-1].processingData;
-
-        var child = this._nextNode();
-        while(defined(child)) {
-            var featureProcessor = featureTypes[child.localName];
-            if(defined(featureProcessor) &&
-               ((namespaces.kml.indexOf(child.namespaceURI) !== -1) || (namespaces.gx.indexOf(child.namespaceURI) !== -1))) {
-                featureProcessor(dataSource, child, processingData, this);
-
-                // Give up time and continue loading later
-                if (this._timeoutSet || (KmlDataSource._getTimestamp() > (this._started + this._timeThreshold))) {
-                    this._giveUpTime();
-                    return;
-                }
-            }
-
-            child = this._nextNode();
-        }
-
-        // If we are a recursive call from a subfolder, just return so the parent folder can continue processing
-        // If we aren't then make another call to processNodes because there is stuff still left in the queue
-        if (this._pop() && isFirstCall) {
-            this._process(true);
-        }
-    };
-
-    function isZipFile(blob) {
-        var magicBlob = blob.slice(0, Math.min(4, blob.size));
-        var deferred = defer();
-        var reader = new FileReader();
-        reader.addEventListener('load', function() {
-            deferred.resolve(new DataView(reader.result).getUint32(0, false) === 0x504b0304);
-        });
-        reader.addEventListener('error', function() {
-            deferred.reject(reader.error);
-        });
-        reader.readAsArrayBuffer(magicBlob);
-        return deferred.promise;
-    }
-
-    function readBlobAsText(blob) {
-        var deferred = defer();
-        var reader = new FileReader();
-        reader.addEventListener('load', function() {
-            deferred.resolve(reader.result);
-        });
-        reader.addEventListener('error', function() {
-            deferred.reject(reader.error);
-        });
-        reader.readAsText(blob);
-        return deferred.promise;
-=======
 import ArcType from "../Core/ArcType.js";
 import AssociativeArray from "../Core/AssociativeArray.js";
 import BoundingRectangle from "../Core/BoundingRectangle.js";
@@ -340,6 +11,7 @@
 import createGuid from "../Core/createGuid.js";
 import Credit from "../Core/Credit.js";
 import defaultValue from "../Core/defaultValue.js";
+import defer from "../Core/defer.js";
 import defined from "../Core/defined.js";
 import DeveloperError from "../Core/DeveloperError.js";
 import Ellipsoid from "../Core/Ellipsoid.js";
@@ -369,7 +41,6 @@
 import SceneMode from "../Scene/SceneMode.js";
 import Autolinker from "../ThirdParty/Autolinker.js";
 import Uri from "../ThirdParty/Uri.js";
-import when from "../ThirdParty/when.js";
 import zip from "../ThirdParty/zip.js";
 import BillboardGraphics from "./BillboardGraphics.js";
 import CompositePositionProperty from "./CompositePositionProperty.js";
@@ -516,7 +187,7 @@
 
 function DeferredLoading(dataSource) {
   this._dataSource = dataSource;
-  this._deferred = when.defer();
+  this._deferred = defer();
   this._stack = [];
   this._promises = [];
   this._timeoutSet = false;
@@ -554,7 +225,7 @@
     deferred.resolve();
   }
 
-  return when.join(deferred.promise, when.all(this._promises));
+  return Promise.all([deferred.promise, Promise.all(this._promises)]);
 };
 
 DeferredLoading.prototype.process = function () {
@@ -644,7 +315,7 @@
 
 function isZipFile(blob) {
   var magicBlob = blob.slice(0, Math.min(4, blob.size));
-  var deferred = when.defer();
+  var deferred = defer();
   var reader = new FileReader();
   reader.addEventListener("load", function () {
     deferred.resolve(
@@ -659,7 +330,7 @@
 }
 
 function readBlobAsText(blob) {
-  var deferred = when.defer();
+  var deferred = defer();
   var reader = new FileReader();
   reader.addEventListener("load", function () {
     deferred.resolve(reader.result);
@@ -688,7 +359,6 @@
         }
         firstPart += " " + declaration + '"' + namespaceMap[key] + '"';
       }
->>>>>>> 2fd0e8f7
     }
   }
 
@@ -3403,7 +3073,7 @@
             );
           }
         })
-        .otherwise(function (error) {
+        .catch(function (error) {
           oneTimeWarning("An error occured during loading " + href.url);
           dataSource._error.raiseEvent(dataSource, error);
         });
@@ -3454,51 +3124,49 @@
 
   var deferredLoading = new KmlDataSource._DeferredLoading(dataSource);
   var styleCollection = new EntityCollection(dataSource);
-  return when
-    .all(
-      processStyles(
-        dataSource,
-        kml,
-        styleCollection,
-        sourceResource,
-        false,
-        uriResolver
-      )
+  return Promise.all(
+    processStyles(
+      dataSource,
+      kml,
+      styleCollection,
+      sourceResource,
+      false,
+      uriResolver
     )
-    .then(function () {
-      var element = kml.documentElement;
-      if (element.localName === "kml") {
-        var childNodes = element.childNodes;
-        for (var i = 0; i < childNodes.length; i++) {
-          var tmp = childNodes[i];
-          if (defined(featureTypes[tmp.localName])) {
-            element = tmp;
-            break;
-          }
+  ).then(function () {
+    var element = kml.documentElement;
+    if (element.localName === "kml") {
+      var childNodes = element.childNodes;
+      for (var i = 0; i < childNodes.length; i++) {
+        var tmp = childNodes[i];
+        if (defined(featureTypes[tmp.localName])) {
+          element = tmp;
+          break;
         }
       }
-
-      var processingData = {
-        parentEntity: undefined,
-        entityCollection: entityCollection,
-        styleCollection: styleCollection,
-        sourceResource: sourceResource,
-        uriResolver: uriResolver,
-        context: context,
-      };
-
-      entityCollection.suspendEvents();
-      processFeatureNode(dataSource, element, processingData, deferredLoading);
-      entityCollection.resumeEvents();
-
-      return deferredLoading.wait().then(function () {
-        return kml.documentElement;
-      });
+    }
+
+    var processingData = {
+      parentEntity: undefined,
+      entityCollection: entityCollection,
+      styleCollection: styleCollection,
+      sourceResource: sourceResource,
+      uriResolver: uriResolver,
+      context: context,
+    };
+
+    entityCollection.suspendEvents();
+    processFeatureNode(dataSource, element, processingData, deferredLoading);
+    entityCollection.resumeEvents();
+
+    return deferredLoading.wait().then(function () {
+      return kml.documentElement;
     });
+  });
 }
 
 function loadKmz(dataSource, entityCollection, blob, sourceResource) {
-  var deferred = when.defer();
+  var deferred = defer();
   zip.createReader(
     new zip.BlobReader(blob),
     function (reader) {
@@ -3510,7 +3178,7 @@
         for (var i = 0; i < entries.length; i++) {
           var entry = entries[i];
           if (!entry.directory) {
-            var innerDefer = when.defer();
+            var innerDefer = defer();
             promises.push(innerDefer.promise);
             if (/\.kml$/i.test(entry.filename)) {
               // We use the first KML document we come across
@@ -3537,8 +3205,7 @@
         if (defined(docEntry)) {
           loadXmlFromZip(docEntry, uriResolver, docDefer);
         }
-        when
-          .all(promises)
+        Promise.all(promises)
           .then(function () {
             reader.close();
             if (!defined(uriResolver.kml)) {
@@ -3557,7 +3224,7 @@
             );
           })
           .then(deferred.resolve)
-          .otherwise(deferred.reject);
+          .catch(deferred.reject);
       });
     },
     function (e) {
@@ -3595,7 +3262,7 @@
 
   sourceUri = Resource.createIfNeeded(sourceUri);
 
-  return when(promise)
+  return Promise.resolve(promise)
     .then(function (dataToLoad) {
       if (dataToLoad instanceof Blob) {
         return isZipFile(dataToLoad).then(function (isZip) {
@@ -3661,10 +3328,10 @@
         context
       );
     })
-    .otherwise(function (error) {
+    .catch(function (error) {
       dataSource._error.raiseEvent(dataSource, error);
       console.log(error);
-      return when.reject(error);
+      return Promise.reject(error);
     });
 }
 
@@ -4010,11 +3677,11 @@
 
       return that;
     })
-    .otherwise(function (error) {
+    .catch(function (error) {
       DataSource.setLoading(that, false);
       that._error.raiseEvent(that, error);
       console.log(error);
-      return when.reject(error);
+      return Promise.reject(error);
     });
 };
 
@@ -4183,1152 +3850,6 @@
       }
     }
 
-<<<<<<< HEAD
-    function createPositionPropertyFromAltitudeMode(property, altitudeMode, gxAltitudeMode) {
-        if (gxAltitudeMode === 'relativeToSeaFloor' || altitudeMode === 'absolute' || altitudeMode === 'relativeToGround') {
-            //Just return the ellipsoid referenced property until we support MSL
-            return property;
-        }
-
-        if ((defined(altitudeMode) && altitudeMode !== 'clampToGround') || //
-            (defined(gxAltitudeMode) && gxAltitudeMode !== 'clampToSeaFloor')) {
-            oneTimeWarning('kml-altitudeMode-unknown', 'KML - Unknown altitudeMode: ' + defaultValue(altitudeMode, gxAltitudeMode));
-        }
-
-        // Clamp to ground is the default
-        return new ScaledPositionProperty(property);
-    }
-
-    function createPositionPropertyArrayFromAltitudeMode(properties, altitudeMode, gxAltitudeMode, ellipsoid) {
-        if (!defined(properties)) {
-            return undefined;
-        }
-
-        if (gxAltitudeMode === 'relativeToSeaFloor' || altitudeMode === 'absolute' || altitudeMode === 'relativeToGround') {
-            //Just return the ellipsoid referenced property until we support MSL
-            return properties;
-        }
-
-        if ((defined(altitudeMode) && altitudeMode !== 'clampToGround') || //
-            (defined(gxAltitudeMode) && gxAltitudeMode !== 'clampToSeaFloor')) {
-            oneTimeWarning('kml-altitudeMode-unknown', 'KML - Unknown altitudeMode: ' + defaultValue(altitudeMode, gxAltitudeMode));
-        }
-
-        // Clamp to ground is the default
-        var propertiesLength = properties.length;
-        for (var i = 0; i < propertiesLength; i++) {
-            var property = properties[i];
-            ellipsoid.scaleToGeodeticSurface(property, property);
-        }
-        return properties;
-    }
-
-    function processPositionGraphics(dataSource, entity, styleEntity, heightReference) {
-        var label = entity.label;
-        if (!defined(label)) {
-            label = defined(styleEntity.label) ? styleEntity.label.clone() : createDefaultLabel();
-            entity.label = label;
-        }
-        label.text = entity.name;
-
-        var billboard = entity.billboard;
-        if (!defined(billboard)) {
-            billboard = defined(styleEntity.billboard) ? styleEntity.billboard.clone() : createDefaultBillboard();
-            entity.billboard = billboard;
-        }
-
-        if (!defined(billboard.image)) {
-            billboard.image = dataSource._pinBuilder.fromColor(Color.YELLOW, 64);
-
-        // If there were empty <Icon> tags in the KML, then billboard.image was set to false above
-        // However, in this case, the false value would have been converted to a property afterwards
-        // Thus, we check if billboard.image is defined with value of false
-        } else if (!billboard.image.getValue()) {
-            billboard.image = undefined;
-        }
-
-        var scale = 1.0;
-        if (defined(billboard.scale)) {
-            scale = billboard.scale.getValue();
-            if (scale !== 0) {
-                label.pixelOffset = new Cartesian2((scale * 16) + 1, 0);
-            } else {
-                //Minor tweaks to better match Google Earth.
-                label.pixelOffset = undefined;
-                label.horizontalOrigin = undefined;
-            }
-        }
-
-        if (defined(heightReference) && dataSource._clampToGround) {
-            billboard.heightReference = heightReference;
-            label.heightReference = heightReference;
-        }
-    }
-
-    function processPathGraphics(entity, styleEntity) {
-        var path = entity.path;
-        if (!defined(path)) {
-            path = new PathGraphics();
-            path.leadTime = 0;
-            entity.path = path;
-        }
-
-        var polyline = styleEntity.polyline;
-        if (defined(polyline)) {
-            path.material = polyline.material;
-            path.width = polyline.width;
-        }
-    }
-
-    function processPoint(dataSource, entityCollection, geometryNode, entity, styleEntity) {
-        var coordinatesString = queryStringValue(geometryNode, 'coordinates', namespaces.kml);
-        var altitudeMode = queryStringValue(geometryNode, 'altitudeMode', namespaces.kml);
-        var gxAltitudeMode = queryStringValue(geometryNode, 'altitudeMode', namespaces.gx);
-        var extrude = queryBooleanValue(geometryNode, 'extrude', namespaces.kml);
-        var ellipsoid = dataSource._ellipsoid;
-        var position = readCoordinate(coordinatesString, ellipsoid);
-
-        entity.position = position;
-        processPositionGraphics(dataSource, entity, styleEntity, heightReferenceFromAltitudeMode(altitudeMode, gxAltitudeMode));
-
-        if (extrude && isExtrudable(altitudeMode, gxAltitudeMode)) {
-            createDropLine(entityCollection, entity, styleEntity);
-        }
-
-        return true;
-    }
-
-    function processLineStringOrLinearRing(dataSource, entityCollection, geometryNode, entity, styleEntity) {
-        var coordinatesNode = queryFirstNode(geometryNode, 'coordinates', namespaces.kml);
-        var altitudeMode = queryStringValue(geometryNode, 'altitudeMode', namespaces.kml);
-        var gxAltitudeMode = queryStringValue(geometryNode, 'altitudeMode', namespaces.gx);
-        var extrude = queryBooleanValue(geometryNode, 'extrude', namespaces.kml);
-        var tessellate = queryBooleanValue(geometryNode, 'tessellate', namespaces.kml);
-        var canExtrude = isExtrudable(altitudeMode, gxAltitudeMode);
-        var zIndex = queryNumericValue(geometryNode, 'drawOrder', namespaces.gx);
-
-        var ellipsoid = dataSource._ellipsoid;
-        var coordinates = readCoordinates(coordinatesNode, ellipsoid);
-        var polyline = styleEntity.polyline;
-        if (canExtrude && extrude) {
-            var wall = new WallGraphics();
-            entity.wall = wall;
-            wall.positions = coordinates;
-            var polygon = styleEntity.polygon;
-
-            if (defined(polygon)) {
-                wall.fill = polygon.fill;
-                wall.material = polygon.material;
-            }
-
-            //Always outline walls so they show up in 2D.
-            wall.outline = true;
-            if (defined(polyline)) {
-                wall.outlineColor = defined(polyline.material) ? polyline.material.color : Color.WHITE;
-                wall.outlineWidth = polyline.width;
-            } else if (defined(polygon)) {
-                wall.outlineColor = defined(polygon.material) ? polygon.material.color : Color.WHITE;
-            }
-        } else if (dataSource._clampToGround && !canExtrude && tessellate) {
-            var polylineGraphics = new PolylineGraphics();
-            polylineGraphics.clampToGround = true;
-            entity.polyline = polylineGraphics;
-            polylineGraphics.positions = coordinates;
-            if (defined(polyline)) {
-                polylineGraphics.material = defined(polyline.material) ? polyline.material.color.getValue(Iso8601.MINIMUM_VALUE) : Color.WHITE;
-                polylineGraphics.width = defaultValue(polyline.width, 1.0);
-            } else {
-                polylineGraphics.material = Color.WHITE;
-                polylineGraphics.width = 1.0;
-            }
-            polylineGraphics.zIndex = zIndex;
-        } else {
-            if (defined(zIndex)) {
-                oneTimeWarning('kml-gx:drawOrder', 'KML - gx:drawOrder is not supported in LineStrings when clampToGround is false');
-            }
-            if (dataSource._clampToGround && !tessellate) {
-                oneTimeWarning('kml-line-tesselate', 'Ignoring clampToGround for KML lines without the tessellate flag.');
-            }
-
-            polyline = defined(polyline) ? polyline.clone() : new PolylineGraphics();
-            entity.polyline = polyline;
-            polyline.positions = createPositionPropertyArrayFromAltitudeMode(coordinates, altitudeMode, gxAltitudeMode, ellipsoid);
-            if (!tessellate || canExtrude) {
-                polyline.arcType = ArcType.NONE;
-            }
-        }
-
-        return true;
-    }
-
-    function processPolygon(dataSource, entityCollection, geometryNode, entity, styleEntity) {
-        var outerBoundaryIsNode = queryFirstNode(geometryNode, 'outerBoundaryIs', namespaces.kml);
-        var linearRingNode = queryFirstNode(outerBoundaryIsNode, 'LinearRing', namespaces.kml);
-        var coordinatesNode = queryFirstNode(linearRingNode, 'coordinates', namespaces.kml);
-        var ellipsoid = dataSource._ellipsoid;
-        var coordinates = readCoordinates(coordinatesNode, ellipsoid);
-        var extrude = queryBooleanValue(geometryNode, 'extrude', namespaces.kml);
-        var altitudeMode = queryStringValue(geometryNode, 'altitudeMode', namespaces.kml);
-        var gxAltitudeMode = queryStringValue(geometryNode, 'altitudeMode', namespaces.gx);
-        var canExtrude = isExtrudable(altitudeMode, gxAltitudeMode);
-
-        var polygon = defined(styleEntity.polygon) ? styleEntity.polygon.clone() : createDefaultPolygon();
-
-        var polyline = styleEntity.polyline;
-        if (defined(polyline)) {
-            polygon.outlineColor = defined(polyline.material) ? polyline.material.color : Color.WHITE;
-            polygon.outlineWidth = polyline.width;
-        }
-        entity.polygon = polygon;
-
-        if (canExtrude) {
-            polygon.perPositionHeight = true;
-            polygon.extrudedHeight = extrude ? 0 : undefined;
-        } else if (!dataSource._clampToGround) {
-            polygon.height = 0;
-        }
-
-        if (defined(coordinates)) {
-            var hierarchy = new PolygonHierarchy(coordinates);
-            var innerBoundaryIsNodes = queryChildNodes(geometryNode, 'innerBoundaryIs', namespaces.kml);
-            for (var j = 0; j < innerBoundaryIsNodes.length; j++) {
-                linearRingNode = queryChildNodes(innerBoundaryIsNodes[j], 'LinearRing', namespaces.kml);
-                for (var k = 0; k < linearRingNode.length; k++) {
-                    coordinatesNode = queryFirstNode(linearRingNode[k], 'coordinates', namespaces.kml);
-                    coordinates = readCoordinates(coordinatesNode, ellipsoid);
-                    if (defined(coordinates)) {
-                        hierarchy.holes.push(new PolygonHierarchy(coordinates));
-                    }
-                }
-            }
-            polygon.hierarchy = hierarchy;
-        }
-
-        return true;
-    }
-
-    function processTrack(dataSource, entityCollection, geometryNode, entity, styleEntity) {
-        var altitudeMode = queryStringValue(geometryNode, 'altitudeMode', namespaces.kml);
-        var gxAltitudeMode = queryStringValue(geometryNode, 'altitudeMode', namespaces.gx);
-        var coordNodes = queryChildNodes(geometryNode, 'coord', namespaces.gx);
-        var angleNodes = queryChildNodes(geometryNode, 'angles', namespaces.gx);
-        var timeNodes = queryChildNodes(geometryNode, 'when', namespaces.kml);
-        var extrude = queryBooleanValue(geometryNode, 'extrude', namespaces.kml);
-        var canExtrude = isExtrudable(altitudeMode, gxAltitudeMode);
-        var ellipsoid = dataSource._ellipsoid;
-
-        if (angleNodes.length > 0) {
-            oneTimeWarning('kml-gx:angles', 'KML - gx:angles are not supported in gx:Tracks');
-        }
-
-        var length = Math.min(coordNodes.length, timeNodes.length);
-        var coordinates = [];
-        var times = [];
-        for (var i = 0; i < length; i++) {
-            var position = readCoordinate(coordNodes[i].textContent, ellipsoid);
-            coordinates.push(position);
-            times.push(JulianDate.fromIso8601(timeNodes[i].textContent));
-        }
-        var property = new SampledPositionProperty();
-        property.addSamples(times, coordinates);
-        entity.position = property;
-        processPositionGraphics(dataSource, entity, styleEntity, heightReferenceFromAltitudeMode(altitudeMode, gxAltitudeMode));
-        processPathGraphics(entity, styleEntity);
-
-        entity.availability = new TimeIntervalCollection();
-
-        if (timeNodes.length > 0) {
-            entity.availability.addInterval(new TimeInterval({
-                start : times[0],
-                stop : times[times.length - 1]
-            }));
-        }
-
-        if (canExtrude && extrude) {
-            createDropLine(entityCollection, entity, styleEntity);
-        }
-
-        return true;
-    }
-
-    function addToMultiTrack(times, positions, composite, availability, dropShowProperty, extrude, altitudeMode, gxAltitudeMode, includeEndPoints) {
-        var start = times[0];
-        var stop = times[times.length - 1];
-
-        var data = new SampledPositionProperty();
-        data.addSamples(times, positions);
-
-        composite.intervals.addInterval(new TimeInterval({
-            start : start,
-            stop : stop,
-            isStartIncluded : includeEndPoints,
-            isStopIncluded : includeEndPoints,
-            data : createPositionPropertyFromAltitudeMode(data, altitudeMode, gxAltitudeMode)
-        }));
-        availability.addInterval(new TimeInterval({
-            start : start,
-            stop : stop,
-            isStartIncluded : includeEndPoints,
-            isStopIncluded : includeEndPoints
-        }));
-        dropShowProperty.intervals.addInterval(new TimeInterval({
-            start : start,
-            stop : stop,
-            isStartIncluded : includeEndPoints,
-            isStopIncluded : includeEndPoints,
-            data : extrude
-        }));
-    }
-
-    function processMultiTrack(dataSource, entityCollection, geometryNode, entity, styleEntity) {
-        // Multitrack options do not work in GE as detailed in the spec,
-        // rather than altitudeMode being at the MultiTrack level,
-        // GE just defers all settings to the underlying track.
-
-        var interpolate = queryBooleanValue(geometryNode, 'interpolate', namespaces.gx);
-        var trackNodes = queryChildNodes(geometryNode, 'Track', namespaces.gx);
-
-        var times;
-        var lastStop;
-        var lastStopPosition;
-        var needDropLine = false;
-        var dropShowProperty = new TimeIntervalCollectionProperty();
-        var availability = new TimeIntervalCollection();
-        var composite = new CompositePositionProperty();
-        var ellipsoid = dataSource._ellipsoid;
-        for (var i = 0, len = trackNodes.length; i < len; i++) {
-            var trackNode = trackNodes[i];
-            var timeNodes = queryChildNodes(trackNode, 'when', namespaces.kml);
-            var coordNodes = queryChildNodes(trackNode, 'coord', namespaces.gx);
-            var altitudeMode = queryStringValue(trackNode, 'altitudeMode', namespaces.kml);
-            var gxAltitudeMode = queryStringValue(trackNode, 'altitudeMode', namespaces.gx);
-            var canExtrude = isExtrudable(altitudeMode, gxAltitudeMode);
-            var extrude = queryBooleanValue(trackNode, 'extrude', namespaces.kml);
-
-            var length = Math.min(coordNodes.length, timeNodes.length);
-
-            var positions = [];
-            times = [];
-            for (var x = 0; x < length; x++) {
-                var position = readCoordinate(coordNodes[x].textContent, ellipsoid);
-                positions.push(position);
-                times.push(JulianDate.fromIso8601(timeNodes[x].textContent));
-            }
-
-            if (interpolate) {
-                //If we are interpolating, then we need to fill in the end of
-                //the last track and the beginning of this one with a sampled
-                //property.  From testing in Google Earth, this property
-                //is never extruded and always absolute.
-                if (defined(lastStop)) {
-                    addToMultiTrack([lastStop, times[0]], [lastStopPosition, positions[0]], composite, availability, dropShowProperty, false, 'absolute', undefined, false);
-                }
-                lastStop = times[length - 1];
-                lastStopPosition = positions[positions.length - 1];
-            }
-
-            addToMultiTrack(times, positions, composite, availability, dropShowProperty, canExtrude && extrude, altitudeMode, gxAltitudeMode, true);
-            needDropLine = needDropLine || (canExtrude && extrude);
-        }
-
-        entity.availability = availability;
-        entity.position = composite;
-        processPositionGraphics(dataSource, entity, styleEntity);
-        processPathGraphics(entity, styleEntity);
-        if (needDropLine) {
-            createDropLine(entityCollection, entity, styleEntity);
-            entity.polyline.show = dropShowProperty;
-        }
-
-        return true;
-    }
-
-    var geometryTypes = {
-        Point : processPoint,
-        LineString : processLineStringOrLinearRing,
-        LinearRing : processLineStringOrLinearRing,
-        Polygon : processPolygon,
-        Track : processTrack,
-        MultiTrack : processMultiTrack,
-        MultiGeometry : processMultiGeometry,
-        Model : processUnsupportedGeometry
-    };
-
-    function processMultiGeometry(dataSource, entityCollection, geometryNode, entity, styleEntity, context) {
-        var childNodes = geometryNode.childNodes;
-        var hasGeometry = false;
-        for (var i = 0, len = childNodes.length; i < len; i++) {
-            var childNode = childNodes.item(i);
-            var geometryProcessor = geometryTypes[childNode.localName];
-            if (defined(geometryProcessor)) {
-                var childEntity = createEntity(childNode, entityCollection, context);
-                childEntity.parent = entity;
-                childEntity.name = entity.name;
-                childEntity.availability = entity.availability;
-                childEntity.description = entity.description;
-                childEntity.kml = entity.kml;
-                if (geometryProcessor(dataSource, entityCollection, childNode, childEntity, styleEntity)) {
-                    hasGeometry = true;
-                }
-            }
-        }
-
-        return hasGeometry;
-    }
-
-    function processUnsupportedGeometry(dataSource, entityCollection, geometryNode, entity, styleEntity) {
-        oneTimeWarning('kml-unsupportedGeometry', 'KML - Unsupported geometry: ' + geometryNode.localName);
-        return false;
-    }
-
-    function processExtendedData(node, entity) {
-        var extendedDataNode = queryFirstNode(node, 'ExtendedData', namespaces.kml);
-
-        if (!defined(extendedDataNode)) {
-            return undefined;
-        }
-
-        if (defined(queryFirstNode(extendedDataNode, 'SchemaData', namespaces.kml))) {
-            oneTimeWarning('kml-schemaData', 'KML - SchemaData is unsupported');
-        }
-        if (defined(queryStringAttribute(extendedDataNode, 'xmlns:prefix'))) {
-            oneTimeWarning('kml-extendedData', 'KML - ExtendedData with xmlns:prefix is unsupported');
-        }
-
-        var result = {};
-        var dataNodes = queryChildNodes(extendedDataNode, 'Data', namespaces.kml);
-        if (defined(dataNodes)) {
-            var length = dataNodes.length;
-            for (var i = 0; i < length; i++) {
-                var dataNode = dataNodes[i];
-                var name = queryStringAttribute(dataNode, 'name');
-                if (defined(name)) {
-                    result[name] = {
-                        displayName : queryStringValue(dataNode, 'displayName', namespaces.kml),
-                        value : queryStringValue(dataNode, 'value', namespaces.kml)
-                    };
-                }
-            }
-        }
-        entity.kml.extendedData = result;
-    }
-
-    var scratchDiv;
-    if (typeof document !== 'undefined') {
-        scratchDiv = document.createElement('div');
-    }
-
-    function processDescription(node, entity, styleEntity, uriResolver, sourceResource) {
-        var i;
-        var key;
-        var keys;
-
-        var kmlData = entity.kml;
-        var extendedData = kmlData.extendedData;
-        var description = queryStringValue(node, 'description', namespaces.kml);
-
-        var balloonStyle = defaultValue(entity.balloonStyle, styleEntity.balloonStyle);
-
-        var background = Color.WHITE;
-        var foreground = Color.BLACK;
-        var text = description;
-
-        if (defined(balloonStyle)) {
-            background = defaultValue(balloonStyle.bgColor, Color.WHITE);
-            foreground = defaultValue(balloonStyle.textColor, Color.BLACK);
-            text = defaultValue(balloonStyle.text, description);
-        }
-
-        var value;
-        if (defined(text)) {
-            text = text.replace('$[name]', defaultValue(entity.name, ''));
-            text = text.replace('$[description]', defaultValue(description, ''));
-            text = text.replace('$[address]', defaultValue(kmlData.address, ''));
-            text = text.replace('$[Snippet]', defaultValue(kmlData.snippet, ''));
-            text = text.replace('$[id]', entity.id);
-
-            //While not explicitly defined by the OGC spec, in Google Earth
-            //The appearance of geDirections adds the directions to/from links
-            //We simply replace this string with nothing.
-            text = text.replace('$[geDirections]', '');
-
-            if (defined(extendedData)) {
-                var matches = text.match(/\$\[.+?\]/g);
-                if (matches !== null) {
-                    for (i = 0; i < matches.length; i++) {
-                        var token = matches[i];
-                        var propertyName = token.substr(2, token.length - 3);
-                        var isDisplayName = /\/displayName$/.test(propertyName);
-                        propertyName = propertyName.replace(/\/displayName$/, '');
-
-                        value = extendedData[propertyName];
-                        if (defined(value)) {
-                            value = isDisplayName ? value.displayName : value.value;
-                        }
-                        if (defined(value)) {
-                            text = text.replace(token, defaultValue(value, ''));
-                        }
-                    }
-                }
-            }
-        } else if (defined(extendedData)) {
-            //If no description exists, build a table out of the extended data
-            keys = Object.keys(extendedData);
-            if (keys.length > 0) {
-                text = '<table class="cesium-infoBox-defaultTable cesium-infoBox-defaultTable-lighter"><tbody>';
-                for (i = 0; i < keys.length; i++) {
-                    key = keys[i];
-                    value = extendedData[key];
-                    text += '<tr><th>' + defaultValue(value.displayName, key) + '</th><td>' + defaultValue(value.value, '') + '</td></tr>';
-                }
-                text += '</tbody></table>';
-            }
-        }
-
-        if (!defined(text)) {
-            //No description
-            return;
-        }
-
-        //Turns non-explicit links into clickable links.
-        text = autolinker.link(text);
-
-        //Use a temporary div to manipulate the links
-        //so that they open in a new window.
-        scratchDiv.innerHTML = text;
-        var links = scratchDiv.querySelectorAll('a');
-        for (i = 0; i < links.length; i++) {
-            links[i].setAttribute('target', '_blank');
-        }
-
-        //Rewrite any KMZ embedded urls
-        if (defined(uriResolver) && uriResolver.keys.length > 1) {
-            embedDataUris(scratchDiv, 'a', 'href', uriResolver);
-            embedDataUris(scratchDiv, 'img', 'src', uriResolver);
-        }
-
-        //Make relative urls absolute using the sourceResource
-        applyBasePath(scratchDiv, 'a', 'href', sourceResource);
-        applyBasePath(scratchDiv, 'img', 'src', sourceResource);
-
-        var tmp = '<div class="cesium-infoBox-description-lighter" style="';
-        tmp += 'overflow:auto;';
-        tmp += 'word-wrap:break-word;';
-        tmp += 'background-color:' + background.toCssColorString() + ';';
-        tmp += 'color:' + foreground.toCssColorString() + ';';
-        tmp += '">';
-        tmp += scratchDiv.innerHTML + '</div>';
-        scratchDiv.innerHTML = '';
-
-        //Set the final HTML as the description.
-        entity.description = tmp;
-    }
-
-    function processFeature(dataSource, featureNode, processingData) {
-        var entityCollection = processingData.entityCollection;
-        var parent = processingData.parentEntity;
-        var sourceResource = processingData.sourceResource;
-        var uriResolver = processingData.uriResolver;
-
-        var entity = createEntity(featureNode, entityCollection, processingData.context);
-        var kmlData = entity.kml;
-        var styleEntity = computeFinalStyle(dataSource, featureNode, processingData.styleCollection, sourceResource, uriResolver);
-
-        var name = queryStringValue(featureNode, 'name', namespaces.kml);
-        entity.name = name;
-        entity.parent = parent;
-
-        var availability = processTimeSpan(featureNode);
-        if (!defined(availability)) {
-            availability = processTimeStamp(featureNode);
-        }
-        entity.availability = availability;
-
-        mergeAvailabilityWithParent(entity);
-
-        // Per KML spec "A Feature is visible only if it and all its ancestors are visible."
-        function ancestryIsVisible(parentEntity) {
-            if (!parentEntity) {
-                return true;
-            }
-            return parentEntity.show && ancestryIsVisible(parentEntity.parent);
-        }
-
-        var visibility = queryBooleanValue(featureNode, 'visibility', namespaces.kml);
-        entity.show = ancestryIsVisible(parent) && defaultValue(visibility, true);
-        //var open = queryBooleanValue(featureNode, 'open', namespaces.kml);
-
-        var authorNode = queryFirstNode(featureNode, 'author', namespaces.atom);
-        var author = kmlData.author;
-        author.name = queryStringValue(authorNode, 'name', namespaces.atom);
-        author.uri = queryStringValue(authorNode, 'uri', namespaces.atom);
-        author.email = queryStringValue(authorNode, 'email', namespaces.atom);
-
-        var linkNode = queryFirstNode(featureNode, 'link', namespaces.atom);
-        var link = kmlData.link;
-        link.href = queryStringAttribute(linkNode, 'href');
-        link.hreflang = queryStringAttribute(linkNode, 'hreflang');
-        link.rel = queryStringAttribute(linkNode, 'rel');
-        link.type = queryStringAttribute(linkNode, 'type');
-        link.title = queryStringAttribute(linkNode, 'title');
-        link.length = queryStringAttribute(linkNode, 'length');
-
-        kmlData.address = queryStringValue(featureNode, 'address', namespaces.kml);
-        kmlData.phoneNumber = queryStringValue(featureNode, 'phoneNumber', namespaces.kml);
-        kmlData.snippet = queryStringValue(featureNode, 'Snippet', namespaces.kml);
-
-        processExtendedData(featureNode, entity);
-        processDescription(featureNode, entity, styleEntity, uriResolver, sourceResource);
-
-        var ellipsoid = dataSource._ellipsoid;
-        processLookAt(featureNode, entity, ellipsoid);
-        processCamera(featureNode, entity, ellipsoid);
-
-        if (defined(queryFirstNode(featureNode, 'Region', namespaces.kml))) {
-            oneTimeWarning('kml-region', 'KML - Placemark Regions are unsupported');
-        }
-
-        return {
-            entity : entity,
-            styleEntity : styleEntity
-        };
-    }
-
-    function processDocument(dataSource, node, processingData, deferredLoading) {
-        deferredLoading.addNodes(node.childNodes, processingData);
-        deferredLoading.process();
-    }
-
-    function processFolder(dataSource, node, processingData, deferredLoading) {
-        var r = processFeature(dataSource, node, processingData);
-        var newProcessingData = clone(processingData);
-        newProcessingData.parentEntity = r.entity;
-        processDocument(dataSource, node, newProcessingData, deferredLoading);
-    }
-
-    function processPlacemark(dataSource, placemark, processingData, deferredLoading) {
-        var r = processFeature(dataSource, placemark, processingData);
-        var entity = r.entity;
-        var styleEntity = r.styleEntity;
-
-        var hasGeometry = false;
-        var childNodes = placemark.childNodes;
-        for (var i = 0, len = childNodes.length; i < len && !hasGeometry; i++) {
-            var childNode = childNodes.item(i);
-            var geometryProcessor = geometryTypes[childNode.localName];
-            if (defined(geometryProcessor)) {
-                // pass the placemark entity id as a context for case of defining multiple child entities together to handle case
-                // where some malformed kmls reuse the same id across placemarks, which works in GE, but is not technically to spec.
-                geometryProcessor(dataSource, processingData.entityCollection, childNode, entity, styleEntity, entity.id);
-                hasGeometry = true;
-            }
-        }
-
-        if (!hasGeometry) {
-            entity.merge(styleEntity);
-            processPositionGraphics(dataSource, entity, styleEntity);
-        }
-    }
-
-    var playlistNodeProcessors = {
-        FlyTo: processTourFlyTo,
-        Wait: processTourWait,
-        SoundCue: processTourUnsupportedNode,
-        AnimatedUpdate: processTourUnsupportedNode,
-        TourControl: processTourUnsupportedNode
-    };
-
-    function processTour(dataSource, node, processingData, deferredLoading) {
-        var name = queryStringValue(node, 'name', namespaces.kml);
-        var id = queryStringAttribute(node, 'id');
-        var tour = new KmlTour(name, id);
-
-        var playlistNode = queryFirstNode(node, 'Playlist', namespaces.gx);
-        if(playlistNode) {
-            var ellipsoid = dataSource._ellipsoid;
-            var childNodes = playlistNode.childNodes;
-            for(var i = 0; i < childNodes.length; i++) {
-                var entryNode = childNodes[i];
-                if (entryNode.localName) {
-                    var playlistNodeProcessor = playlistNodeProcessors[entryNode.localName];
-                    if (playlistNodeProcessor) {
-                        playlistNodeProcessor(tour, entryNode, ellipsoid);
-                    }
-                    else {
-                        console.log('Unknown KML Tour playlist entry type ' + entryNode.localName);
-                    }
-                }
-            }
-        }
-
-        if (!defined(dataSource.kmlTours)) {
-            dataSource.kmlTours = [];
-        }
-
-        dataSource.kmlTours.push(tour);
-    }
-
-    function processTourUnsupportedNode(tour, entryNode) {
-        oneTimeWarning('KML Tour unsupported node ' + entryNode.localName);
-    }
-
-    function processTourWait(tour, entryNode) {
-        var duration = queryNumericValue(entryNode, 'duration', namespaces.gx);
-        tour.addPlaylistEntry(new KmlTourWait(duration));
-    }
-
-    function processTourFlyTo(tour, entryNode, ellipsoid) {
-        var duration = queryNumericValue(entryNode, 'duration', namespaces.gx);
-        var flyToMode = queryStringValue(entryNode, 'flyToMode', namespaces.gx);
-
-        var t = {kml: {}};
-
-        processLookAt(entryNode, t, ellipsoid);
-        processCamera(entryNode, t, ellipsoid);
-
-        var view = t.kml.lookAt || t.kml.camera;
-
-        var flyto = new KmlTourFlyTo(duration, flyToMode, view);
-        tour.addPlaylistEntry(flyto);
-    }
-
-    function processCamera(featureNode, entity, ellipsoid) {
-        var camera = queryFirstNode(featureNode, 'Camera', namespaces.kml);
-        if(defined(camera)) {
-            var lon = defaultValue(queryNumericValue(camera, 'longitude', namespaces.kml), 0.0);
-            var lat = defaultValue(queryNumericValue(camera, 'latitude', namespaces.kml), 0.0);
-            var altitude = defaultValue(queryNumericValue(camera, 'altitude', namespaces.kml), 0.0);
-
-            var heading = defaultValue(queryNumericValue(camera, 'heading', namespaces.kml), 0.0);
-            var tilt = defaultValue(queryNumericValue(camera, 'tilt', namespaces.kml), 0.0);
-            var roll = defaultValue(queryNumericValue(camera, 'roll', namespaces.kml), 0.0);
-
-            var position = Cartesian3.fromDegrees(lon, lat, altitude, ellipsoid);
-            var hpr = HeadingPitchRoll.fromDegrees(heading, tilt - 90.0, roll);
-
-            entity.kml.camera = new KmlCamera(position, hpr);
-        }
-    }
-
-    function processLookAt(featureNode, entity, ellipsoid) {
-        var lookAt = queryFirstNode(featureNode, 'LookAt', namespaces.kml);
-        if(defined(lookAt)) {
-            var lon = defaultValue(queryNumericValue(lookAt, 'longitude', namespaces.kml), 0.0);
-            var lat = defaultValue(queryNumericValue(lookAt, 'latitude', namespaces.kml), 0.0);
-            var altitude = defaultValue(queryNumericValue(lookAt, 'altitude', namespaces.kml), 0.0);
-            var heading = queryNumericValue(lookAt, 'heading', namespaces.kml);
-            var tilt = queryNumericValue(lookAt, 'tilt', namespaces.kml);
-            var range = defaultValue(queryNumericValue(lookAt, 'range', namespaces.kml), 0.0);
-
-            tilt = CesiumMath.toRadians(defaultValue(tilt, 0.0));
-            heading = CesiumMath.toRadians(defaultValue(heading, 0.0));
-
-            var hpr = new HeadingPitchRange(heading, tilt - CesiumMath.PI_OVER_TWO, range);
-            var viewPoint = Cartesian3.fromDegrees(lon, lat, altitude, ellipsoid);
-
-            entity.kml.lookAt = new KmlLookAt(viewPoint, hpr);
-        }
-    }
-
-    function processGroundOverlay(dataSource, groundOverlay, processingData, deferredLoading) {
-        var r = processFeature(dataSource, groundOverlay, processingData);
-        var entity = r.entity;
-
-        var geometry;
-        var isLatLonQuad = false;
-
-        var ellipsoid = dataSource._ellipsoid;
-        var positions = readCoordinates(queryFirstNode(groundOverlay, 'LatLonQuad', namespaces.gx), ellipsoid);
-        var zIndex = queryNumericValue(groundOverlay, 'drawOrder', namespaces.kml);
-        if (defined(positions)) {
-            geometry = createDefaultPolygon();
-            geometry.hierarchy = new PolygonHierarchy(positions);
-            geometry.zIndex = zIndex;
-            entity.polygon = geometry;
-            isLatLonQuad = true;
-        } else {
-            geometry = new RectangleGraphics();
-            geometry.zIndex = zIndex;
-            entity.rectangle = geometry;
-
-            var latLonBox = queryFirstNode(groundOverlay, 'LatLonBox', namespaces.kml);
-            if (defined(latLonBox)) {
-                var west = queryNumericValue(latLonBox, 'west', namespaces.kml);
-                var south = queryNumericValue(latLonBox, 'south', namespaces.kml);
-                var east = queryNumericValue(latLonBox, 'east', namespaces.kml);
-                var north = queryNumericValue(latLonBox, 'north', namespaces.kml);
-
-                if (defined(west)) {
-                    west = CesiumMath.negativePiToPi(CesiumMath.toRadians(west));
-                }
-                if (defined(south)) {
-                    south = CesiumMath.clampToLatitudeRange(CesiumMath.toRadians(south));
-                }
-                if (defined(east)) {
-                    east = CesiumMath.negativePiToPi(CesiumMath.toRadians(east));
-                }
-                if (defined(north)) {
-                    north = CesiumMath.clampToLatitudeRange(CesiumMath.toRadians(north));
-                }
-                geometry.coordinates = new Rectangle(west, south, east, north);
-
-                var rotation = queryNumericValue(latLonBox, 'rotation', namespaces.kml);
-                if (defined(rotation)) {
-                    var rotationRadians = CesiumMath.toRadians(rotation);
-                    geometry.rotation = rotationRadians;
-                    geometry.stRotation = rotationRadians;
-                }
-            }
-        }
-
-        var iconNode = queryFirstNode(groundOverlay, 'Icon', namespaces.kml);
-        var href = getIconHref(iconNode, dataSource, processingData.sourceResource, processingData.uriResolver, true);
-        if (defined(href)) {
-            if (isLatLonQuad) {
-                oneTimeWarning('kml-gx:LatLonQuad', 'KML - gx:LatLonQuad Icon does not support texture projection.');
-            }
-            var x = queryNumericValue(iconNode, 'x', namespaces.gx);
-            var y = queryNumericValue(iconNode, 'y', namespaces.gx);
-            var w = queryNumericValue(iconNode, 'w', namespaces.gx);
-            var h = queryNumericValue(iconNode, 'h', namespaces.gx);
-
-            if (defined(x) || defined(y) || defined(w) || defined(h)) {
-                oneTimeWarning('kml-groundOverlay-xywh', 'KML - gx:x, gx:y, gx:w, gx:h aren\'t supported for GroundOverlays');
-            }
-
-            geometry.material = href;
-            geometry.material.color = queryColorValue(groundOverlay, 'color', namespaces.kml);
-            geometry.material.transparent = true;
-        } else {
-            geometry.material = queryColorValue(groundOverlay, 'color', namespaces.kml);
-        }
-
-        var altitudeMode = queryStringValue(groundOverlay, 'altitudeMode', namespaces.kml);
-
-        if (defined(altitudeMode)) {
-            if (altitudeMode === 'absolute') {
-                //Use height above ellipsoid until we support MSL.
-                geometry.height = queryNumericValue(groundOverlay, 'altitude', namespaces.kml);
-                geometry.zIndex = undefined;
-            } else if (altitudeMode !== 'clampToGround') {
-                oneTimeWarning('kml-altitudeMode-unknown', 'KML - Unknown altitudeMode: ' + altitudeMode);
-            }
-            // else just use the default of 0 until we support 'clampToGround'
-        } else {
-            altitudeMode = queryStringValue(groundOverlay, 'altitudeMode', namespaces.gx);
-            if (altitudeMode === 'relativeToSeaFloor') {
-                oneTimeWarning('kml-altitudeMode-relativeToSeaFloor', 'KML - altitudeMode relativeToSeaFloor is currently not supported, treating as absolute.');
-                geometry.height = queryNumericValue(groundOverlay, 'altitude', namespaces.kml);
-                geometry.zIndex = undefined;
-            } else if (altitudeMode === 'clampToSeaFloor') {
-                oneTimeWarning('kml-altitudeMode-clampToSeaFloor', 'KML - altitudeMode clampToSeaFloor is currently not supported, treating as clampToGround.');
-            } else if (defined(altitudeMode)) {
-                oneTimeWarning('kml-altitudeMode-unknown', 'KML - Unknown altitudeMode: ' + altitudeMode);
-            }
-        }
-    }
-
-    function processUnsupportedFeature(dataSource, node, processingData, deferredLoading) {
-        dataSource._unsupportedNode.raiseEvent(dataSource, processingData.parentEntity, node, processingData.entityCollection,
-            processingData.styleCollection, processingData.sourceResource, processingData.uriResolver);
-        oneTimeWarning('kml-unsupportedFeature-' + node.nodeName, 'KML - Unsupported feature: ' + node.nodeName);
-    }
-
-    var RefreshMode = {
-        INTERVAL : 0,
-        EXPIRE : 1,
-        STOP : 2
-    };
-
-    function cleanupString(s) {
-        if (!defined(s) || s.length === 0) {
-            return '';
-        }
-
-        var sFirst = s[0];
-        if (sFirst === '&' || sFirst === '?') {
-            s = s.substring(1);
-        }
-
-        return s;
-    }
-
-    var zeroRectangle = new Rectangle();
-    var scratchCartographic = new Cartographic();
-    var scratchCartesian2 = new Cartesian2();
-    var scratchCartesian3 = new Cartesian3();
-
-    function processNetworkLinkQueryString(resource, camera, canvas, viewBoundScale, bbox, ellipsoid) {
-        function fixLatitude(value) {
-            if (value < -CesiumMath.PI_OVER_TWO) {
-                return -CesiumMath.PI_OVER_TWO;
-            } else if (value > CesiumMath.PI_OVER_TWO) {
-                return CesiumMath.PI_OVER_TWO;
-            }
-            return value;
-        }
-
-        function fixLongitude(value) {
-            if (value > CesiumMath.PI) {
-                return value - CesiumMath.TWO_PI;
-            } else if (value < -CesiumMath.PI) {
-                return value + CesiumMath.TWO_PI;
-            }
-
-            return value;
-        }
-
-        var queryString = objectToQuery(resource.queryParameters);
-
-        // objectToQuery escapes [ and ], so fix that
-        queryString = queryString.replace(/%5B/g, '[').replace(/%5D/g, ']');
-
-        if (defined(camera) && camera._mode !== SceneMode.MORPHING) {
-            var centerCartesian;
-            var centerCartographic;
-
-            bbox = defaultValue(bbox, zeroRectangle);
-            if (defined(canvas)) {
-                scratchCartesian2.x = canvas.clientWidth * 0.5;
-                scratchCartesian2.y = canvas.clientHeight * 0.5;
-                centerCartesian = camera.pickEllipsoid(scratchCartesian2, ellipsoid, scratchCartesian3);
-            }
-
-            if (defined(centerCartesian)) {
-                centerCartographic = ellipsoid.cartesianToCartographic(centerCartesian, scratchCartographic);
-            } else {
-                centerCartographic = Rectangle.center(bbox, scratchCartographic);
-                centerCartesian = ellipsoid.cartographicToCartesian(centerCartographic);
-            }
-
-            if (defined(viewBoundScale) && !CesiumMath.equalsEpsilon(viewBoundScale, 1.0, CesiumMath.EPSILON9)) {
-                var newHalfWidth = bbox.width * viewBoundScale * 0.5;
-                var newHalfHeight = bbox.height * viewBoundScale * 0.5;
-                bbox = new Rectangle(fixLongitude(centerCartographic.longitude - newHalfWidth),
-                    fixLatitude(centerCartographic.latitude - newHalfHeight),
-                    fixLongitude(centerCartographic.longitude + newHalfWidth),
-                    fixLatitude(centerCartographic.latitude + newHalfHeight)
-                );
-            }
-
-            queryString = queryString.replace('[bboxWest]', CesiumMath.toDegrees(bbox.west).toString());
-            queryString = queryString.replace('[bboxSouth]', CesiumMath.toDegrees(bbox.south).toString());
-            queryString = queryString.replace('[bboxEast]', CesiumMath.toDegrees(bbox.east).toString());
-            queryString = queryString.replace('[bboxNorth]', CesiumMath.toDegrees(bbox.north).toString());
-
-            var lon = CesiumMath.toDegrees(centerCartographic.longitude).toString();
-            var lat = CesiumMath.toDegrees(centerCartographic.latitude).toString();
-            queryString = queryString.replace('[lookatLon]', lon);
-            queryString = queryString.replace('[lookatLat]', lat);
-            queryString = queryString.replace('[lookatTilt]', CesiumMath.toDegrees(camera.pitch).toString());
-            queryString = queryString.replace('[lookatHeading]', CesiumMath.toDegrees(camera.heading).toString());
-            queryString = queryString.replace('[lookatRange]', Cartesian3.distance(camera.positionWC, centerCartesian));
-            queryString = queryString.replace('[lookatTerrainLon]', lon);
-            queryString = queryString.replace('[lookatTerrainLat]', lat);
-            queryString = queryString.replace('[lookatTerrainAlt]', centerCartographic.height.toString());
-
-            ellipsoid.cartesianToCartographic(camera.positionWC, scratchCartographic);
-            queryString = queryString.replace('[cameraLon]', CesiumMath.toDegrees(scratchCartographic.longitude).toString());
-            queryString = queryString.replace('[cameraLat]', CesiumMath.toDegrees(scratchCartographic.latitude).toString());
-            queryString = queryString.replace('[cameraAlt]', CesiumMath.toDegrees(scratchCartographic.height).toString());
-
-            var frustum = camera.frustum;
-            var aspectRatio = frustum.aspectRatio;
-            var horizFov = '';
-            var vertFov = '';
-            if (defined(aspectRatio)) {
-                var fov = CesiumMath.toDegrees(frustum.fov);
-                if (aspectRatio > 1.0) {
-                    horizFov = fov;
-                    vertFov = fov / aspectRatio;
-                } else {
-                    vertFov = fov;
-                    horizFov = fov * aspectRatio;
-                }
-            }
-            queryString = queryString.replace('[horizFov]', horizFov.toString());
-            queryString = queryString.replace('[vertFov]', vertFov.toString());
-        } else {
-            queryString = queryString.replace('[bboxWest]', '-180');
-            queryString = queryString.replace('[bboxSouth]', '-90');
-            queryString = queryString.replace('[bboxEast]', '180');
-            queryString = queryString.replace('[bboxNorth]', '90');
-
-            queryString = queryString.replace('[lookatLon]', '');
-            queryString = queryString.replace('[lookatLat]', '');
-            queryString = queryString.replace('[lookatRange]', '');
-            queryString = queryString.replace('[lookatTilt]', '');
-            queryString = queryString.replace('[lookatHeading]', '');
-            queryString = queryString.replace('[lookatTerrainLon]', '');
-            queryString = queryString.replace('[lookatTerrainLat]', '');
-            queryString = queryString.replace('[lookatTerrainAlt]', '');
-
-            queryString = queryString.replace('[cameraLon]', '');
-            queryString = queryString.replace('[cameraLat]', '');
-            queryString = queryString.replace('[cameraAlt]', '');
-            queryString = queryString.replace('[horizFov]', '');
-            queryString = queryString.replace('[vertFov]', '');
-        }
-
-        if (defined(canvas)) {
-            queryString = queryString.replace('[horizPixels]', canvas.clientWidth);
-            queryString = queryString.replace('[vertPixels]', canvas.clientHeight);
-        } else {
-            queryString = queryString.replace('[horizPixels]', '');
-            queryString = queryString.replace('[vertPixels]', '');
-        }
-
-        queryString = queryString.replace('[terrainEnabled]', '1');
-        queryString = queryString.replace('[clientVersion]', '1');
-        queryString = queryString.replace('[kmlVersion]', '2.2');
-        queryString = queryString.replace('[clientName]', 'Cesium');
-        queryString = queryString.replace('[language]', 'English');
-
-        resource.setQueryParameters(queryToObject(queryString));
-    }
-
-    function processNetworkLink(dataSource, node, processingData, deferredLoading) {
-        var r = processFeature(dataSource, node, processingData);
-        var networkEntity = r.entity;
-
-        var sourceResource = processingData.sourceResource;
-        var uriResolver = processingData.uriResolver;
-
-        var link = queryFirstNode(node, 'Link', namespaces.kml);
-
-        if (!defined(link)) {
-            link = queryFirstNode(node, 'Url', namespaces.kml);
-        }
-        if (defined(link)) {
-            var href = queryStringValue(link, 'href', namespaces.kml);
-            var viewRefreshMode;
-            var viewBoundScale;
-            if (defined(href)) {
-                var newSourceUri = href;
-                href = resolveHref(href, sourceResource, processingData.uriResolver);
-
-                // We need to pass in the original path if resolveHref returns a data uri because the network link
-                //  references a document in a KMZ archive
-                if (/^data:/.test(href.getUrlComponent())) {
-                    // So if sourceUri isn't the kmz file, then its another kml in the archive, so resolve it
-                    if (!/\.kmz/i.test(sourceResource.getUrlComponent())) {
-                        newSourceUri = sourceResource.getDerivedResource({
-                            url: newSourceUri
-                        });
-                    }
-                } else {
-                    newSourceUri = href.clone(); // Not a data uri so use the fully qualified uri
-                    viewRefreshMode = queryStringValue(link, 'viewRefreshMode', namespaces.kml);
-                    viewBoundScale = defaultValue(queryStringValue(link, 'viewBoundScale', namespaces.kml), 1.0);
-                    var defaultViewFormat = (viewRefreshMode === 'onStop') ? 'BBOX=[bboxWest],[bboxSouth],[bboxEast],[bboxNorth]' : '';
-                    var viewFormat = defaultValue(queryStringValue(link, 'viewFormat', namespaces.kml), defaultViewFormat);
-                    var httpQuery = queryStringValue(link, 'httpQuery', namespaces.kml);
-                    if (defined(viewFormat)) {
-                        href.setQueryParameters(queryToObject(cleanupString(viewFormat)));
-                    }
-                    if (defined(httpQuery)) {
-                        href.setQueryParameters(queryToObject(cleanupString(httpQuery)));
-                    }
-
-                    var ellipsoid = dataSource._ellipsoid;
-                    processNetworkLinkQueryString(href, dataSource._camera, dataSource._canvas, viewBoundScale, dataSource._lastCameraView.bbox, ellipsoid);
-                }
-
-                var options = {
-                    sourceUri : newSourceUri,
-                    uriResolver : uriResolver,
-                    context : networkEntity.id
-                };
-                var networkLinkCollection = new EntityCollection();
-                var promise = load(dataSource, networkLinkCollection, href, options).then(function(rootElement) {
-                    var entities = dataSource._entityCollection;
-                    var newEntities = networkLinkCollection.values;
-                    entities.suspendEvents();
-                    for (var i = 0; i < newEntities.length; i++) {
-                        var newEntity = newEntities[i];
-                        if (!defined(newEntity.parent)) {
-                            newEntity.parent = networkEntity;
-                            mergeAvailabilityWithParent(newEntity);
-                        }
-
-                        entities.add(newEntity);
-                    }
-                    entities.resumeEvents();
-
-                    // Add network links to a list if we need they will need to be updated
-                    var refreshMode = queryStringValue(link, 'refreshMode', namespaces.kml);
-                    var refreshInterval = defaultValue(queryNumericValue(link, 'refreshInterval', namespaces.kml), 0);
-                    if ((refreshMode === 'onInterval' && refreshInterval > 0 ) || (refreshMode === 'onExpire') || (viewRefreshMode === 'onStop')) {
-                        var networkLinkControl = queryFirstNode(rootElement, 'NetworkLinkControl', namespaces.kml);
-                        var hasNetworkLinkControl = defined(networkLinkControl);
-
-                        var now = JulianDate.now();
-                        var networkLinkInfo = {
-                            id : createGuid(),
-                            href : href,
-                            cookie : {},
-                            lastUpdated : now,
-                            updating : false,
-                            entity : networkEntity,
-                            viewBoundScale : viewBoundScale,
-                            needsUpdate : false,
-                            cameraUpdateTime : now
-                        };
-
-                        var minRefreshPeriod = 0;
-                        if (hasNetworkLinkControl) {
-                            networkLinkInfo.cookie = queryToObject(defaultValue(queryStringValue(networkLinkControl, 'cookie', namespaces.kml), ''));
-                            minRefreshPeriod = defaultValue(queryNumericValue(networkLinkControl, 'minRefreshPeriod', namespaces.kml), 0);
-                        }
-
-                        if (refreshMode === 'onInterval') {
-                            if (hasNetworkLinkControl) {
-                                refreshInterval = Math.max(minRefreshPeriod, refreshInterval);
-                            }
-                            networkLinkInfo.refreshMode = RefreshMode.INTERVAL;
-                            networkLinkInfo.time = refreshInterval;
-                        } else if (refreshMode === 'onExpire') {
-                            var expires;
-                            if (hasNetworkLinkControl) {
-                                expires = queryStringValue(networkLinkControl, 'expires', namespaces.kml);
-                            }
-                            if (defined(expires)) {
-                                try {
-                                    var date = JulianDate.fromIso8601(expires);
-                                    var diff = JulianDate.secondsDifference(date, now);
-                                    if (diff > 0 && diff < minRefreshPeriod) {
-                                        JulianDate.addSeconds(now, minRefreshPeriod, date);
-                                    }
-                                    networkLinkInfo.refreshMode = RefreshMode.EXPIRE;
-                                    networkLinkInfo.time = date;
-                                } catch (e) {
-                                    oneTimeWarning('kml-refreshMode-onInterval-onExpire', 'KML - NetworkLinkControl expires is not a valid date');
-                                }
-                            } else {
-                                oneTimeWarning('kml-refreshMode-onExpire', 'KML - refreshMode of onExpire requires the NetworkLinkControl to have an expires element');
-                            }
-                        } else if (dataSource._camera) { // Only allow onStop refreshes if we have a camera
-                            networkLinkInfo.refreshMode = RefreshMode.STOP;
-                            networkLinkInfo.time = defaultValue(queryNumericValue(link, 'viewRefreshTime', namespaces.kml), 0);
-                        } else {
-                            oneTimeWarning('kml-refrehMode-onStop-noCamera', 'A NetworkLink with viewRefreshMode=onStop requires a camera be passed in when creating the KmlDataSource');
-                        }
-
-                        if (defined(networkLinkInfo.refreshMode)) {
-                            dataSource._networkLinks.set(networkLinkInfo.id, networkLinkInfo);
-                        }
-                    } else if (viewRefreshMode === 'onRegion') {
-                        oneTimeWarning('kml-refrehMode-onRegion', 'KML - Unsupported viewRefreshMode: onRegion');
-                    }
-                }).catch(function(error) {
-                    oneTimeWarning('An error occured during loading ' + href.url);
-                    dataSource._error.raiseEvent(dataSource, error);
-                });
-
-                deferredLoading.addPromise(promise);
-            }
-        }
-=======
     networkLink.updating = false;
     networkLink.needsUpdate = false;
     dataSource._refresh.raiseEvent(
@@ -5365,7 +3886,6 @@
       var child = children[i];
       entitiesToIgnore.set(child.id, child);
       recurseIgnoreEntities(child);
->>>>>>> 2fd0e8f7
     }
   }
 
@@ -5402,193 +3922,6 @@
       return;
     }
 
-<<<<<<< HEAD
-    function loadKml(dataSource, entityCollection, kml, sourceResource, uriResolver, context) {
-        entityCollection.removeAll();
-
-        var documentElement = kml.documentElement;
-        var document = documentElement.localName === 'Document' ? documentElement : queryFirstNode(documentElement, 'Document', namespaces.kml);
-        var name = queryStringValue(document, 'name', namespaces.kml);
-        if (!defined(name)) {
-            name = getFilenameFromUri(sourceResource.getUrlComponent());
-        }
-
-        // Only set the name from the root document
-        if (!defined(dataSource._name)) {
-            dataSource._name = name;
-        }
-
-        var deferredLoading = new KmlDataSource._DeferredLoading(dataSource);
-        var styleCollection = new EntityCollection(dataSource);
-        return Promise.all(processStyles(dataSource, kml, styleCollection, sourceResource, false, uriResolver)).then(function() {
-            var element = kml.documentElement;
-            if (element.localName === 'kml') {
-                var childNodes = element.childNodes;
-                for (var i = 0; i < childNodes.length; i++) {
-                    var tmp = childNodes[i];
-                    if (defined(featureTypes[tmp.localName])) {
-                        element = tmp;
-                        break;
-                    }
-                }
-            }
-
-            var processingData = {
-                parentEntity: undefined,
-                entityCollection: entityCollection,
-                styleCollection: styleCollection,
-                sourceResource: sourceResource,
-                uriResolver: uriResolver,
-                context: context
-            };
-
-            entityCollection.suspendEvents();
-            processFeatureNode(dataSource, element, processingData, deferredLoading);
-            entityCollection.resumeEvents();
-
-            return deferredLoading.wait()
-                .then(function() {
-                    return kml.documentElement;
-                });
-        });
-    }
-
-    function loadKmz(dataSource, entityCollection, blob, sourceResource) {
-        var deferred = defer();
-        zip.createReader(new zip.BlobReader(blob), function(reader) {
-            reader.getEntries(function(entries) {
-                var promises = [];
-                var uriResolver = {};
-                var docEntry;
-                var docDefer;
-                for (var i = 0; i < entries.length; i++) {
-                    var entry = entries[i];
-                    if (!entry.directory) {
-                        var innerDefer = defer();
-                        promises.push(innerDefer.promise);
-                        if (/\.kml$/i.test(entry.filename)) {
-                            // We use the first KML document we come across
-                            //  https://developers.google.com/kml/documentation/kmzarchives
-                            // Unless we come across a .kml file at the root of the archive because GE does this
-                            if (!defined(docEntry) || !/\//i.test(entry.filename)) {
-                                if (defined(docEntry)) {
-                                    // We found one at the root so load the initial kml as a data uri
-                                    loadDataUriFromZip(docEntry, uriResolver, docDefer);
-                                }
-                                docEntry = entry;
-                                docDefer = innerDefer;
-                            } else {
-                                // Wasn't the first kml and wasn't at the root
-                                loadDataUriFromZip(entry, uriResolver, innerDefer);
-                            }
-                        } else {
-                            loadDataUriFromZip(entry, uriResolver, innerDefer);
-                        }
-                    }
-                }
-
-                // Now load the root KML document
-                if (defined(docEntry)) {
-                    loadXmlFromZip(docEntry, uriResolver, docDefer);
-                }
-                Promise.all(promises).then(function() {
-                    reader.close();
-                    if (!defined(uriResolver.kml)) {
-                        deferred.reject(new RuntimeError('KMZ file does not contain a KML document.'));
-                        return;
-                    }
-                    uriResolver.keys = Object.keys(uriResolver);
-                    return loadKml(dataSource, entityCollection, uriResolver.kml, sourceResource, uriResolver);
-                }).then(deferred.resolve).catch(deferred.reject);
-            });
-        }, function(e) {
-            deferred.reject(e);
-        });
-
-        return deferred.promise;
-    }
-
-    function load(dataSource, entityCollection, data, options) {
-        options = defaultValue(options, defaultValue.EMPTY_OBJECT);
-        var sourceUri = options.sourceUri;
-        var uriResolver = options.uriResolver;
-        var context = options.context;
-
-        var promise = data;
-        if (typeof data === 'string' || (data instanceof Resource)) {
-            data = Resource.createIfNeeded(data);
-            promise = data.fetchBlob();
-            sourceUri = defaultValue(sourceUri, data.clone());
-
-            // Add resource credits to our list of credits to display
-            var resourceCredits = dataSource._resourceCredits;
-            var credits = data.credits;
-            if (defined(credits)) {
-                var length = credits.length;
-                for (var i = 0; i < length; i++) {
-                    resourceCredits.push(credits[i]);
-                }
-            }
-        } else {
-            sourceUri = defaultValue(sourceUri, Resource.DEFAULT.clone());
-        }
-
-        sourceUri = Resource.createIfNeeded(sourceUri);
-
-        return Promise.resolve(promise)
-            .then(function(dataToLoad) {
-                if (dataToLoad instanceof Blob) {
-                    return isZipFile(dataToLoad).then(function(isZip) {
-                        if (isZip) {
-                            return loadKmz(dataSource, entityCollection, dataToLoad, sourceUri);
-                        }
-                        return readBlobAsText(dataToLoad).then(function(text) {
-                            //There's no official way to validate if a parse was successful.
-                            //The following check detects the error on various browsers.
-
-                            //Insert missing namespaces
-                            text = insertNamespaces(text);
-
-                            //Remove Duplicate Namespaces
-                            text = removeDuplicateNamespaces(text);
-
-                            //IE raises an exception
-                            var kml;
-                            var error;
-                            try {
-                                kml = parser.parseFromString(text, 'application/xml');
-                            } catch (e) {
-                                error = e.toString();
-                            }
-
-                            //The parse succeeds on Chrome and Firefox, but the error
-                            //handling is different in each.
-                            if (defined(error) || kml.body || kml.documentElement.tagName === 'parsererror') {
-                                //Firefox has error information as the firstChild nodeValue.
-                                var msg = defined(error) ? error : kml.documentElement.firstChild.nodeValue;
-
-                                //Chrome has it in the body text.
-                                if (!msg) {
-                                    msg = kml.body.innerText;
-                                }
-
-                                //Return the error
-                                throw new RuntimeError(msg);
-                            }
-                            return loadKml(dataSource, entityCollection, kml, sourceUri, uriResolver, context);
-                        });
-                    });
-                }
-                return loadKml(dataSource, entityCollection, dataToLoad, sourceUri, uriResolver, context);
-            })
-            .catch(function(error) {
-                dataSource._error.raiseEvent(dataSource, error);
-                console.log(error);
-                return Promise.reject(error);
-            });
-    }
-
-=======
     if (!networkLink.updating) {
       var doUpdate = false;
       if (networkLink.refreshMode === RefreshMode.INTERVAL) {
@@ -5644,7 +3977,7 @@
               href
             )
           )
-          .otherwise(function (error) {
+          .catch(function (error) {
             var msg =
               "NetworkLink " + networkLink.href + " refresh failed: " + error;
             console.log(msg);
@@ -5675,7 +4008,6 @@
    * @type Object
    */
   this.author = {
->>>>>>> 2fd0e8f7
     /**
      * Gets the name.
      * @type String
@@ -5699,219 +4031,6 @@
      * @memberof! KmlFeatureData#
      * @property author.email
      */
-<<<<<<< HEAD
-    KmlDataSource.prototype.load = function(data, options) {
-        //>>includeStart('debug', pragmas.debug);
-        if (!defined(data)) {
-            throw new DeveloperError('data is required.');
-        }
-        //>>includeEnd('debug');
-
-        options = defaultValue(options, defaultValue.EMPTY_OBJECT);
-        DataSource.setLoading(this, true);
-
-        var oldName = this._name;
-        this._name = undefined;
-        this._clampToGround = defaultValue(options.clampToGround, false);
-
-        var that = this;
-        return load(this, this._entityCollection, data, options).then(function() {
-            var clock;
-
-            var availability = that._entityCollection.computeAvailability();
-
-            var start = availability.start;
-            var stop = availability.stop;
-            var isMinStart = JulianDate.equals(start, Iso8601.MINIMUM_VALUE);
-            var isMaxStop = JulianDate.equals(stop, Iso8601.MAXIMUM_VALUE);
-            if (!isMinStart || !isMaxStop) {
-                var date;
-
-                //If start is min time just start at midnight this morning, local time
-                if (isMinStart) {
-                    date = new Date();
-                    date.setHours(0, 0, 0, 0);
-                    start = JulianDate.fromDate(date);
-                }
-
-                //If stop is max value just stop at midnight tonight, local time
-                if (isMaxStop) {
-                    date = new Date();
-                    date.setHours(24, 0, 0, 0);
-                    stop = JulianDate.fromDate(date);
-                }
-
-                clock = new DataSourceClock();
-                clock.startTime = start;
-                clock.stopTime = stop;
-                clock.currentTime = JulianDate.clone(start);
-                clock.clockRange = ClockRange.LOOP_STOP;
-                clock.clockStep = ClockStep.SYSTEM_CLOCK_MULTIPLIER;
-                clock.multiplier = Math.round(Math.min(Math.max(JulianDate.secondsDifference(stop, start) / 60, 1), 3.15569e7));
-            }
-
-            var changed = false;
-            if (clock !== that._clock) {
-                that._clock = clock;
-                changed = true;
-            }
-
-            if (oldName !== that._name) {
-                changed = true;
-            }
-
-            if (changed) {
-                that._changed.raiseEvent(that);
-            }
-
-            DataSource.setLoading(that, false);
-
-            return that;
-        }).catch(function(error) {
-            DataSource.setLoading(that, false);
-            that._error.raiseEvent(that, error);
-            console.log(error);
-            return Promise.reject(error);
-        });
-    };
-
-    function mergeAvailabilityWithParent(child) {
-        var parent = child.parent;
-        if (defined(parent)) {
-            var parentAvailability = parent.availability;
-            if (defined(parentAvailability)) {
-                var childAvailability = child.availability;
-                if (defined(childAvailability)) {
-                    childAvailability.intersect(parentAvailability);
-                } else {
-                    child.availability = parentAvailability;
-                }
-            }
-        }
-    }
-
-    function getNetworkLinkUpdateCallback(dataSource, networkLink, newEntityCollection, networkLinks, processedHref) {
-        return function(rootElement) {
-            if (!networkLinks.contains(networkLink.id)) {
-                // Got into the odd case where a parent network link was updated while a child
-                //  network link update was in flight, so just throw it away.
-                return;
-            }
-            var remove = false;
-            var networkLinkControl = queryFirstNode(rootElement, 'NetworkLinkControl', namespaces.kml);
-            var hasNetworkLinkControl = defined(networkLinkControl);
-
-            var minRefreshPeriod = 0;
-            if (hasNetworkLinkControl) {
-                if (defined(queryFirstNode(networkLinkControl, 'Update', namespaces.kml))) {
-                    oneTimeWarning('kml-networkLinkControl-update', 'KML - NetworkLinkControl updates aren\'t supported.');
-                    networkLink.updating = false;
-                    networkLinks.remove(networkLink.id);
-                    return;
-                }
-                networkLink.cookie = queryToObject(defaultValue(queryStringValue(networkLinkControl, 'cookie', namespaces.kml), ''));
-                minRefreshPeriod = defaultValue(queryNumericValue(networkLinkControl, 'minRefreshPeriod', namespaces.kml), 0);
-            }
-
-            var now = JulianDate.now();
-            var refreshMode = networkLink.refreshMode;
-            if (refreshMode === RefreshMode.INTERVAL) {
-                if (defined(networkLinkControl)) {
-                    networkLink.time = Math.max(minRefreshPeriod, networkLink.time);
-                }
-            } else if (refreshMode === RefreshMode.EXPIRE) {
-                var expires;
-                if (defined(networkLinkControl)) {
-                    expires = queryStringValue(networkLinkControl, 'expires', namespaces.kml);
-                }
-                if (defined(expires)) {
-                    try {
-                        var date = JulianDate.fromIso8601(expires);
-                        var diff = JulianDate.secondsDifference(date, now);
-                        if (diff > 0 && diff < minRefreshPeriod) {
-                            JulianDate.addSeconds(now, minRefreshPeriod, date);
-                        }
-                        networkLink.time = date;
-                    } catch (e) {
-                        oneTimeWarning('kml-networkLinkControl-expires', 'KML - NetworkLinkControl expires is not a valid date');
-                        remove = true;
-                    }
-                } else {
-                    oneTimeWarning('kml-refreshMode-onExpire', 'KML - refreshMode of onExpire requires the NetworkLinkControl to have an expires element');
-                    remove = true;
-                }
-            }
-
-            var networkLinkEntity = networkLink.entity;
-            var entityCollection = dataSource._entityCollection;
-            var newEntities = newEntityCollection.values;
-
-            function removeChildren(entity) {
-                entityCollection.remove(entity);
-                var children = entity._children;
-                var count = children.length;
-                for (var i = 0; i < count; ++i) {
-                    removeChildren(children[i]);
-                }
-            }
-
-            // Remove old entities
-            entityCollection.suspendEvents();
-            var entitiesCopy = entityCollection.values.slice();
-            var i;
-            for (i = 0; i < entitiesCopy.length; ++i) {
-                var entityToRemove = entitiesCopy[i];
-                if (entityToRemove.parent === networkLinkEntity) {
-                    entityToRemove.parent = undefined;
-                    removeChildren(entityToRemove);
-                }
-            }
-            entityCollection.resumeEvents();
-
-            // Add new entities
-            entityCollection.suspendEvents();
-            for (i = 0; i < newEntities.length; i++) {
-                var newEntity = newEntities[i];
-                if (!defined(newEntity.parent)) {
-                    newEntity.parent = networkLinkEntity;
-                    mergeAvailabilityWithParent(newEntity);
-                }
-                entityCollection.add(newEntity);
-            }
-            entityCollection.resumeEvents();
-
-            // No refresh information remove it, otherwise update lastUpdate time
-            if (remove) {
-                networkLinks.remove(networkLink.id);
-            } else {
-                networkLink.lastUpdated = now;
-            }
-
-            var availability = entityCollection.computeAvailability();
-
-            var start = availability.start;
-            var stop = availability.stop;
-            var isMinStart = JulianDate.equals(start, Iso8601.MINIMUM_VALUE);
-            var isMaxStop = JulianDate.equals(stop, Iso8601.MAXIMUM_VALUE);
-            if (!isMinStart || !isMaxStop) {
-                var clock = dataSource._clock;
-
-                if (clock.startTime !== start || clock.stopTime !== stop) {
-                    clock.startTime = start;
-                    clock.stopTime = stop;
-                    dataSource._changed.raiseEvent(dataSource);
-                }
-            }
-
-            networkLink.updating = false;
-            networkLink.needsUpdate = false;
-            dataSource._refresh.raiseEvent(dataSource, processedHref.getUrlComponent(true));
-        };
-    }
-
-    var entitiesToIgnore = new AssociativeArray();
-
-=======
     email: undefined,
   };
 
@@ -5920,7 +4039,6 @@
    * @type Object
    */
   this.link = {
->>>>>>> 2fd0e8f7
     /**
      * Gets the href.
      * @type String
@@ -5928,109 +4046,7 @@
      * @memberof! KmlFeatureData#
      * @property link.href
      */
-<<<<<<< HEAD
-    KmlDataSource.prototype.update = function(time) {
-        var networkLinks = this._networkLinks;
-        if (networkLinks.length === 0) {
-            return true;
-        }
-
-        var now = JulianDate.now();
-        var that = this;
-
-        entitiesToIgnore.removeAll();
-
-        function recurseIgnoreEntities(entity) {
-            var children = entity._children;
-            var count = children.length;
-            for (var i = 0; i < count; ++i) {
-                var child = children[i];
-                entitiesToIgnore.set(child.id, child);
-                recurseIgnoreEntities(child);
-            }
-        }
-
-        var cameraViewUpdate = false;
-        var lastCameraView = this._lastCameraView;
-        var camera = this._camera;
-        if (defined(camera) &&
-            !(camera.positionWC.equalsEpsilon(lastCameraView.position, CesiumMath.EPSILON7) &&
-            camera.directionWC.equalsEpsilon(lastCameraView.direction, CesiumMath.EPSILON7) &&
-            camera.upWC.equalsEpsilon(lastCameraView.up, CesiumMath.EPSILON7))) {
-
-            // Camera has changed so update the last view
-            lastCameraView.position = Cartesian3.clone(camera.positionWC);
-            lastCameraView.direction = Cartesian3.clone(camera.directionWC);
-            lastCameraView.up = Cartesian3.clone(camera.upWC);
-            lastCameraView.bbox = camera.computeViewRectangle();
-            cameraViewUpdate = true;
-        }
-
-        var newNetworkLinks = new AssociativeArray();
-        var changed = false;
-        networkLinks.values.forEach(function(networkLink) {
-            var entity = networkLink.entity;
-            if (entitiesToIgnore.contains(entity.id)) {
-                return;
-            }
-
-            if (!networkLink.updating) {
-                var doUpdate = false;
-                if (networkLink.refreshMode === RefreshMode.INTERVAL) {
-                    if (JulianDate.secondsDifference(now, networkLink.lastUpdated) > networkLink.time) {
-                        doUpdate = true;
-                    }
-                }
-                else if (networkLink.refreshMode === RefreshMode.EXPIRE) {
-                    if (JulianDate.greaterThan(now, networkLink.time)) {
-                        doUpdate = true;
-                    }
-
-                } else if (networkLink.refreshMode === RefreshMode.STOP) {
-                    if (cameraViewUpdate) {
-                        networkLink.needsUpdate = true;
-                        networkLink.cameraUpdateTime = now;
-                    }
-
-                    if (networkLink.needsUpdate && JulianDate.secondsDifference(now, networkLink.cameraUpdateTime) >= networkLink.time) {
-                        doUpdate = true;
-                    }
-                }
-
-                if (doUpdate) {
-                    recurseIgnoreEntities(entity);
-                    networkLink.updating = true;
-                    var newEntityCollection = new EntityCollection();
-                    var href = networkLink.href.clone();
-
-                    href.setQueryParameters(networkLink.cookie);
-                    var ellipsoid = defaultValue(that._ellipsoid, Ellipsoid.WGS84);
-                    processNetworkLinkQueryString(href, that._camera, that._canvas, networkLink.viewBoundScale, lastCameraView.bbox, ellipsoid);
-
-                    load(that, newEntityCollection, href, {context : entity.id})
-                        .then(getNetworkLinkUpdateCallback(that, networkLink, newEntityCollection, newNetworkLinks, href))
-                        .catch(function(error) {
-                            var msg = 'NetworkLink ' + networkLink.href + ' refresh failed: ' + error;
-                            console.log(msg);
-                            that._error.raiseEvent(that, msg);
-                        });
-                    changed = true;
-                }
-            }
-            newNetworkLinks.set(networkLink.id, networkLink);
-        });
-
-        if (changed) {
-            this._networkLinks = newNetworkLinks;
-            this._changed.raiseEvent(this);
-        }
-
-        return true;
-    };
-
-=======
     href: undefined,
->>>>>>> 2fd0e8f7
     /**
      * Gets the language of the linked resource.
      * @type String
