--- conflicted
+++ resolved
@@ -474,7 +474,6 @@
         var granularity = polygon.granularity;
         var stRotation = polygon.stRotation;
         var outlineWidth = polygon.outlineWidth;
-<<<<<<< HEAD
         var onTerrain = fillEnabled && !defined(height) && !defined(extrudedHeight) && isColorMaterial &&
                         !perPositionHeightEnabled && GroundPrimitive.isSupported(this._scene);
 
@@ -482,11 +481,10 @@
             oneTimeWarning('Entities with an outline are unsupported on terrain. Outline will be disabled.');
             outlineEnabled = false;
         }
-=======
+
         var perPositionHeight = polygon.perPositionHeight;
         var closeTop = polygon.closeTop;
         var closeBottom = polygon.closeBottom;
->>>>>>> 5c239136
 
         this._fillEnabled = fillEnabled;
         this._onTerrain = onTerrain;
@@ -498,13 +496,11 @@
             !Property.isConstant(granularity) || //
             !Property.isConstant(stRotation) || //
             !Property.isConstant(outlineWidth) || //
-<<<<<<< HEAD
-            !Property.isConstant(perPositionHeightProperty)) {
-=======
+            !Property.isConstant(perPositionHeightProperty) || //
             !Property.isConstant(perPositionHeight) || //
             !Property.isConstant(closeTop) || //
             !Property.isConstant(closeBottom)) {
->>>>>>> 5c239136
+
             if (!this._dynamic) {
                 this._dynamic = true;
                 this._geometryChanged.raiseEvent(this);
@@ -526,13 +522,6 @@
             options.polygonHierarchy = hierarchyValue;
             options.height = heightValue;
             options.extrudedHeight = extrudedHeightValue;
-<<<<<<< HEAD
-            options.granularity = defined(granularity) ? granularity.getValue(Iso8601.MINIMUM_VALUE) : undefined;
-            options.stRotation = defined(stRotation) ? stRotation.getValue(Iso8601.MINIMUM_VALUE) : undefined;
-            options.perPositionHeight = defined(perPositionHeightProperty) ? perPositionHeightProperty.getValue(Iso8601.MINIMUM_VALUE) : undefined;
-            this._outlineWidth = defined(outlineWidth) ? outlineWidth.getValue(Iso8601.MINIMUM_VALUE) : 1.0;
-            this._isClosed = defined(extrudedHeightValue) && extrudedHeightValue !== heightValue;
-=======
             options.granularity = Property.getValueOrUndefined(granularity, Iso8601.MINIMUM_VALUE);
             options.stRotation = Property.getValueOrUndefined(stRotation, Iso8601.MINIMUM_VALUE);
             options.perPositionHeight = Property.getValueOrUndefined(perPositionHeight, Iso8601.MINIMUM_VALUE);
@@ -540,7 +529,6 @@
             options.closeBottom = closeBottomValue;
             this._outlineWidth = Property.getValueOrDefault(outlineWidth, Iso8601.MINIMUM_VALUE, 1.0);
             this._isClosed = defined(extrudedHeightValue) && extrudedHeightValue !== heightValue && closeTopValue && closeBottomValue;
->>>>>>> 5c239136
             this._dynamic = false;
             this._geometryChanged.raiseEvent(this);
         }
@@ -635,7 +623,6 @@
             var material = MaterialProperty.getValue(time, fillMaterialProperty, this._material);
             this._material = material;
 
-<<<<<<< HEAD
             if (onTerrain) {
                 var currentColor = Color.WHITE;
                 if (defined(fillMaterialProperty.color)) {
@@ -656,7 +643,7 @@
                 var appearance = new MaterialAppearance({
                     material : material,
                     translucent : material.isTranslucent(),
-                    closed : defined(options.extrudedHeight) && options.extrudedHeight !== options.height
+                    closed : defined(options.extrudedHeight) && options.extrudedHeight !== options.height && closeTopValue && closeBottomValue
                 });
                 options.vertexFormat = appearance.vertexFormat;
 
@@ -669,23 +656,6 @@
                     asynchronous : false
                 }));
             }
-=======
-            var appearance = new MaterialAppearance({
-                material : material,
-                translucent : material.isTranslucent(),
-                closed : defined(options.extrudedHeight) && options.extrudedHeight !== options.height && closeTopValue && closeBottomValue
-            });
-            options.vertexFormat = appearance.vertexFormat;
-
-            this._primitive = primitives.add(new Primitive({
-                geometryInstances : new GeometryInstance({
-                    id : entity,
-                    geometry : new PolygonGeometry(options)
-                }),
-                appearance : appearance,
-                asynchronous : false
-            }));
->>>>>>> 5c239136
         }
 
         if (!onTerrain && Property.getValueOrDefault(polygon.outline, time, false)) {
