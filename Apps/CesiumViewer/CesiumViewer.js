/*global define*/
define([
        'dojo/_base/window',
        'dojo/dom-class',
        'dojo/io-query',
        'dojo/parser',
        'dojo/ready',
        'Core/Color',
        'Core/Math',
        'Core/Cartographic',
        'Core/Cartesian3',
        'Core/Matrix4',
        'Core/Ellipsoid',
        'Core/Extent',
<<<<<<< HEAD
=======
        'Core/Geometry',
        'Core/GeometryAttribute',
>>>>>>> f000825b
        'Core/GeometryInstance',
        'Core/ExtentGeometry',
        'Core/EllipseGeometry',
        'Core/EllipsoidGeometry',
        'Core/PolygonGeometry',
        'Core/BoxGeometry',
        'Core/GeometryPipeline',
        'Core/VertexFormat',
        'Core/Transforms',
<<<<<<< HEAD
=======
        'Core/PrimitiveType',
        'Core/ComponentDatatype',
>>>>>>> f000825b
        'Core/ScreenSpaceEventHandler',
        'Core/ScreenSpaceEventType',
        'Core/WallGeometry',
        'Scene/Primitive',
        'Scene/Appearance',
        'Scene/ClosedTranslucentAppearance',
        'Scene/PerGeometryColorClosedTranslucentAppearance',
        'Scene/EllipsoidSurfaceAppearance',
        'Scene/Material',
        'Widgets/Dojo/checkForChromeFrame',
        'Widgets/Dojo/CesiumViewerWidget'
    ], function(
        win,
        domClass,
        ioQuery,
        parser,
        ready,
        Color,
        CesiumMath,
        Cartographic,
        Cartesian3,
        Matrix4,
        Ellipsoid,
        Extent,
<<<<<<< HEAD
=======
        Geometry,
        GeometryAttribute,
>>>>>>> f000825b
        GeometryInstance,
        ExtentGeometry,
        EllipseGeometry,
        EllipsoidGeometry,
        PolygonGeometry,
        BoxGeometry,
        GeometryPipeline,
        VertexFormat,
        Transforms,
<<<<<<< HEAD
=======
        PrimitiveType,
        ComponentDatatype,
>>>>>>> f000825b
        ScreenSpaceEventHandler,
        ScreenSpaceEventType,
        WallGeometry,
        Primitive,
        Appearance,
        ClosedTranslucentAppearance,
        PerGeometryColorClosedTranslucentAppearance,
        EllipsoidSurfaceAppearance,
        Material,
        checkForChromeFrame,
        CesiumViewerWidget) {
    "use strict";
    /*global console*/

    ready(function() {
        parser.parse();

        checkForChromeFrame();

        var endUserOptions = {};
        if (window.location.search) {
            endUserOptions = ioQuery.queryToObject(window.location.search.substring(1));
        }

        var widget = new CesiumViewerWidget({
            endUserOptions : endUserOptions,
            enableDragDrop : true
        });
        widget.placeAt('cesiumContainer');
        widget.startup();
        widget.fullscreen.viewModel.fullscreenElement = document.body;

        var scene = widget.scene;
        var ellipsoid = widget.centralBody.getEllipsoid();

        var geometry = new GeometryInstance({
            geometry : new ExtentGeometry({
                vertexFormat : VertexFormat.POSITION_AND_NORMAL,
                extent : new Extent(
                    CesiumMath.toRadians(-180.0),
                    CesiumMath.toRadians(50.0),
                    CesiumMath.toRadians(180.0),
                    CesiumMath.toRadians(90.0)),
                granularity : 0.006                     // More than 64K vertices
            }),
            pickData : 'geometry',
            color : Color.CORNFLOWERBLUE
        });
        var geometry2 = new GeometryInstance({
            geometry : new EllipsoidGeometry({
                vertexFormat : VertexFormat.POSITION_AND_NORMAL,
                ellipsoid : new Ellipsoid(500000.0, 500000.0, 1000000.0)
            }),
            modelMatrix : Matrix4.multiplyByTranslation(Transforms.eastNorthUpToFixedFrame(
                ellipsoid.cartographicToCartesian(Cartographic.fromDegrees(-95.59777, 40.03883))), new Cartesian3(0.0, 0.0, 500000.0)),
            pickData : 'geometry2',
            color : Color.AQUAMARINE.clone()
        });
        geometry2.color.alpha = 0.5;
        var geometry3 = new GeometryInstance({
            geometry : new BoxGeometry({
                vertexFormat : VertexFormat.POSITION_AND_NORMAL,
                dimensions : new Cartesian3(1000000.0, 1000000.0, 2000000.0)
            }),
            modelMatrix : Matrix4.multiplyByTranslation(Transforms.eastNorthUpToFixedFrame(
                ellipsoid.cartographicToCartesian(Cartographic.fromDegrees(-75.59777, 40.03883))), new Cartesian3(0.0, 0.0, 3000000.0)),
            pickData : 'geometry3',
            color : Color.BLANCHEDALMOND
        });
        var geometry4 = new GeometryInstance({
            geometry : new EllipseGeometry({
                vertexFormat : VertexFormat.POSITION_AND_NORMAL,
                ellipsoid : ellipsoid,
                center : ellipsoid.cartographicToCartesian(Cartographic.fromDegrees(-100, 20)),
                semiMinorAxis : 500000.0,
                semiMajorAxis : 1000000.0,
                bearing : CesiumMath.PI_OVER_FOUR,
                height : 1000000.0
            }),
            pickData : 'geometry4',
            color : Color.LIME
        });
        var primitive = new Primitive({
            geometryInstances : [geometry, geometry2, geometry3, geometry4],
            appearance : new PerGeometryColorClosedTranslucentAppearance()
        });
        scene.getPrimitives().add(primitive);

        var m = new Material({
            context : widget.scene.getContext(),
            fabric : {
                materials : {
                    diffuseMaterial : {
                        type : 'DiffuseMap',
                        uniforms : {
                            image : '../Sandcastle/images/bumpmap.png'
                        }
                    },
                    normalMap : {
                        type : 'NormalMap',
                        uniforms : {
                            image : '../Sandcastle/images/normalmap.png',
                            strength : 0.6
                        }
                    }
                },
                components : {
                    diffuse : 'diffuseMaterial.diffuse',
                    specular : 0.01,
                    normal : 'normalMap.normal'
                }
            }
        });
        var rs = {
            depthTest : {
                enabled : true
            }
        };
        var appearance = new Appearance({
            material : m,
            renderState : rs
        });
        var geometry5 = new GeometryInstance({
            geometry : new EllipsoidGeometry({
                vertexFormat : VertexFormat.ALL,
                ellipsoid : new Ellipsoid(1000000.0, 500000.0, 500000.0)
            }),
            modelMatrix : Matrix4.multiplyByTranslation(Transforms.eastNorthUpToFixedFrame(
                ellipsoid.cartographicToCartesian(Cartographic.fromDegrees(-75.59777, 40.03883))), new Cartesian3(0.0, 0.0, 4500000.0)),
            pickData : 'geometry5'
        });
        scene.getPrimitives().add(new Primitive({
            geometryInstances : geometry5,
            appearance :appearance,
            vertexCacheOptimize : false,
            releasegeometryInstances : true,
            transformToWorldCoordinates : false
        }));

        var polygonGeometry = new GeometryInstance({
            geometry : new PolygonGeometry({
                vertexFormat : VertexFormat.POSITION_AND_ST,
/*
                positions : ellipsoid.cartographicArrayToCartesianArray([
                    Cartographic.fromDegrees(-72.0, 40.0),
                    Cartographic.fromDegrees(-70.0, 35.0),
                    Cartographic.fromDegrees(-75.0, 30.0),
                    Cartographic.fromDegrees(-70.0, 30.0),
                    Cartographic.fromDegrees(-68.0, 40.0)
                ]),
*/
                polygonHierarchy : {
                    positions : ellipsoid.cartographicArrayToCartesianArray([
                        Cartographic.fromDegrees(-109.0, 30.0),
                        Cartographic.fromDegrees(-95.0, 30.0),
                        Cartographic.fromDegrees(-95.0, 40.0),
                        Cartographic.fromDegrees(-109.0, 40.0)
                    ]),
                    holes : [{
                        positions : ellipsoid.cartographicArrayToCartesianArray([
                            Cartographic.fromDegrees(-107.0, 31.0),
                            Cartographic.fromDegrees(-107.0, 39.0),
                            Cartographic.fromDegrees(-97.0, 39.0),
                            Cartographic.fromDegrees(-97.0, 31.0)
                        ]),
                        holes : [{
                            positions : ellipsoid.cartographicArrayToCartesianArray([
                                Cartographic.fromDegrees(-105.0, 33.0),
                                Cartographic.fromDegrees(-99.0, 33.0),
                                Cartographic.fromDegrees(-99.0, 37.0),
                                Cartographic.fromDegrees(-105.0, 37.0)
                                ]),
                            holes : [{
                                positions : ellipsoid.cartographicArrayToCartesianArray([
                                    Cartographic.fromDegrees(-103.0, 34.0),
                                    Cartographic.fromDegrees(-101.0, 34.0),
                                    Cartographic.fromDegrees(-101.0, 36.0),
                                    Cartographic.fromDegrees(-103.0, 36.0)
                                ])
                            }]
                        }]
                    }]
                },
                stRotation : 0.523598776
            }),
            pickData : 'polygon3'
        });
        widget.scene.getPrimitives().add(new Primitive({
            geometryInstances : polygonGeometry,
            appearance : new EllipsoidSurfaceAppearance({
                material : Material.fromType(scene.getContext(), 'Stripe')
            })
        }));

        var wall = new GeometryInstance({
            geometry : new WallGeometry({
                vertexFormat : VertexFormat.ALL,
                positions    : ellipsoid.cartographicArrayToCartesianArray([
                    Cartographic.fromDegrees(-125.0, 37.0, 100000.0),
                    Cartographic.fromDegrees(-125.0, 38.0, 100000.0),
                    Cartographic.fromDegrees(-120.0, 38.0, 100000.0),
                    Cartographic.fromDegrees(-120.0, 37.0, 100000.0),
                    Cartographic.fromDegrees(-125.0, 37.0, 100000.0)
                ])
            }),
            pickData : 'wall'
        });
        widget.scene.getPrimitives().add(new Primitive({
            geometryInstances : wall,
            appearance : new Appearance({
                material : Material.fromType(scene.getContext(), 'Wood'),
                renderState : {
                    depthTest : {
                        enabled : true
                    }
                }
            })
        }));

<<<<<<< HEAD
=======
        var customWithIndices = new GeometryInstance({
           geometry : new Geometry({
               attributes : {
                   position : new GeometryAttribute({
                        componentDatatype : ComponentDatatype.FLOAT,
                        componentsPerAttribute : 3,
                        values : [
                            0.0, 0.0, 2000000.0,
                            7500000.0, 0.0, 2000000.0,
                            0.0, 7500000.0, 2000000.0
                        ]
                   })
               },
               indexList : [0, 1, 1, 2, 2, 0],
               primitiveType : PrimitiveType.LINES
           }),
           pickData : 'customWithIndices'
        });
        widget.scene.getPrimitives().add(new Primitive({
            geometryInstances : customWithIndices,
            appearance : new Appearance()
        }));

        var customWithoutIndices = new GeometryInstance({
            geometry : new Geometry({
                attributes : {
                    position : new GeometryAttribute({
                         componentDatatype : ComponentDatatype.FLOAT,
                         componentsPerAttribute : 3,
                         values : [
                             0.0, 0.0, 0.0,
                             7500000.0, 0.0, 0.0,
                             0.0, 7500000.0, 0.0
                         ]
                    })
                },
                primitiveType : PrimitiveType.LINE_LOOP
            }),
            pickData : 'customWithoutIndices'
         });
         widget.scene.getPrimitives().add(new Primitive({
             geometryInstances : customWithoutIndices,
             appearance : new Appearance()
         }));

>>>>>>> f000825b
        var handler = new ScreenSpaceEventHandler(scene.getCanvas());
        handler.setInputAction(
            function (movement) {
                var pickedObject = scene.pick(movement.endPosition);
                if (typeof pickedObject !== 'undefined') {
                    console.log(pickedObject);
                }
            },
            ScreenSpaceEventType.MOUSE_MOVE
        );

        domClass.remove(win.body(), 'loading');
    });
});<|MERGE_RESOLUTION|>--- conflicted
+++ resolved
@@ -12,11 +12,8 @@
         'Core/Matrix4',
         'Core/Ellipsoid',
         'Core/Extent',
-<<<<<<< HEAD
-=======
         'Core/Geometry',
         'Core/GeometryAttribute',
->>>>>>> f000825b
         'Core/GeometryInstance',
         'Core/ExtentGeometry',
         'Core/EllipseGeometry',
@@ -26,11 +23,8 @@
         'Core/GeometryPipeline',
         'Core/VertexFormat',
         'Core/Transforms',
-<<<<<<< HEAD
-=======
         'Core/PrimitiveType',
         'Core/ComponentDatatype',
->>>>>>> f000825b
         'Core/ScreenSpaceEventHandler',
         'Core/ScreenSpaceEventType',
         'Core/WallGeometry',
@@ -55,11 +49,8 @@
         Matrix4,
         Ellipsoid,
         Extent,
-<<<<<<< HEAD
-=======
         Geometry,
         GeometryAttribute,
->>>>>>> f000825b
         GeometryInstance,
         ExtentGeometry,
         EllipseGeometry,
@@ -69,11 +60,8 @@
         GeometryPipeline,
         VertexFormat,
         Transforms,
-<<<<<<< HEAD
-=======
         PrimitiveType,
         ComponentDatatype,
->>>>>>> f000825b
         ScreenSpaceEventHandler,
         ScreenSpaceEventType,
         WallGeometry,
@@ -293,8 +281,6 @@
             })
         }));
 
-<<<<<<< HEAD
-=======
         var customWithIndices = new GeometryInstance({
            geometry : new Geometry({
                attributes : {
@@ -340,7 +326,6 @@
              appearance : new Appearance()
          }));
 
->>>>>>> f000825b
         var handler = new ScreenSpaceEventHandler(scene.getCanvas());
         handler.setInputAction(
             function (movement) {
