--- conflicted
+++ resolved
@@ -66,7 +66,6 @@
 
     ///////////////////////////////////////////////////////////////////////////
     // INSERT CODE HERE to create graphics primitives in the scene.
-<<<<<<< HEAD
     var canvas2 = document.createElement('canvas');
     canvas2.width = 16;
     canvas2.height = 16;
@@ -104,8 +103,6 @@
         billboards.removeAll();
     }
     
-=======
->>>>>>> 9c6a921f
     ///////////////////////////////////////////////////////////////////////////
 
     function animate() {
@@ -143,19 +140,11 @@
         case '3'.charCodeAt(0): // '3' -> 3D globe
             transitioner.morphTo3D();
             break;
-<<<<<<< HEAD
         case '2'.charCodeAt(0):
             removeAll();
             break;
         case '1'.charCodeAt(0):
             addAbunch();
-=======
-        case '2'.charCodeAt(0): // '2' -> Columbus View
-            transitioner.morphToColumbusView();
-            break;
-        case '1'.charCodeAt(0): // '1' -> 2D map
-            transitioner.morphTo2D();
->>>>>>> 9c6a921f
             break;
         default:
             break;
